#include "GUI.hpp"
#include "OptionsGroup.hpp"
#include "PresetBundle.hpp"
#include "GUI_ObjectParts.hpp"
#include "Model.hpp"
#include "wxExtensions.hpp"
#include "LambdaObjectDialog.hpp"
#include "../../libslic3r/Utils.hpp"

#include <wx/msgdlg.h>
#include <boost/filesystem.hpp>
#include <boost/algorithm/string.hpp>
#include "Geometry.hpp"
#include "slic3r/Utils/FixModelByWin10.hpp"

#include <wx/glcanvas.h>
#include "3DScene.hpp"

namespace Slic3r
{
namespace GUI
{
wxSizer		*m_sizer_object_buttons = nullptr;
wxSizer		*m_sizer_part_buttons = nullptr;
wxSizer		*m_sizer_object_movers = nullptr;
wxDataViewCtrl				*m_objects_ctrl = nullptr;
PrusaObjectDataViewModel	*m_objects_model = nullptr;
wxCollapsiblePane			*m_collpane_settings = nullptr;
PrusaDoubleSlider           *m_slider = nullptr;
wxGLCanvas                  *m_preview_canvas = nullptr;

wxBitmap	m_icon_modifiermesh;
wxBitmap	m_icon_solidmesh;
wxBitmap	m_icon_manifold_warning;
wxBitmap	m_bmp_cog;
wxBitmap	m_bmp_split;

wxSlider*	m_mover_x = nullptr;
wxSlider*	m_mover_y = nullptr;
wxSlider*	m_mover_z = nullptr;
wxButton*	m_btn_move_up = nullptr;
wxButton*	m_btn_move_down = nullptr;
Vec3d		m_move_options;
Vec3d		m_last_coords;
int			m_selected_object_id = -1;

bool		g_prevent_list_events = false;		// We use this flag to avoid circular event handling Select() 
												// happens to fire a wxEVT_LIST_ITEM_SELECTED on OSX, whose event handler 
												// calls this method again and again and again
bool        g_is_percent_scale = false;         // It indicates if scale unit is percentage
bool        g_is_uniform_scale = false;         // It indicates if scale is uniform
ModelObjectPtrs*			m_objects;
std::shared_ptr<DynamicPrintConfig*> m_config;
std::shared_ptr<DynamicPrintConfig> m_default_config;
wxBoxSizer*					m_option_sizer = nullptr;

// option groups for settings
std::vector <std::shared_ptr<ConfigOptionsGroup>> m_og_settings;

int			m_event_object_selection_changed = 0;
int			m_event_object_settings_changed = 0;
int			m_event_remove_object = 0;
int			m_event_update_scene = 0;

bool m_parts_changed = false;
bool m_part_settings_changed = false;

#ifdef __WXOSX__
    wxString g_selected_extruder = "";
#endif //__WXOSX__

inline t_category_icon& get_category_icon() {
	static t_category_icon CATEGORY_ICON;
	if (CATEGORY_ICON.empty()){
		CATEGORY_ICON[L("Layers and Perimeters")]	= wxBitmap(from_u8(Slic3r::var("layers.png")), wxBITMAP_TYPE_PNG);
		CATEGORY_ICON[L("Infill")]					= wxBitmap(from_u8(Slic3r::var("infill.png")), wxBITMAP_TYPE_PNG);
		CATEGORY_ICON[L("Support material")]		= wxBitmap(from_u8(Slic3r::var("building.png")), wxBITMAP_TYPE_PNG);
		CATEGORY_ICON[L("Speed")]					= wxBitmap(from_u8(Slic3r::var("time.png")), wxBITMAP_TYPE_PNG);
		CATEGORY_ICON[L("Extruders")]				= wxBitmap(from_u8(Slic3r::var("funnel.png")), wxBITMAP_TYPE_PNG);
		CATEGORY_ICON[L("Extrusion Width")]			= wxBitmap(from_u8(Slic3r::var("funnel.png")), wxBITMAP_TYPE_PNG);
// 		CATEGORY_ICON[L("Skirt and brim")]			= wxBitmap(from_u8(Slic3r::var("box.png")), wxBITMAP_TYPE_PNG);
// 		CATEGORY_ICON[L("Speed > Acceleration")]	= wxBitmap(from_u8(Slic3r::var("time.png")), wxBITMAP_TYPE_PNG);
		CATEGORY_ICON[L("Advanced")]				= wxBitmap(from_u8(Slic3r::var("wand.png")), wxBITMAP_TYPE_PNG);
	}
	return CATEGORY_ICON;
}

std::vector<std::string> get_options(const bool is_part)
{
	PrintRegionConfig reg_config;
	auto options = reg_config.keys();
	if (!is_part) {
		PrintObjectConfig obj_config;
		std::vector<std::string> obj_options = obj_config.keys();
		options.insert(options.end(), obj_options.begin(), obj_options.end());
	}
	return options;
}

//				  category ->		vector 			 ( option	;  label )
typedef std::map< std::string, std::vector< std::pair<std::string, std::string> > > settings_menu_hierarchy;
void get_options_menu(settings_menu_hierarchy& settings_menu, bool is_part)
{
	auto options = get_options(is_part);

    auto extruders_cnt = get_preset_bundle()->printers.get_selected_preset().printer_technology() == ptSLA ? 1 :
                         get_preset_bundle()->printers.get_edited_preset().config.option<ConfigOptionFloats>("nozzle_diameter")->values.size();

	DynamicPrintConfig config;
	for (auto& option : options)
	{
		auto const opt = config.def()->get(option);
		auto category = opt->category;
        if (category.empty() ||
            (category == "Extruders" && extruders_cnt == 1)) continue;

		std::pair<std::string, std::string> option_label(option, opt->label);
		std::vector< std::pair<std::string, std::string> > new_category;
		auto& cat_opt_label = settings_menu.find(category) == settings_menu.end() ? new_category : settings_menu.at(category);
		cat_opt_label.push_back(option_label);
		if (cat_opt_label.size() == 1)
			settings_menu[category] = cat_opt_label;
	}
}

void set_event_object_selection_changed(const int& event){
	m_event_object_selection_changed = event;
}
void set_event_object_settings_changed(const int& event){
	m_event_object_settings_changed = event;
}
void set_event_remove_object(const int& event){
	m_event_remove_object = event;
}
void set_event_update_scene(const int& event){
	m_event_update_scene = event;
}

void set_objects_from_model(Model &model) {
	m_objects = &(model.objects);
}

void init_mesh_icons(){
    m_icon_modifiermesh = wxBitmap(Slic3r::GUI::from_u8(Slic3r::var("lambda.png")), wxBITMAP_TYPE_PNG);//(Slic3r::var("plugin.png")), wxBITMAP_TYPE_PNG);
    m_icon_solidmesh = wxBitmap(Slic3r::GUI::from_u8(Slic3r::var("object.png")), wxBITMAP_TYPE_PNG);//(Slic3r::var("package.png")), wxBITMAP_TYPE_PNG);

	// init icon for manifold warning
    m_icon_manifold_warning = wxBitmap(Slic3r::GUI::from_u8(Slic3r::var("exclamation_mark_.png")), wxBITMAP_TYPE_PNG);//(Slic3r::var("error.png")), wxBITMAP_TYPE_PNG);

	// init bitmap for "Split to sub-objects" context menu
    m_bmp_split = wxBitmap(Slic3r::GUI::from_u8(Slic3r::var("split.png")), wxBITMAP_TYPE_PNG);

	// init bitmap for "Add Settings" context menu
	m_bmp_cog = wxBitmap(Slic3r::GUI::from_u8(Slic3r::var("cog.png")), wxBITMAP_TYPE_PNG);
}

bool is_parts_changed(){return m_parts_changed;}
bool is_part_settings_changed(){ return m_part_settings_changed; }

static wxString dots("â€¦", wxConvUTF8);

void set_tooltip_for_item(const wxPoint& pt)
{
    wxDataViewItem item;
    wxDataViewColumn* col;
    m_objects_ctrl->HitTest(pt, item, col);
    if (!item) return;

    if (col->GetTitle() == " ")
        m_objects_ctrl->GetMainWindow()->SetToolTip(_(L("Right button click the icon to change the object settings")));
    else if (col->GetTitle() == _("Name") &&
        m_objects_model->GetIcon(item).GetRefData() == m_icon_manifold_warning.GetRefData()) {
        int obj_idx = m_objects_model->GetIdByItem(item);
        auto& stats = (*m_objects)[obj_idx]->volumes[0]->mesh.stl.stats;
        int errors = stats.degenerate_facets + stats.edges_fixed + stats.facets_removed +
            stats.facets_added + stats.facets_reversed + stats.backwards_edges;

        wxString tooltip = wxString::Format(_(L("Auto-repaired (%d errors):\n")), errors);

        std::map<std::string, int> error_msg;
        error_msg[L("degenerate facets")] = stats.degenerate_facets;
        error_msg[L("edges fixed")] = stats.edges_fixed;
        error_msg[L("facets removed")] = stats.facets_removed;
        error_msg[L("facets added")] = stats.facets_added;
        error_msg[L("facets reversed")] = stats.facets_reversed;
        error_msg[L("backwards edges")] = stats.backwards_edges;

        for (auto error : error_msg)
        {
            if (error.second > 0)
                tooltip += wxString::Format(_("\t%d %s\n"), error.second, error.first);
        }
// OR
//             tooltip += wxString::Format(_(L("%d degenerate facets, %d edges fixed, %d facets removed, "
//                                             "%d facets added, %d facets reversed, %d backwards edges")),
//                                             stats.degenerate_facets, stats.edges_fixed, stats.facets_removed,
//                                             stats.facets_added, stats.facets_reversed, stats.backwards_edges);

        if (is_windows10())
            tooltip += _(L("Right button click the icon to fix STL through Netfabb"));

        m_objects_ctrl->GetMainWindow()->SetToolTip(tooltip);
    }
    else
        m_objects_ctrl->GetMainWindow()->SetToolTip(""); // hide tooltip
}

wxPoint get_mouse_position_in_control() {
    const wxPoint& pt = wxGetMousePosition();
    wxWindow* win = m_objects_ctrl->GetMainWindow();
    return wxPoint(pt.x - win->GetScreenPosition().x, 
                   pt.y - win->GetScreenPosition().y);
}

bool is_mouse_position_in_control(wxPoint& pt) {
    pt = get_mouse_position_in_control();
    const wxSize& cz = m_objects_ctrl->GetSize();
    if (pt.x > 0 && pt.x < cz.x &&
        pt.y > 0 && pt.y < cz.y)
        return true;
    return false;
}

wxDataViewColumn* object_ctrl_create_extruder_column(int extruders_count)
{
    wxArrayString choices;
    choices.Add("default");
    for (int i = 1; i <= extruders_count; ++i)
        choices.Add(wxString::Format("%d", i));
    wxDataViewChoiceRenderer *c =
        new wxDataViewChoiceRenderer(choices, wxDATAVIEW_CELL_EDITABLE, wxALIGN_CENTER_HORIZONTAL);
    wxDataViewColumn* column = new wxDataViewColumn(_(L("Extruder")), c, 2, 60, wxALIGN_CENTER_HORIZONTAL, wxDATAVIEW_COL_RESIZABLE);
    return column;
}

void create_objects_ctrl(wxWindow* win, wxBoxSizer*& objects_sz)
{
	m_objects_ctrl = new wxDataViewCtrl(win, wxID_ANY, wxDefaultPosition, wxDefaultSize);
	m_objects_ctrl->SetMinSize(wxSize(-1, 150)); // TODO - Set correct height according to the opened/closed objects

	objects_sz = new wxBoxSizer(wxVERTICAL);
	objects_sz->Add(m_objects_ctrl, 1, wxGROW | wxLEFT, 20);

	m_objects_model = new PrusaObjectDataViewModel;
	m_objects_ctrl->AssociateModel(m_objects_model);
#if wxUSE_DRAG_AND_DROP && wxUSE_UNICODE
	m_objects_ctrl->EnableDragSource(wxDF_UNICODETEXT);
	m_objects_ctrl->EnableDropTarget(wxDF_UNICODETEXT);
#endif // wxUSE_DRAG_AND_DROP && wxUSE_UNICODE

	// column 0(Icon+Text) of the view control: 
    // And Icon can be consisting of several bitmaps
    m_objects_ctrl->AppendColumn(new wxDataViewColumn(_(L("Name")), new PrusaBitmapTextRenderer(),
                                 0, 200, wxALIGN_LEFT, wxDATAVIEW_COL_RESIZABLE));

	// column 1 of the view control:
	m_objects_ctrl->AppendTextColumn(_(L("Copy")), 1, wxDATAVIEW_CELL_INERT, 45,
		wxALIGN_CENTER_HORIZONTAL, wxDATAVIEW_COL_RESIZABLE);

	// column 2 of the view control:
    m_objects_ctrl->AppendColumn(object_ctrl_create_extruder_column(4));

	// column 3 of the view control:
	m_objects_ctrl->AppendBitmapColumn(" ", 3, wxDATAVIEW_CELL_INERT, 25,
		wxALIGN_CENTER_HORIZONTAL, wxDATAVIEW_COL_RESIZABLE);
}

// ****** from GUI.cpp
wxBoxSizer* create_objects_list(wxWindow *win)
{
    wxBoxSizer* objects_sz;
    // create control
    create_objects_ctrl(win, objects_sz);

    // describe control behavior 
    m_objects_ctrl->Bind(wxEVT_DATAVIEW_SELECTION_CHANGED, [](wxEvent& event) {
		object_ctrl_selection_changed();
#ifndef __WXMSW__
        set_tooltip_for_item(get_mouse_position_in_control());
#endif //__WXMSW__        
	});

    m_objects_ctrl->Bind(wxEVT_DATAVIEW_ITEM_CONTEXT_MENU, [](wxDataViewEvent& event) {
        object_ctrl_context_menu();
//		event.Skip();
	});

    m_objects_ctrl->Bind(wxEVT_CHAR, [](wxKeyEvent& event) { object_ctrl_key_event(event); }); // doesn't work on OSX

#ifdef __WXMSW__
    // Extruder value changed
	m_objects_ctrl->Bind(wxEVT_CHOICE, [](wxCommandEvent& event) { update_extruder_in_config(event.GetString()); });

    m_objects_ctrl->GetMainWindow()->Bind(wxEVT_MOTION, [](wxMouseEvent& event) {
         set_tooltip_for_item(event.GetPosition());
         event.Skip();
    });
#else
    // equivalent to wxEVT_CHOICE on __WXMSW__
    m_objects_ctrl->Bind(wxEVT_DATAVIEW_ITEM_VALUE_CHANGED, [](wxDataViewEvent& event) { object_ctrl_item_value_change(event); });
#endif //__WXMSW__

    m_objects_ctrl->Bind(wxEVT_DATAVIEW_ITEM_BEGIN_DRAG,    [](wxDataViewEvent& e) {on_begin_drag(e);});
    m_objects_ctrl->Bind(wxEVT_DATAVIEW_ITEM_DROP_POSSIBLE, [](wxDataViewEvent& e) {on_drop_possible(e); });
    m_objects_ctrl->Bind(wxEVT_DATAVIEW_ITEM_DROP,          [](wxDataViewEvent& e) {on_drop(e);});
	return objects_sz;
}

wxBoxSizer* create_edit_object_buttons(wxWindow* win)
{
	auto sizer = new wxBoxSizer(wxVERTICAL);

	auto btn_load_part = new wxButton(win, wxID_ANY, /*Load */"part" + dots, wxDefaultPosition, wxDefaultSize, wxBU_EXACTFIT | wxNO_BORDER/*wxBU_LEFT*/);
	auto btn_load_modifier = new wxButton(win, wxID_ANY, /*Load */"modifier" + dots, wxDefaultPosition, wxDefaultSize, wxBU_EXACTFIT | wxNO_BORDER/*wxBU_LEFT*/);
	auto btn_load_lambda_modifier = new wxButton(win, wxID_ANY, /*Load */"generic" + dots, wxDefaultPosition, wxDefaultSize, wxBU_EXACTFIT | wxNO_BORDER/*wxBU_LEFT*/);
	auto btn_delete = new wxButton(win, wxID_ANY, "Delete"/*" part"*/, wxDefaultPosition, wxDefaultSize, wxBU_EXACTFIT | wxNO_BORDER/*wxBU_LEFT*/);
	auto btn_split = new wxButton(win, wxID_ANY, "Split"/*" part"*/, wxDefaultPosition, wxDefaultSize, wxBU_EXACTFIT | wxNO_BORDER/*wxBU_LEFT*/);
	m_btn_move_up = new wxButton(win, wxID_ANY, "", wxDefaultPosition, wxDefaultSize/*wxSize(30, -1)*/, wxBU_LEFT);
	m_btn_move_down = new wxButton(win, wxID_ANY, "", wxDefaultPosition, wxDefaultSize/*wxSize(30, -1)*/, wxBU_LEFT);

	//*** button's functions
	btn_load_part->Bind(wxEVT_BUTTON, [win](wxEvent&) {
// 		on_btn_load(win);
	});

	btn_load_modifier->Bind(wxEVT_BUTTON, [win](wxEvent&) {
// 		on_btn_load(win, true);
	});

	btn_load_lambda_modifier->Bind(wxEVT_BUTTON, [win](wxEvent&) {
// 		on_btn_load(win, true, true);
	});

	btn_delete		->Bind(wxEVT_BUTTON, [](wxEvent&) { on_btn_del(); });
	btn_split		->Bind(wxEVT_BUTTON, [](wxEvent&) { on_btn_split(true); });
	m_btn_move_up	->Bind(wxEVT_BUTTON, [](wxEvent&) { on_btn_move_up(); });
	m_btn_move_down	->Bind(wxEVT_BUTTON, [](wxEvent&) { on_btn_move_down(); });
	//***

	m_btn_move_up->SetMinSize(wxSize(20, -1));
	m_btn_move_down->SetMinSize(wxSize(20, -1));
	btn_load_part->SetBitmap(wxBitmap(from_u8(Slic3r::var("brick_add.png")), wxBITMAP_TYPE_PNG));
	btn_load_modifier->SetBitmap(wxBitmap(from_u8(Slic3r::var("brick_add.png")), wxBITMAP_TYPE_PNG));
	btn_load_lambda_modifier->SetBitmap(wxBitmap(from_u8(Slic3r::var("brick_add.png")), wxBITMAP_TYPE_PNG));
	btn_delete->SetBitmap(wxBitmap(from_u8(Slic3r::var("brick_delete.png")), wxBITMAP_TYPE_PNG));
	btn_split->SetBitmap(wxBitmap(from_u8(Slic3r::var("shape_ungroup.png")), wxBITMAP_TYPE_PNG));
	m_btn_move_up->SetBitmap(wxBitmap(from_u8(Slic3r::var("bullet_arrow_up.png")), wxBITMAP_TYPE_PNG));
	m_btn_move_down->SetBitmap(wxBitmap(from_u8(Slic3r::var("bullet_arrow_down.png")), wxBITMAP_TYPE_PNG));

	m_sizer_object_buttons = new wxGridSizer(1, 3, 0, 0);
	m_sizer_object_buttons->Add(btn_load_part, 0, wxEXPAND);
	m_sizer_object_buttons->Add(btn_load_modifier, 0, wxEXPAND);
	m_sizer_object_buttons->Add(btn_load_lambda_modifier, 0, wxEXPAND);
	m_sizer_object_buttons->Show(false);

	m_sizer_part_buttons = new wxGridSizer(1, 3, 0, 0);
	m_sizer_part_buttons->Add(btn_delete, 0, wxEXPAND);
	m_sizer_part_buttons->Add(btn_split, 0, wxEXPAND);
	{
		auto up_down_sizer = new wxGridSizer(1, 2, 0, 0);
		up_down_sizer->Add(m_btn_move_up, 1, wxEXPAND);
		up_down_sizer->Add(m_btn_move_down, 1, wxEXPAND);
		m_sizer_part_buttons->Add(up_down_sizer, 0, wxEXPAND);
	}
	m_sizer_part_buttons->Show(false);

	btn_load_part->SetFont(Slic3r::GUI::small_font());
	btn_load_modifier->SetFont(Slic3r::GUI::small_font());
	btn_load_lambda_modifier->SetFont(Slic3r::GUI::small_font());
	btn_delete->SetFont(Slic3r::GUI::small_font());
	btn_split->SetFont(Slic3r::GUI::small_font());
	m_btn_move_up->SetFont(Slic3r::GUI::small_font());
	m_btn_move_down->SetFont(Slic3r::GUI::small_font());

	sizer->Add(m_sizer_object_buttons, 0, wxEXPAND | wxLEFT, 20);
	sizer->Add(m_sizer_part_buttons, 0, wxEXPAND | wxLEFT, 20);
	return sizer;
}

void update_after_moving()
{
	auto item = m_objects_ctrl->GetSelection();
	if (!item || m_selected_object_id<0)
		return;

	auto volume_id = m_objects_model->GetVolumeIdByItem(item);
	if (volume_id < 0)
		return;

    auto d = m_move_options - m_last_coords;
    auto volume = (*m_objects)[m_selected_object_id]->volumes[volume_id];
    volume->mesh.translate(d(0), d(1), d(2));
	m_last_coords = m_move_options;

	m_parts_changed = true;
	parts_changed(m_selected_object_id);
}

wxSizer* object_movers(wxWindow *win)
{
// 	DynamicPrintConfig* config = &get_preset_bundle()->/*full_config();//*/printers.get_edited_preset().config; // TODO get config from Model_volume
	std::shared_ptr<ConfigOptionsGroup> optgroup = std::make_shared<ConfigOptionsGroup>(win, "Move"/*, config*/);
	optgroup->label_width = 20;
	optgroup->m_on_change = [](t_config_option_key opt_key, boost::any value){
		int val = boost::any_cast<int>(value);
		bool update = false;
        if (opt_key == "x" && m_move_options(0) != val){
			update = true;
            m_move_options(0) = val;
		}
        else if (opt_key == "y" && m_move_options(1) != val){
			update = true;
            m_move_options(1) = val;
		}
        else if (opt_key == "z" && m_move_options(2) != val){
			update = true;
            m_move_options(2) = val;
		}
		if (update) update_after_moving();
	};

	ConfigOptionDef def;
	def.label = L("X");
	def.type = coInt;
	def.gui_type = "slider";
	def.default_value = new ConfigOptionInt(0);

	Option option = Option(def, "x");
	option.opt.full_width = true;
	optgroup->append_single_option_line(option);
	m_mover_x = dynamic_cast<wxSlider*>(optgroup->get_field("x")->getWindow());

	def.label = L("Y");
	option = Option(def, "y");
	optgroup->append_single_option_line(option);
	m_mover_y = dynamic_cast<wxSlider*>(optgroup->get_field("y")->getWindow());

	def.label = L("Z");
	option = Option(def, "z");
	optgroup->append_single_option_line(option);
	m_mover_z = dynamic_cast<wxSlider*>(optgroup->get_field("z")->getWindow());

	get_optgroups().push_back(optgroup);  // ogObjectMovers

	m_sizer_object_movers = optgroup->sizer;
	m_sizer_object_movers->Show(false);

	m_move_options = Vec3d(0, 0, 0);
	m_last_coords = Vec3d(0, 0, 0);

	return optgroup->sizer;
}

wxBoxSizer* content_settings(wxWindow *win)
{
	DynamicPrintConfig* config = &get_preset_bundle()->/*full_config();//*/printers.get_edited_preset().config; // TODO get config from Model_volume
	std::shared_ptr<ConfigOptionsGroup> optgroup = std::make_shared<ConfigOptionsGroup>(win, "Extruders", config);
	optgroup->label_width = label_width();

	Option option = optgroup->get_option("extruder");
	option.opt.default_value = new ConfigOptionInt(1);
	optgroup->append_single_option_line(option);

	get_optgroups().push_back(optgroup);  // ogObjectSettings

	auto sizer = new wxBoxSizer(wxVERTICAL);
	sizer->Add(create_edit_object_buttons(win), 0, wxEXPAND, 0); // *** Edit Object Buttons***

	sizer->Add(optgroup->sizer, 1, wxEXPAND | wxLEFT, 20);

	auto add_btn = new wxButton(win, wxID_ANY, "", wxDefaultPosition, wxDefaultSize, wxBU_EXACTFIT | wxNO_BORDER);
	if (wxMSW) add_btn->SetBackgroundColour(wxSystemSettings::GetColour(wxSYS_COLOUR_WINDOW));
	add_btn->SetBitmap(wxBitmap(from_u8(Slic3r::var("add.png")), wxBITMAP_TYPE_PNG));
	sizer->Add(add_btn, 0, wxALIGN_LEFT | wxLEFT, 20);

	sizer->Add(object_movers(win), 0, wxEXPAND | wxLEFT, 20);

	return sizer;
}

void add_objects_list(wxWindow* parent, wxBoxSizer* sizer)
{
	const auto ol_sizer = create_objects_list(parent);
	sizer->Add(ol_sizer, 1, wxEXPAND | wxTOP, 20);
	set_objects_list_sizer(ol_sizer);
}

Line add_og_to_object_settings(const std::string& option_name, const std::string& sidetext, int def_value = 0)
{
	Line line = { _(option_name), "" };
    if (option_name == "Scale") {
        line.near_label_widget = [](wxWindow* parent) {
            auto btn = new PrusaLockButton(parent, wxID_ANY);
            btn->Bind(wxEVT_BUTTON, [btn](wxCommandEvent &event){
                event.Skip();
                wxTheApp->CallAfter([btn]() { set_uniform_scaling(btn->IsLocked()); });
            });
            return btn;
        };
    }

	ConfigOptionDef def;
	def.type = coInt;
	def.default_value = new ConfigOptionInt(def_value);
	def.width = 55;

    if (option_name == "Rotation")
        def.min = -360;

	const std::string lower_name = boost::algorithm::to_lower_copy(option_name);

	std::vector<std::string> axes{ "x", "y", "z" };
	for (auto axis : axes) {
        if (axis == "z" && option_name != "Scale")
            def.sidetext = sidetext;
		Option option = Option(def, lower_name + "_" + axis);
		option.opt.full_width = true;
		line.append_option(option);
	}

	if (option_name == "Scale")
	{
	    def.width = 45;
		def.type = coStrings; 
		def.gui_type = "select_open";
		def.enum_labels.push_back(L("%"));
		def.enum_labels.push_back(L("mm"));
		def.default_value = new ConfigOptionStrings{ "mm" };

		const Option option = Option(def, lower_name + "_unit");
		line.append_option(option);
	}

	return line;
}

void add_object_settings(wxWindow* parent, wxBoxSizer* sizer)
{
	auto optgroup = std::make_shared<ConfigOptionsGroup>(parent, _(L("Object Settings")));
	optgroup->label_width = 100;
	optgroup->set_grid_vgap(5);

	optgroup->m_on_change = [](t_config_option_key opt_key, boost::any value){
		if (opt_key == "scale_unit"){
			const wxString& selection = boost::any_cast<wxString>(value);
			std::vector<std::string> axes{ "x", "y", "z" };
			for (auto axis : axes) {
				std::string key = "scale_" + axis;
				get_optgroup(ogFrequentlyObjectSettings)->set_side_text(key, selection);
			}

            g_is_percent_scale = selection == _("%");
            update_scale_values();
		}
	};

	ConfigOptionDef def;

    // Objects(sub-objects) name
	def.label = L("Name");
// 	def.type = coString;
    def.gui_type = "legend";
	def.tooltip = L("Object name");
	def.full_width = true;
	def.default_value = new ConfigOptionString{ " " };
	optgroup->append_single_option_line(Option(def, "object_name"));


    // Legend for object modification
    auto line = Line{ "", "" };
    def.label = "";
    def.type = coString;
    def.width = 55;

    std::vector<std::string> axes{ "x", "y", "z" };
    for (const auto axis : axes) {
		const auto label = boost::algorithm::to_upper_copy(axis);
        def.default_value = new ConfigOptionString{ "   "+label };
        Option option = Option(def, axis + "_axis_legend");
        line.append_option(option);
    }
    optgroup->append_line(line);


    // Settings table
	optgroup->append_line(add_og_to_object_settings(L("Position"), L("mm")));
	optgroup->append_line(add_og_to_object_settings(L("Rotation"), "°"));
	optgroup->append_line(add_og_to_object_settings(L("Scale"), "mm"));


	def.label = L("Place on bed");
	def.type = coBool;
	def.tooltip = L("Automatic placing of models on printing bed in Y axis");
	def.gui_type = "";
	def.sidetext = "";
	def.default_value = new ConfigOptionBool{ false };
	optgroup->append_single_option_line(Option(def, "place_on_bed"));

	m_option_sizer = new wxBoxSizer(wxVERTICAL);
	optgroup->sizer->Add(m_option_sizer, 1, wxEXPAND | wxLEFT, 5);

	sizer->Add(optgroup->sizer, 0, wxEXPAND | wxLEFT | wxTOP, 20);

	optgroup->disable();

	get_optgroups().push_back(optgroup);  // ogFrequentlyObjectSettings
}


// add Collapsible Pane to sizer
wxCollapsiblePane* add_collapsible_pane(wxWindow* parent, wxBoxSizer* sizer_parent, const wxString& name, std::function<wxSizer *(wxWindow *)> content_function)
{
#ifdef __WXMSW__
	auto *collpane = new PrusaCollapsiblePaneMSW(parent, wxID_ANY, name);
#else
	auto *collpane = new PrusaCollapsiblePane/*wxCollapsiblePane*/(parent, wxID_ANY, name);
#endif // __WXMSW__
	// add the pane with a zero proportion value to the sizer which contains it
	sizer_parent->Add(collpane, 0, wxGROW | wxALL, 0);

	wxWindow *win = collpane->GetPane();

	wxSizer *sizer = content_function(win);

	wxSizer *sizer_pane = new wxBoxSizer(wxVERTICAL);
	sizer_pane->Add(sizer, 1, wxGROW | wxEXPAND | wxBOTTOM, 2);
	win->SetSizer(sizer_pane);
	// 	sizer_pane->SetSizeHints(win);
	return collpane;
}

void add_collapsible_panes(wxWindow* parent, wxBoxSizer* sizer)
{
	// *** Objects List ***	
	auto collpane = add_collapsible_pane(parent, sizer, "Objects List:", create_objects_list);
	collpane->Bind(wxEVT_COLLAPSIBLEPANE_CHANGED, ([collpane](wxCommandEvent& e){
		// 		wxWindowUpdateLocker noUpdates(g_right_panel);
		if (collpane->IsCollapsed()) {
			m_sizer_object_buttons->Show(false);
			m_sizer_part_buttons->Show(false);
			m_sizer_object_movers->Show(false);
			if (!m_objects_ctrl->HasSelection())
				m_collpane_settings->Show(false);
		}
	}));

	// *** Object/Part Settings ***
	m_collpane_settings = add_collapsible_pane(parent, sizer, "Object Settings", content_settings);
}

void show_collpane_settings(bool expert_mode)
{
	m_collpane_settings->Show(expert_mode && !m_objects_model->IsEmpty());
}

void add_object_to_list(const std::string &name, ModelObject* model_object)
{
	wxString item_name = name;
	auto item = m_objects_model->Add(item_name, model_object->instances.size());
	m_objects_ctrl->Select(item);

	// Add error icon if detected auto-repaire
	auto stats = model_object->volumes[0]->mesh.stl.stats;
	int errors =	stats.degenerate_facets + stats.edges_fixed + stats.facets_removed + 
					stats.facets_added + stats.facets_reversed + stats.backwards_edges;
	if (errors > 0)		{
        const PrusaDataViewBitmapText data(item_name, m_icon_manifold_warning);
		wxVariant variant;
		variant << data;
		m_objects_model->SetValue(variant, item, 0);
	}

    if (model_object->volumes.size() > 1) {
        for (auto id = 0; id < model_object->volumes.size(); id++)
            m_objects_model->AddChild(item, 
                                      model_object->volumes[id]->name, 
                                      m_icon_solidmesh, 
                                      model_object->volumes[id]->config.option<ConfigOptionInt>("extruder")->value,
                                      false);
        m_objects_ctrl->Expand(item);
    }

#ifndef __WXOSX__ 
	object_ctrl_selection_changed();
#endif //__WXMSW__
}

void delete_object_from_list()
{
	auto item = m_objects_ctrl->GetSelection();
	if (!item || m_objects_model->GetParent(item) != wxDataViewItem(0))
		return;
// 	m_objects_ctrl->Select(m_objects_model->Delete(item));
	m_objects_model->Delete(item);

    part_selection_changed();

// 	if (m_objects_model->IsEmpty())
// 		m_collpane_settings->Show(false);
}

void delete_all_objects_from_list()
{
	m_objects_model->DeleteAll();

    part_selection_changed();
// 	m_collpane_settings->Show(false);
}

void set_object_count(int idx, int count)
{
	m_objects_model->SetValue(wxString::Format("%d", count), idx, 1);
	m_objects_ctrl->Refresh();
}

void unselect_objects()
{
    if (!m_objects_ctrl->GetSelection())
        return;

    g_prevent_list_events = true;
    m_objects_ctrl->UnselectAll();
    part_selection_changed();
    g_prevent_list_events = false;
}

void select_current_object(int idx)
{
	g_prevent_list_events = true;
	m_objects_ctrl->UnselectAll();
    if (idx>=0)
        m_objects_ctrl->Select(m_objects_model->GetItemById(idx));
	part_selection_changed();
	g_prevent_list_events = false;
}

void select_current_volume(int idx, int vol_idx)
{
    if (vol_idx < 0) {
        select_current_object(idx);
        return;
    }
    g_prevent_list_events = true;
    m_objects_ctrl->UnselectAll();
    if (idx >= 0)
        m_objects_ctrl->Select(m_objects_model->GetItemByVolumeId(idx, vol_idx));
    part_selection_changed();
    g_prevent_list_events = false;
}

void remove()
{
	auto item = m_objects_ctrl->GetSelection();
	if (!item)
		return;
	
	if (m_objects_model->GetParent(item) == wxDataViewItem(0)) {
		if (m_event_remove_object > 0) {
			wxCommandEvent event(m_event_remove_object);
			get_main_frame()->ProcessWindowEvent(event);
		}
// 		delete_object_from_list();
	}
	else
		on_btn_del();
}

void object_ctrl_selection_changed()
{
	if (g_prevent_list_events) return;

	part_selection_changed();

	if (m_event_object_selection_changed > 0) {
		wxCommandEvent event(m_event_object_selection_changed);
		event.SetId(m_selected_object_id); // set $obj_idx
        const wxDataViewItem item = m_objects_ctrl->GetSelection();
        if (!item || m_objects_model->GetParent(item) == wxDataViewItem(0))
            event.SetInt(-1); // set $vol_idx
        else {
            const int vol_idx = m_objects_model->GetVolumeIdByItem(item);
            if (vol_idx == -2) // is settings item
                event.SetInt(m_objects_model->GetVolumeIdByItem(m_objects_model->GetParent(item))); // set $vol_idx
            else
                event.SetInt(vol_idx);
        }
		get_main_frame()->ProcessWindowEvent(event);
	}

#ifdef __WXOSX__
    update_extruder_in_config(g_selected_extruder);
#endif //__WXOSX__        
}

void object_ctrl_context_menu()
{
    wxDataViewItem item;
    wxDataViewColumn* col;
//     printf("object_ctrl_context_menu\n");
    const wxPoint pt = get_mouse_position_in_control();
//     printf("mouse_position_in_control: x = %d, y = %d\n", pt.x, pt.y);
    m_objects_ctrl->HitTest(pt, item, col);
    if (!item)
#ifdef __WXOSX__ // #ys_FIXME temporary workaround for OSX 
                 // after Yosemite OS X version, HitTest return undefined item
        item = m_objects_ctrl->GetSelection();
    if (item) 
        show_context_menu();
    else
        printf("undefined item\n");
    return;
#else
        return;
#endif // __WXOSX__
//     printf("item exists\n");
    const wxString title = col->GetTitle();
//     printf("title = *%s*\n", title.data().AsChar());

    if (title == " ")
        show_context_menu();
// #ys_FIXME
//         else if (title == _("Name") && pt.x >15 &&
//                     m_objects_model->GetIcon(item).GetRefData() == m_icon_manifold_warning.GetRefData())
//         {
//             if (is_windows10())
//                 fix_through_netfabb();
//         }
#ifndef __WXMSW__
    m_objects_ctrl->GetMainWindow()->SetToolTip(""); // hide tooltip
#endif //__WXMSW__
}

void object_ctrl_key_event(wxKeyEvent& event)
{
    if (event.GetKeyCode() == WXK_TAB)
        m_objects_ctrl->Navigate(event.ShiftDown() ? wxNavigationKeyEvent::IsBackward : wxNavigationKeyEvent::IsForward);
    else if (event.GetKeyCode() == WXK_DELETE
#ifdef __WXOSX__
        || event.GetKeyCode() == WXK_BACK
#endif //__WXOSX__
        ){
        printf("WXK_BACK\n");
        remove();
    }
    else
        event.Skip();
}

void object_ctrl_item_value_change(wxDataViewEvent& event)
{
    if (event.GetColumn() == 2)
    {
        wxVariant variant;
        m_objects_model->GetValue(variant, event.GetItem(), 2);
#ifdef __WXOSX__
        g_selected_extruder = variant.GetString();
#else // --> for Linux
        update_extruder_in_config(variant.GetString());
#endif //__WXOSX__  
    }
}

void show_manipulation_og(const bool show)
{
    wxGridSizer* grid_sizer = get_optgroup(ogFrequentlyObjectSettings)->get_grid_sizer();
    if (show == grid_sizer->IsShown(2))
        return;
    for (size_t id = 2; id < 12; id++)
        grid_sizer->Show(id, show);
}

//update_optgroup
void update_settings_list()
{
#ifdef __WXGTK__
    auto parent = get_optgroup(ogFrequentlyObjectSettings)->get_parent();
#else
    auto parent = get_optgroup(ogFrequentlyObjectSettings)->parent();
#endif /* __WXGTK__ */
    
// There is a bug related to Ubuntu overlay scrollbars, see https://github.com/prusa3d/Slic3r/issues/898 and https://github.com/prusa3d/Slic3r/issues/952.
// The issue apparently manifests when Show()ing a window with overlay scrollbars while the UI is frozen. For this reason,
// we will Thaw the UI prematurely on Linux. This means destroing the no_updates object prematurely.
#ifdef __linux__
	std::unique_ptr<wxWindowUpdateLocker> no_updates(new wxWindowUpdateLocker(parent));
#else
	wxWindowUpdateLocker noUpdates(parent);
#endif

	m_option_sizer->Clear(true);

    bool show_manipulations = true;
    const auto item = m_objects_ctrl->GetSelection();
	if (m_config && m_objects_model->IsSettingsItem(item)) 
	{
        auto extra_column = [](wxWindow* parent, const Line& line)
		{
			auto opt_key = (line.get_options())[0].opt_id;  //we assume that we have one option per line

			auto btn = new wxBitmapButton(parent, wxID_ANY, wxBitmap(from_u8(var("colorchange_delete_on.png")), wxBITMAP_TYPE_PNG),
				wxDefaultPosition, wxDefaultSize, wxBORDER_NONE);
#ifdef __WXMSW__
            btn->SetBackgroundColour(wxSystemSettings::GetColour(wxSYS_COLOUR_WINDOW));
#endif // __WXMSW__
			btn->Bind(wxEVT_BUTTON, [opt_key](wxEvent &event){
				(*m_config)->erase(opt_key);
				wxTheApp->CallAfter([]() { update_settings_list(); });
			});
			return btn;
		};

		std::map<std::string, std::vector<std::string>> cat_options;
		auto opt_keys = (*m_config)->keys();
        m_og_settings.resize(0);
        std::vector<std::string> categories;
        if (!(opt_keys.size() == 1 && opt_keys[0] == "extruder"))// return;
        {
            auto extruders_cnt = get_preset_bundle()->printers.get_selected_preset().printer_technology() == ptSLA ? 1 :
                get_preset_bundle()->printers.get_edited_preset().config.option<ConfigOptionFloats>("nozzle_diameter")->values.size();

            for (auto& opt_key : opt_keys) {
                auto category = (*m_config)->def()->get(opt_key)->category;
                if (category.empty() ||
                    (category == "Extruders" && extruders_cnt == 1)) continue;

                std::vector< std::string > new_category;

                auto& cat_opt = cat_options.find(category) == cat_options.end() ? new_category : cat_options.at(category);
                cat_opt.push_back(opt_key);
                if (cat_opt.size() == 1)
                    cat_options[category] = cat_opt;
            }

            for (auto& cat : cat_options) {
                if (cat.second.size() == 1 && cat.second[0] == "extruder")
                    continue;

                auto optgroup = std::make_shared<ConfigOptionsGroup>(parent, cat.first, *m_config, false, ogDEFAULT, extra_column);
                optgroup->label_width = 150;
                optgroup->sidetext_width = 70;

                for (auto& opt : cat.second)
                {
                    if (opt == "extruder")
                        continue;
                    Option option = optgroup->get_option(opt);
                    option.opt.width = 70;
                    optgroup->append_single_option_line(option);
                }
                optgroup->reload_config();
                m_option_sizer->Add(optgroup->sizer, 0, wxEXPAND | wxALL, 0);
                m_og_settings.push_back(optgroup);

                categories.push_back(cat.first);
            }
        }

        if (m_og_settings.empty()) {
            m_objects_ctrl->Select(m_objects_model->Delete(item));
            part_selection_changed();
        }
        else {
            if (!categories.empty())
                m_objects_model->UpdateSettingsDigest(item, categories);
            show_manipulations = false;
        }
	}

    show_manipulation_og(show_manipulations);
    show_info_sizer(show_manipulations && item && m_objects_model->GetParent(item) == wxDataViewItem(0));

#ifdef __linux__
	no_updates.reset(nullptr);
#endif

    parent->Layout();
    get_right_panel()->GetParent()->Layout();
}

void get_settings_choice(wxMenu *menu, int id, bool is_part)
{
	const auto category_name = menu->GetLabel(id);

	wxArrayString names;
	wxArrayInt selections;

	settings_menu_hierarchy settings_menu;
	get_options_menu(settings_menu, is_part);
	std::vector< std::pair<std::string, std::string> > *settings_list = nullptr;

	auto opt_keys = (*m_config)->keys();

	for (auto& cat : settings_menu)
	{
		if (_(cat.first) == category_name) {
			int sel = 0;
			for (auto& pair : cat.second) {
				names.Add(_(pair.second));
				if (find(opt_keys.begin(), opt_keys.end(), pair.first) != opt_keys.end())
					selections.Add(sel);
				sel++;
			}
			settings_list = &cat.second;
			break;
		}
	} 

	if (!settings_list)
		return;

	if (wxGetMultipleChoices(selections, _(L("Select showing settings")), category_name, names) ==0 )
		return;

	std::vector <std::string> selected_options;
	for (auto sel : selections)
		selected_options.push_back((*settings_list)[sel].first);

	for (auto& setting:(*settings_list) )
	{
		auto& opt_key = setting.first;
		if (find(opt_keys.begin(), opt_keys.end(), opt_key) != opt_keys.end() &&
			find(selected_options.begin(), selected_options.end(), opt_key) == selected_options.end())
			(*m_config)->erase(opt_key);
		
		if(find(opt_keys.begin(), opt_keys.end(), opt_key) == opt_keys.end() &&
				find(selected_options.begin(), selected_options.end(), opt_key) != selected_options.end())
			(*m_config)->set_key_value(opt_key, m_default_config.get()->option(opt_key)->clone());
	}


    // Add settings item for object
    const auto item = m_objects_ctrl->GetSelection();
    if (item) {
        const auto settings_item = m_objects_model->HasSettings(item);
        m_objects_ctrl->Select(settings_item ? settings_item : 
                               m_objects_model->AddSettingsChild(item));
#ifndef __WXOSX__
        part_selection_changed();
#endif //no __WXOSX__
    }
    else
	update_settings_list();
}

void menu_item_add_generic(wxMenuItem* &menu, int id) {
    auto sub_menu = new wxMenu;

    std::vector<std::string> menu_items = { L("Box"), L("Cylinder"), L("Sphere"), L("Slab") };
    for (auto& item : menu_items)
        sub_menu->Append(new wxMenuItem(sub_menu, ++id, _(item)));

#ifndef __WXMSW__
    sub_menu->Bind(wxEVT_MENU, [sub_menu](wxEvent &event) {
        load_lambda(sub_menu->GetLabel(event.GetId()).ToStdString());
    });
#endif //no __WXMSW__

    menu->SetSubMenu(sub_menu);
}

wxMenuItem* menu_item_split(wxMenu* menu, int id) {
    auto menu_item = new wxMenuItem(menu, id, _(L("Split to parts")));
    menu_item->SetBitmap(m_bmp_split);
    return menu_item;
}

wxMenuItem* menu_item_settings(wxMenu* menu, int id, const bool is_part) {
    auto  menu_item = new wxMenuItem(menu, id, _(L("Add settings")));
    menu_item->SetBitmap(m_bmp_cog);

    auto sub_menu = create_add_settings_popupmenu(is_part);
    menu_item->SetSubMenu(sub_menu);
    return menu_item;
}

wxMenu *create_add_part_popupmenu()
{
	wxMenu *menu = new wxMenu;
	std::vector<std::string> menu_items = { L("Add part"), L("Add modifier"), L("Add generic") };

	wxWindowID config_id_base = wxWindow::NewControlId(menu_items.size()+4+2);

	int i = 0;
	for (auto& item : menu_items) {
		auto menu_item = new wxMenuItem(menu, config_id_base + i, _(item));
		menu_item->SetBitmap(i == 0 ? m_icon_solidmesh : m_icon_modifiermesh);
        if (item == "Add generic")
            menu_item_add_generic(menu_item, config_id_base + i);
        menu->Append(menu_item);
		i++;
    }

    menu->AppendSeparator();
    auto menu_item = menu_item_split(menu, config_id_base + i + 4);
    menu->Append(menu_item);
    menu_item->Enable(is_splittable_object(false));

    menu->AppendSeparator();
    // Append settings popupmenu
    menu->Append(menu_item_settings(menu, config_id_base + i + 5, false));

	menu->Bind(wxEVT_MENU, [config_id_base, menu](wxEvent &event){
		switch (event.GetId() - config_id_base) {
		case 0:
			on_btn_load();
			break;
		case 1:
			on_btn_load(true);
			break;
		case 2:
// 			on_btn_load(true, true);
			break;
        case 3:
        case 4:
        case 5:
        case 6:
#ifdef __WXMSW__
		    load_lambda(menu->GetLabel(event.GetId()).ToStdString());
#endif // __WXMSW__
            break;
		case 7: //3:
			on_btn_split(false);
			break;
		default:
#ifdef __WXMSW__
			get_settings_choice(menu, event.GetId(), false);
#endif // __WXMSW__
			break;
		}
	});

	return menu;
}

wxMenu *create_part_settings_popupmenu()
{
    wxMenu *menu = new wxMenu;
    wxWindowID config_id_base = wxWindow::NewControlId(2);

    auto menu_item = menu_item_split(menu, config_id_base);
    menu->Append(menu_item);
    menu_item->Enable(is_splittable_object(true));

    menu->AppendSeparator();
    // Append settings popupmenu
    menu->Append(menu_item_settings(menu, config_id_base + 1, true));

    menu->Bind(wxEVT_MENU, [config_id_base, menu](wxEvent &event){
        switch (event.GetId() - config_id_base) {
        case 0:
            on_btn_split(true);
            break;
        default:{
            get_settings_choice(menu, event.GetId(), true);
            break; }
        }
    });

    return menu;
}

wxMenu *create_add_settings_popupmenu(bool is_part)
{
	wxMenu *menu = new wxMenu;

 	auto categories = get_category_icon();

	settings_menu_hierarchy settings_menu;
	get_options_menu(settings_menu, is_part);

	for (auto cat : settings_menu)
	{
		auto menu_item = new wxMenuItem(menu, wxID_ANY, _(cat.first));
		menu_item->SetBitmap(categories.find(cat.first) == categories.end() ? 
								wxNullBitmap : categories.at(cat.first));
		menu->Append(menu_item);
	}
#ifndef __WXMSW__
    menu->Bind(wxEVT_MENU, [menu,is_part](wxEvent &event) {
        get_settings_choice(menu, event.GetId(), is_part);
	});
#endif //no __WXMSW__
	return menu;
}

void show_context_menu()
{
    const auto item = m_objects_ctrl->GetSelection();
    if (item)
    {
        if (m_objects_model->IsSettingsItem(item))
            return;
        const auto menu = m_objects_model->GetParent(item) == wxDataViewItem(0) ? 
                            create_add_part_popupmenu() : 
                            create_part_settings_popupmenu();
        get_tab_panel()->GetPage(0)->PopupMenu(menu);
    }
}

// ******

void load_part(	ModelObject* model_object, 
				wxArrayString& part_names, const bool is_modifier)
{
    wxWindow* parent = get_tab_panel()->GetPage(0);

	wxArrayString input_files;
	open_model(parent, input_files);
	for (int i = 0; i < input_files.size(); ++i) {
		std::string input_file = input_files.Item(i).ToStdString();

		Model model;
		try {
			model = Model::read_from_file(input_file);
		}
		catch (std::exception &e) {
			auto msg = _(L("Error! ")) + input_file + " : " + e.what() + ".";
			show_error(parent, msg);
			exit(1);
		}

		for ( auto object : model.objects) {
			for (auto volume : object->volumes) {
				auto new_volume = model_object->add_volume(*volume);
				new_volume->set_type(is_modifier ? ModelVolume::PARAMETER_MODIFIER : ModelVolume::MODEL_PART);
				boost::filesystem::path(input_file).filename().string();
				new_volume->name = boost::filesystem::path(input_file).filename().string();

				part_names.Add(new_volume->name);

				// apply the same translation we applied to the object
				new_volume->mesh.translate( model_object->origin_translation(0),
											model_object->origin_translation(1), 
											model_object->origin_translation(2) );
				// set a default extruder value, since user can't add it manually
				new_volume->config.set_key_value("extruder", new ConfigOptionInt(0));

				m_parts_changed = true;
			}
		}
	}
}

void load_lambda(	ModelObject* model_object,
					wxArrayString& part_names, const bool is_modifier)
{
    auto dlg = new LambdaObjectDialog(m_objects_ctrl->GetMainWindow());
	if (dlg->ShowModal() == wxID_CANCEL) {
		return;
	}

	std::string name = "lambda-";
	TriangleMesh mesh;

	auto params = dlg->ObjectParameters();
	switch (params.type)
	{
	case LambdaTypeBox:{
		mesh = make_cube(params.dim[0], params.dim[1], params.dim[2]);
		name += "Box";
		break;}
	case LambdaTypeCylinder:{
		mesh = make_cylinder(params.cyl_r, params.cyl_h);
		name += "Cylinder";
		break;}
	case LambdaTypeSphere:{
		mesh = make_sphere(params.sph_rho);
		name += "Sphere";
		break;}
	case LambdaTypeSlab:{
		const auto& size = model_object->bounding_box().size();
        mesh = make_cube(size(0)*1.5, size(1)*1.5, params.slab_h);
		// box sets the base coordinate at 0, 0, move to center of plate and move it up to initial_z
        mesh.translate(-size(0)*1.5 / 2.0, -size(1)*1.5 / 2.0, params.slab_z);
		name += "Slab";
		break; }
	default:
		break;
	}
	mesh.repair();

	auto new_volume = model_object->add_volume(mesh);
	new_volume->set_type(is_modifier ? ModelVolume::PARAMETER_MODIFIER : ModelVolume::MODEL_PART);

	new_volume->name = name;
	// set a default extruder value, since user can't add it manually
	new_volume->config.set_key_value("extruder", new ConfigOptionInt(0));

	part_names.Add(name);

	m_parts_changed = true;
}

void load_lambda(const std::string& type_name)
{
    if (m_selected_object_id < 0) return;

    auto dlg = new LambdaObjectDialog(m_objects_ctrl->GetMainWindow(), type_name);
    if (dlg->ShowModal() == wxID_CANCEL)
        return;

    const std::string name = "lambda-"+type_name;
    TriangleMesh mesh;

    const auto params = dlg->ObjectParameters();
    if (type_name == _("Box"))
        mesh = make_cube(params.dim[0], params.dim[1], params.dim[2]);
    else if (type_name == _("Cylinder"))
        mesh = make_cylinder(params.cyl_r, params.cyl_h);
    else if (type_name == _("Sphere"))
        mesh = make_sphere(params.sph_rho);
    else if (type_name == _("Slab")){
        const auto& size = (*m_objects)[m_selected_object_id]->bounding_box().size();
        mesh = make_cube(size(0)*1.5, size(1)*1.5, params.slab_h);
        // box sets the base coordinate at 0, 0, move to center of plate and move it up to initial_z
        mesh.translate(-size(0)*1.5 / 2.0, -size(1)*1.5 / 2.0, params.slab_z);
    }
    mesh.repair();

    auto new_volume = (*m_objects)[m_selected_object_id]->add_volume(mesh);
    new_volume->set_type(ModelVolume::PARAMETER_MODIFIER);

    new_volume->name = name;
    // set a default extruder value, since user can't add it manually
    new_volume->config.set_key_value("extruder", new ConfigOptionInt(0));

    m_parts_changed = true;
    parts_changed(m_selected_object_id);

    m_objects_ctrl->Select(m_objects_model->AddChild(m_objects_ctrl->GetSelection(), 
                                                     name, m_icon_modifiermesh));
#ifndef __WXOSX__ //#ifdef __WXMSW__ // #ys_FIXME
    object_ctrl_selection_changed();
#endif //no __WXOSX__ //__WXMSW__
}

void on_btn_load(bool is_modifier /*= false*/, bool is_lambda/* = false*/)
{
	auto item = m_objects_ctrl->GetSelection();
	if (!item)
		return;
	int obj_idx = -1;
	if (m_objects_model->GetParent(item) == wxDataViewItem(0))
		obj_idx = m_objects_model->GetIdByItem(item);
	else
		return;

	if (obj_idx < 0) return;
	wxArrayString part_names;
	if (is_lambda)
		load_lambda((*m_objects)[obj_idx], part_names, is_modifier);
	else
		load_part((*m_objects)[obj_idx], part_names, is_modifier);

	parts_changed(obj_idx);

	for (int i = 0; i < part_names.size(); ++i)
		m_objects_ctrl->Select(	m_objects_model->AddChild(item, part_names.Item(i), 
								is_modifier ? m_icon_modifiermesh : m_icon_solidmesh));
#ifndef __WXOSX__ //#ifdef __WXMSW__ // #ys_FIXME
	object_ctrl_selection_changed();
#endif //no __WXOSX__//__WXMSW__
}

void remove_settings_from_config()
{
    auto opt_keys = (*m_config)->keys();
    if (opt_keys.size() == 1 && opt_keys[0] == "extruder")
        return;
    int extruder = -1;
    if ((*m_config)->has("extruder"))
        extruder = (*m_config)->option<ConfigOptionInt>("extruder")->value;

    (*m_config)->clear();

    if (extruder >=0 )
        (*m_config)->set_key_value("extruder", new ConfigOptionInt(extruder));
}

bool remove_subobject_from_object(const int volume_id)
{
    const auto volume = (*m_objects)[m_selected_object_id]->volumes[volume_id];

    // if user is deleting the last solid part, throw error
    int solid_cnt = 0;
    for (auto vol : (*m_objects)[m_selected_object_id]->volumes)
        if (vol->is_model_part())
            ++solid_cnt;
    if (volume->is_model_part() && solid_cnt == 1) {
        Slic3r::GUI::show_error(nullptr, _(L("You can't delete the last solid part from this object.")));
        return false;
    }

    (*m_objects)[m_selected_object_id]->delete_volume(volume_id);
    m_parts_changed = true;

    parts_changed(m_selected_object_id);
    return true;
}

void on_btn_del()
{
	auto item = m_objects_ctrl->GetSelection();
	if (!item) return;

	const auto volume_id = m_objects_model->GetVolumeIdByItem(item);
	if (volume_id ==-1)
		return;
    
    if (volume_id ==-2)
        remove_settings_from_config();
	else if (!remove_subobject_from_object(volume_id)) 
        return;
<<<<<<< HEAD

	m_objects_ctrl->Select(m_objects_model->Delete(item));
	part_selection_changed();
}

bool get_volume_by_item(const bool split_part, const wxDataViewItem& item, ModelVolume*& volume)
{
    if (!item || m_selected_object_id < 0)
        return false;
    const auto volume_id = m_objects_model->GetVolumeIdByItem(item);
    if (volume_id < 0) {
        if (split_part) return false;
        volume = (*m_objects)[m_selected_object_id]->volumes[0]; 
    }
    else
        volume = (*m_objects)[m_selected_object_id]->volumes[volume_id];
    if (volume)
        return true;
    return false;
}

bool is_splittable_object(const bool split_part)
{
    const wxDataViewItem item = m_objects_ctrl->GetSelection();
    if (!item) return false;

=======

	m_objects_ctrl->Select(m_objects_model->Delete(item));
	part_selection_changed();
}

bool get_volume_by_item(const bool split_part, const wxDataViewItem& item, ModelVolume*& volume)
{
    if (!item || m_selected_object_id < 0)
        return false;
    const auto volume_id = m_objects_model->GetVolumeIdByItem(item);
    if (volume_id < 0) {
        if (split_part) return false;
        volume = (*m_objects)[m_selected_object_id]->volumes[0]; 
    }
    else
        volume = (*m_objects)[m_selected_object_id]->volumes[volume_id];
    if (volume)
        return true;
    return false;
}

bool is_splittable_object(const bool split_part)
{
    const wxDataViewItem item = m_objects_ctrl->GetSelection();
    if (!item) return false;

>>>>>>> a079f2a3
    wxDataViewItemArray children;
    if (!split_part && m_objects_model->GetChildren(item, children) > 0)
        return false;

    ModelVolume* volume;
    if (!get_volume_by_item(split_part, item, volume) || !volume)
        return false;

    TriangleMeshPtrs meshptrs = volume->mesh.split();
    if (meshptrs.size() <= 1) {
        delete meshptrs.front();
        return false;
    }

    return true;
}

void on_btn_split(const bool split_part)
{
	const auto item = m_objects_ctrl->GetSelection();
	if (!item || m_selected_object_id<0)
		return;
    ModelVolume* volume;
    if (!get_volume_by_item(split_part, item, volume)) return;
    DynamicPrintConfig&	config = get_preset_bundle()->printers.get_edited_preset().config;
    const auto nozzle_dmrs_cnt = config.option<ConfigOptionFloats>("nozzle_diameter")->values.size();
    if (volume->split(nozzle_dmrs_cnt) == 1) {
        wxMessageBox(_(L("The selected object couldn't be split because it contains only one part.")));
        return;
    }

    auto model_object = (*m_objects)[m_selected_object_id];

    if (split_part) {
        auto parent = m_objects_model->GetParent(item);
        m_objects_model->DeleteChildren(parent);

        for (auto id = 0; id < model_object->volumes.size(); id++)
            m_objects_model->AddChild(parent, model_object->volumes[id]->name,
                                      model_object->volumes[id]->is_modifier() ? m_icon_modifiermesh : m_icon_solidmesh,
                                      model_object->volumes[id]->config.has("extruder") ?
                                        model_object->volumes[id]->config.option<ConfigOptionInt>("extruder")->value : 0,
                                      false);

        m_objects_ctrl->Expand(parent);
    }
    else {
        for (auto id = 0; id < model_object->volumes.size(); id++)
            m_objects_model->AddChild(item, model_object->volumes[id]->name, 
                                      m_icon_solidmesh,
                                      model_object->volumes[id]->config.has("extruder") ?
                                        model_object->volumes[id]->config.option<ConfigOptionInt>("extruder")->value : 0, 
                                      false);
        m_objects_ctrl->Expand(item);
    }

    m_parts_changed = true;
    parts_changed(m_selected_object_id);
}

void on_btn_move_up(){
	auto item = m_objects_ctrl->GetSelection();
	if (!item)
		return;
	auto volume_id = m_objects_model->GetVolumeIdByItem(item);
	if (volume_id < 0)
		return;
	auto& volumes = (*m_objects)[m_selected_object_id]->volumes;
	if (0 < volume_id && volume_id < volumes.size()) {
		std::swap(volumes[volume_id - 1], volumes[volume_id]);
		m_parts_changed = true;
		m_objects_ctrl->Select(m_objects_model->MoveChildUp(item));
		part_selection_changed();
// #ifdef __WXMSW__
// 		object_ctrl_selection_changed();
// #endif //__WXMSW__
	}
}

void on_btn_move_down(){
	auto item = m_objects_ctrl->GetSelection();
	if (!item)
		return;
	auto volume_id = m_objects_model->GetVolumeIdByItem(item);
	if (volume_id < 0)
		return;
	auto& volumes = (*m_objects)[m_selected_object_id]->volumes;
	if (0 <= volume_id && volume_id+1 < volumes.size()) {
		std::swap(volumes[volume_id + 1], volumes[volume_id]);
		m_parts_changed = true;
		m_objects_ctrl->Select(m_objects_model->MoveChildDown(item));
		part_selection_changed();
// #ifdef __WXMSW__
// 		object_ctrl_selection_changed();
// #endif //__WXMSW__
	}
}

void parts_changed(int obj_idx)
{ 
	if (m_event_object_settings_changed <= 0) return;

	wxCommandEvent e(m_event_object_settings_changed);
	auto event_str = wxString::Format("%d %d %d", obj_idx,
		is_parts_changed() ? 1 : 0,
		is_part_settings_changed() ? 1 : 0);
	e.SetString(event_str);
	get_main_frame()->ProcessWindowEvent(e);
}
	
void update_settings_value()
{
	auto og = get_optgroup(ogFrequentlyObjectSettings);
	if (m_selected_object_id < 0 || m_objects->size() <= m_selected_object_id) {
        og->set_value("position_x", 0);
        og->set_value("position_y", 0);
        og->set_value("position_z", 0);
        og->set_value("scale_x", 0);
		og->set_value("scale_y", 0);
		og->set_value("scale_z", 0);
        og->set_value("rotation_x", 0);
        og->set_value("rotation_y", 0);
        og->set_value("rotation_z", 0);
        og->disable();
		return;
	}
    g_is_percent_scale = boost::any_cast<wxString>(og->get_value("scale_unit")) == _("%");
    update_position_values();
    update_scale_values();
    update_rotation_values();
    og->enable();
}

void part_selection_changed()
{
	auto item = m_objects_ctrl->GetSelection();
	int obj_idx = -1;
	auto og = get_optgroup(ogFrequentlyObjectSettings);
    m_config = nullptr;
    wxString object_name = wxEmptyString;
	if (item)
	{
        const bool is_settings_item = m_objects_model->IsSettingsItem(item);
		bool is_part = false;
        wxString og_name = wxEmptyString;
        if (m_objects_model->GetParent(item) == wxDataViewItem(0)) {
			obj_idx = m_objects_model->GetIdByItem(item);
			og_name = _(L("Object manipulation"));
			m_config = std::make_shared<DynamicPrintConfig*>(&(*m_objects)[obj_idx]->config);
		}
		else {
			auto parent = m_objects_model->GetParent(item);
            // Take ID of the parent object to "inform" perl-side which object have to be selected on the scene
			obj_idx = m_objects_model->GetIdByItem(parent);
			if (is_settings_item) {
                if (m_objects_model->GetParent(parent) == wxDataViewItem(0)) {
                    og_name = _(L("Object Settings to modify"));
                    m_config = std::make_shared<DynamicPrintConfig*>(&(*m_objects)[obj_idx]->config);
                }
                else {
                    og_name = _(L("Part Settings to modify"));
			        is_part = true;
                    auto main_parent = m_objects_model->GetParent(parent);
                    obj_idx = m_objects_model->GetIdByItem(main_parent);
			        const auto volume_id = m_objects_model->GetVolumeIdByItem(parent);
			        m_config = std::make_shared<DynamicPrintConfig*>(&(*m_objects)[obj_idx]->volumes[volume_id]->config);
                }
            }
            else {
                og_name = _(L("Part manipulation"));
                is_part = true;
                const auto volume_id = m_objects_model->GetVolumeIdByItem(item);
                m_config = std::make_shared<DynamicPrintConfig*>(&(*m_objects)[obj_idx]->volumes[volume_id]->config);
            }
		}

        og->set_name(" " + og_name + " ");
        object_name = m_objects_model->GetName(item);
		m_default_config = std::make_shared<DynamicPrintConfig>(*DynamicPrintConfig::new_from_defaults_keys(get_options(is_part)));
	}
    og->set_value("object_name", object_name);

	update_settings_list();

	m_selected_object_id = obj_idx;

	update_settings_value();

/*	wxWindowUpdateLocker noUpdates(get_right_panel());

	m_move_options = Point3(0, 0, 0);
	m_last_coords = Point3(0, 0, 0);
	// reset move sliders
	std::vector<std::string> opt_keys = {"x", "y", "z"};
	auto og = get_optgroup(ogObjectMovers);
	for (auto opt_key: opt_keys)
		og->set_value(opt_key, int(0));

// 	if (!item || m_selected_object_id < 0){
	if (m_selected_object_id < 0){
		m_sizer_object_buttons->Show(false);
		m_sizer_part_buttons->Show(false);
		m_sizer_object_movers->Show(false);
		m_collpane_settings->Show(false);
		return;
	}

	m_collpane_settings->Show(true);

	auto volume_id = m_objects_model->GetVolumeIdByItem(item);
	if (volume_id < 0){
		m_sizer_object_buttons->Show(true);
		m_sizer_part_buttons->Show(false);
		m_sizer_object_movers->Show(false);
		m_collpane_settings->SetLabelText(_(L("Object Settings")) + ":");

// 		elsif($itemData->{type} eq 'object') {
// 			# select nothing in 3D preview
// 
// 			# attach object config to settings panel
// 			$self->{optgroup_movers}->disable;
// 			$self->{staticbox}->SetLabel('Object Settings');
// 			@opt_keys = (map @{$_->get_keys}, Slic3r::Config::PrintObject->new, Slic3r::Config::PrintRegion->new);
// 			$config = $self->{model_object}->config;
// 		}

		return;
	}

	m_collpane_settings->SetLabelText(_(L("Part Settings")) + ":");
	
	m_sizer_object_buttons->Show(false);
	m_sizer_part_buttons->Show(true);
	m_sizer_object_movers->Show(true);

	auto bb_size = m_objects[m_selected_object_id]->bounding_box().size();
	int scale = 10; //??

	m_mover_x->SetMin(-bb_size.x * 4 * scale);
	m_mover_x->SetMax(bb_size.x * 4 * scale);

	m_mover_y->SetMin(-bb_size.y * 4 * scale);
	m_mover_y->SetMax(bb_size.y * 4 * scale);

	m_mover_z->SetMin(-bb_size.z * 4 * scale);
	m_mover_z->SetMax(bb_size.z * 4 * scale);


	
//	my ($config, @opt_keys);
	m_btn_move_up->Enable(volume_id > 0);
	m_btn_move_down->Enable(volume_id + 1 < m_objects[m_selected_object_id]->volumes.size());

	// attach volume config to settings panel
	auto volume = m_objects[m_selected_object_id]->volumes[volume_id];

	if (volume->modifier) 
		og->enable();
	else 
		og->disable();

//	auto config = volume->config;

	// get default values
// 	@opt_keys = @{Slic3r::Config::PrintRegion->new->get_keys};
// 	} 
/*	
	# get default values
	my $default_config = Slic3r::Config::new_from_defaults_keys(\@opt_keys);

	# append default extruder
	push @opt_keys, 'extruder';
	$default_config->set('extruder', 0);
	$config->set_ifndef('extruder', 0);
	$self->{settings_panel}->set_default_config($default_config);
	$self->{settings_panel}->set_config($config);
	$self->{settings_panel}->set_opt_keys(\@opt_keys);
	$self->{settings_panel}->set_fixed_options([qw(extruder)]);
	$self->{settings_panel}->enable;
	}
	 */
}

void set_extruder_column_hidden(bool hide)
{
	m_objects_ctrl->GetColumn(2)->SetHidden(hide);
}

void update_extruder_in_config(const wxString& selection)
{
    if (!m_config || selection.empty())
        return;

    int extruder = selection.size() > 1 ? 0 : atoi(selection.c_str());
    (*m_config)->set_key_value("extruder", new ConfigOptionInt(extruder));

    if (m_event_update_scene > 0) {
        wxCommandEvent e(m_event_update_scene);
        get_main_frame()->ProcessWindowEvent(e);
    }
}

void update_scale_values()
{
    auto og = get_optgroup(ogFrequentlyObjectSettings);
    auto instance = (*m_objects)[m_selected_object_id]->instances.front();
    auto size = (*m_objects)[m_selected_object_id]->instance_bounding_box(0).size();

    if (g_is_percent_scale) {
        auto scale = instance->scaling_factor * 100.0;
        og->set_value("scale_x", int(scale));
        og->set_value("scale_y", int(scale));
        og->set_value("scale_z", int(scale));
    }
    else {
        og->set_value("scale_x", int(instance->scaling_factor * size(0) + 0.5));
        og->set_value("scale_y", int(instance->scaling_factor * size(1) + 0.5));
        og->set_value("scale_z", int(instance->scaling_factor * size(2) + 0.5));
    }
}

void update_position_values()
{
    auto og = get_optgroup(ogFrequentlyObjectSettings);
    auto instance = (*m_objects)[m_selected_object_id]->instances.front();

#if ENABLE_MODELINSTANCE_3D_OFFSET
    og->set_value("position_x", int(instance->get_offset(X)));
    og->set_value("position_y", int(instance->get_offset(Y)));
    og->set_value("position_z", int(instance->get_offset(Z)));
#else
    og->set_value("position_x", int(instance->offset(0)));
    og->set_value("position_y", int(instance->offset(1)));
    og->set_value("position_z", 0);
#endif // ENABLE_MODELINSTANCE_3D_OFFSET
}

void update_position_values(const Vec3d& position)
{
    auto og = get_optgroup(ogFrequentlyObjectSettings);

    og->set_value("position_x", int(position(0)));
    og->set_value("position_y", int(position(1)));
    og->set_value("position_z", int(position(2)));
}

void update_scale_values(double scaling_factor)
{
    auto og = get_optgroup(ogFrequentlyObjectSettings);

    // this is temporary
    // to be able to update the values as size
    // we need to store somewhere the original size
    // or have it passed as parameter
    if (!g_is_percent_scale)
        og->set_value("scale_unit", _("%"));

    auto scale = scaling_factor * 100.0;
    og->set_value("scale_x", int(scale));
    og->set_value("scale_y", int(scale));
    og->set_value("scale_z", int(scale));
}

void update_rotation_values()
{
#if ENABLE_MODELINSTANCE_3D_ROTATION
    update_rotation_value((*m_objects)[m_selected_object_id]->instances.front()->get_rotation());
#else
    auto og = get_optgroup(ogFrequentlyObjectSettings);
    auto instance = (*m_objects)[m_selected_object_id]->instances.front();
    og->set_value("rotation_x", 0);
    og->set_value("rotation_y", 0);
    og->set_value("rotation_z", int(Geometry::rad2deg(instance->rotation)));
#endif // ENABLE_MODELINSTANCE_3D_ROTATION
}

void update_rotation_value(double angle, Axis axis)
{
    auto og = get_optgroup(ogFrequentlyObjectSettings);

    std::string axis_str;
    switch (axis)
    {
    case X:
    {
        axis_str = "rotation_x";
        break;
    }
    case Y:
    {
        axis_str = "rotation_y";
        break;
    }
    case Z:
    {
        axis_str = "rotation_z";
        break;
    }
    }

    og->set_value(axis_str, round_nearest(int(Geometry::rad2deg(angle)), 0));
}

#if ENABLE_MODELINSTANCE_3D_ROTATION
void update_rotation_value(const Vec3d& rotation)
{
    auto og = get_optgroup(ogFrequentlyObjectSettings);
    og->set_value("rotation_x", int(round_nearest(Geometry::rad2deg(rotation(0)), 0)));
    og->set_value("rotation_y", int(round_nearest(Geometry::rad2deg(rotation(1)), 0)));
    og->set_value("rotation_z", int(round_nearest(Geometry::rad2deg(rotation(2)), 0)));
}
#endif // ENABLE_MODELINSTANCE_3D_ROTATION

void set_uniform_scaling(const bool uniform_scale)
{
    g_is_uniform_scale = uniform_scale;
}

void on_begin_drag(wxDataViewEvent &event)
{
    wxDataViewItem item(event.GetItem());

    // only allow drags for item, not containers
    if (m_objects_model->GetParent(item) == wxDataViewItem(0) || m_objects_model->IsSettingsItem(item)) {
        event.Veto();
        return;
    }

    /* Under MSW or OSX, DnD moves an item to the place of another selected item
     * But under GTK, DnD moves an item between another two items.
     * And as a result - call EVT_CHANGE_SELECTION to unselect all items.
     * To prevent such behavior use g_prevent_list_events
    **/
    g_prevent_list_events = true;//it's needed for GTK

    wxTextDataObject *obj = new wxTextDataObject;
    obj->SetText(wxString::Format("%d", m_objects_model->GetVolumeIdByItem(item)));
    event.SetDataObject(obj);
    event.SetDragFlags(/*wxDrag_AllowMove*/wxDrag_DefaultMove); // allows both copy and move;
}

void on_drop_possible(wxDataViewEvent &event)
{
    wxDataViewItem item(event.GetItem());

    // only allow drags for item or background, not containers
    if (item.IsOk() && m_objects_model->GetParent(item) == wxDataViewItem(0) ||
        event.GetDataFormat() != wxDF_UNICODETEXT || m_objects_model->IsSettingsItem(item))
        event.Veto();
}

void on_drop(wxDataViewEvent &event)
{
    wxDataViewItem item(event.GetItem());

    // only allow drops for item, not containers
    if (item.IsOk() && m_objects_model->GetParent(item) == wxDataViewItem(0) ||
        event.GetDataFormat() != wxDF_UNICODETEXT || m_objects_model->IsSettingsItem(item)) {
        event.Veto();
        return;
    }    

    wxTextDataObject obj;
    obj.SetData(wxDF_UNICODETEXT, event.GetDataSize(), event.GetDataBuffer());

    int from_volume_id = std::stoi(obj.GetText().ToStdString());
    int to_volume_id = m_objects_model->GetVolumeIdByItem(item);

#ifdef __WXGTK__
    /* Under GTK, DnD moves an item between another two items.
     * And event.GetItem() return item, which is under "insertion line"
     * So, if we move item down we should to decrease the to_volume_id value
    **/
    if (to_volume_id > from_volume_id) to_volume_id--;
#endif // __WXGTK__

    m_objects_ctrl->Select(m_objects_model->ReorganizeChildren(from_volume_id, to_volume_id,
                                                               m_objects_model->GetParent(item)));

    auto& volumes = (*m_objects)[m_selected_object_id]->volumes;
    auto delta = to_volume_id < from_volume_id ? -1 : 1;
    int cnt = 0;
    for (int id = from_volume_id; cnt < abs(from_volume_id - to_volume_id); id+=delta, cnt++)
        std::swap(volumes[id], volumes[id +delta]);

    m_parts_changed = true;
    parts_changed(m_selected_object_id);

    g_prevent_list_events = false;
}

void update_objects_list_extruder_column(int extruders_count)
{
    if (get_preset_bundle()->printers.get_selected_preset().printer_technology() == ptSLA)
        extruders_count = 1;

    // delete old 3rd column
    m_objects_ctrl->DeleteColumn(m_objects_ctrl->GetColumn(2));
    // insert new created 3rd column
    m_objects_ctrl->InsertColumn(2, object_ctrl_create_extruder_column(extruders_count));
    // set show/hide for this column 
    set_extruder_column_hidden(extruders_count <= 1);
}

void create_double_slider(wxWindow* parent, wxBoxSizer* sizer, wxGLCanvas* canvas)
{
    m_slider = new PrusaDoubleSlider(parent, wxID_ANY, 0, 0, 0, 100);
    sizer->Add(m_slider, 0, wxEXPAND, 0);

    m_preview_canvas = canvas;
    m_preview_canvas->Bind(wxEVT_KEY_DOWN, update_double_slider_from_canvas);

    m_slider->Bind(wxEVT_SCROLL_CHANGED, [parent](wxEvent& event) {
        _3DScene::set_toolpaths_range(m_preview_canvas, m_slider->GetLowerValueD() - 1e-6, m_slider->GetHigherValueD() + 1e-6);
        if (parent->IsShown())
            m_preview_canvas->Refresh();
    });
}

void fill_slider_values(std::vector<std::pair<int, double>> &values, 
                        const std::vector<double> &layers_z)
{
    std::vector<double> layers_all_z = _3DScene::get_current_print_zs(m_preview_canvas, false);
    if (layers_all_z.size() == layers_z.size())
        for (int i = 0; i < layers_z.size(); i++)
            values.push_back(std::pair<int, double>(i+1, layers_z[i]));
    else if (layers_all_z.size() > layers_z.size()) {
        int cur_id = 0;
        for (int i = 0; i < layers_z.size(); i++)
            for (int j = cur_id; j < layers_all_z.size(); j++)
                if (layers_z[i] - 1e-6 < layers_all_z[j] && layers_all_z[j] < layers_z[i] + 1e-6) {
                    values.push_back(std::pair<int, double>(j+1, layers_z[i]));
                    cur_id = j;
                    break;
                }
    }
}

void set_double_slider_thumbs(  const bool force_sliders_full_range, 
                                const std::vector<double> &layers_z, 
                                const double z_low, const double z_high)
{
    // Force slider full range only when slider is created.
    // Support selected diapason on the all next steps
    if (/*force_sliders_full_range*/z_high == 0.0) { 
        m_slider->SetLowerValue(0);
        m_slider->SetHigherValue(layers_z.size() - 1);
        return;
    }
    
    for (int i = layers_z.size() - 1; i >= 0; i--)
        if (z_low >= layers_z[i]) {
            m_slider->SetLowerValue(i);
            break;
        }
    for (int i = layers_z.size() - 1; i >= 0 ; i--)
        if (z_high >= layers_z[i]) {
            m_slider->SetHigherValue(i);
            break;
        }
}

void update_double_slider(bool force_sliders_full_range)
{
    std::vector<std::pair<int, double>> values;
    std::vector<double> layers_z = _3DScene::get_current_print_zs(m_preview_canvas, true);
    fill_slider_values(values, layers_z);

    const double z_low = m_slider->GetLowerValueD();
    const double z_high = m_slider->GetHigherValueD();
    m_slider->SetMaxValue(layers_z.size() - 1);
    m_slider->SetSliderValues(values);

    set_double_slider_thumbs(force_sliders_full_range, layers_z, z_low, z_high);
}

void reset_double_slider()
{
    m_slider->SetHigherValue(0);
    m_slider->SetLowerValue(0);
}

void update_double_slider_from_canvas(wxKeyEvent& event)
{
    if (event.HasModifiers()) {
        event.Skip();
        return;
    }

    const auto key = event.GetKeyCode();

    if (key == 'U' || key == 'D') {
        const int new_pos = key == 'U' ? m_slider->GetHigherValue() + 1 : m_slider->GetHigherValue() - 1;
        m_slider->SetHigherValue(new_pos);
        if (event.ShiftDown()) m_slider->SetLowerValue(m_slider->GetHigherValue());
    }
    else if (key == 'S')
        m_slider->ChangeOneLayerLock();
    else
        event.Skip();
}

void show_manipulation_sizer(const bool is_simple_mode)
{
    auto item = m_objects_ctrl->GetSelection();
    if (!item || !is_simple_mode)
        return;

    if (m_objects_model->IsSettingsItem(item)) {
        m_objects_ctrl->Select(m_objects_model->GetParent(item));
        part_selection_changed();
    }
}

} //namespace GUI
} //namespace Slic3r <|MERGE_RESOLUTION|>--- conflicted
+++ resolved
@@ -1411,7 +1411,6 @@
         remove_settings_from_config();
 	else if (!remove_subobject_from_object(volume_id)) 
         return;
-<<<<<<< HEAD
 
 	m_objects_ctrl->Select(m_objects_model->Delete(item));
 	part_selection_changed();
@@ -1438,34 +1437,6 @@
     const wxDataViewItem item = m_objects_ctrl->GetSelection();
     if (!item) return false;
 
-=======
-
-	m_objects_ctrl->Select(m_objects_model->Delete(item));
-	part_selection_changed();
-}
-
-bool get_volume_by_item(const bool split_part, const wxDataViewItem& item, ModelVolume*& volume)
-{
-    if (!item || m_selected_object_id < 0)
-        return false;
-    const auto volume_id = m_objects_model->GetVolumeIdByItem(item);
-    if (volume_id < 0) {
-        if (split_part) return false;
-        volume = (*m_objects)[m_selected_object_id]->volumes[0]; 
-    }
-    else
-        volume = (*m_objects)[m_selected_object_id]->volumes[volume_id];
-    if (volume)
-        return true;
-    return false;
-}
-
-bool is_splittable_object(const bool split_part)
-{
-    const wxDataViewItem item = m_objects_ctrl->GetSelection();
-    if (!item) return false;
-
->>>>>>> a079f2a3
     wxDataViewItemArray children;
     if (!split_part && m_objects_model->GetChildren(item, children) > 0)
         return false;
