--- conflicted
+++ resolved
@@ -57,11 +57,7 @@
 #include "../Utils/PresetUpdater.hpp"
 #include "../Config/Snapshot.hpp"
 #include "3DScene.hpp"
-<<<<<<< HEAD
 #include "libslic3r/I18N.hpp"
-=======
-
->>>>>>> 318212f4
 
 namespace Slic3r { namespace GUI {
 
@@ -407,11 +403,7 @@
 				save_language();
 				show_info(g_wxTabPanel, _(L("Application will be restarted")), _(L("Attention!")));
 				if (event_language_change > 0) {
-<<<<<<< HEAD
-					g_3DScene->remove_all_canvases();// remove all canvas before recreate GUI
-=======
 					_3DScene::remove_all_canvases();// remove all canvas before recreate GUI
->>>>>>> 318212f4
 					wxCommandEvent event(event_language_change);
 					g_wxApp->ProcessEvent(event);
 				}
