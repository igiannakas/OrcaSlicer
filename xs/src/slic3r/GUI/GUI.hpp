#ifndef slic3r_GUI_hpp_
#define slic3r_GUI_hpp_

#include <string>
#include <vector>
#include "PrintConfig.hpp"
#include "../../callback.hpp"
#include "GUI_ObjectParts.hpp"

#include <wx/intl.h>
#include <wx/string.h>

class wxApp;
class wxWindow;
class wxFrame;
class wxMenuBar;
class wxNotebook;
class wxPanel;
class wxComboCtrl;
class wxString;
class wxArrayString;
class wxArrayLong;
class wxColour;
class wxBoxSizer;
class wxFlexGridSizer;
class wxButton;
class wxFileDialog;
class wxStaticBitmap;
class wxFont;
class wxTopLevelWindow;

namespace Slic3r { 

class PresetBundle;
class PresetCollection;
class Print;
class ProgressStatusBar;
class AppConfig;
class PresetUpdater;
class DynamicPrintConfig;
class TabIface;
<<<<<<< HEAD
=======
class PreviewIface;
class Print;
class GCodePreviewData;
class AppControllerBase;

using AppControllerPtr = std::shared_ptr<AppControllerBase>;
>>>>>>> a079f2a3

#define _(s)    Slic3r::GUI::I18N::translate((s))

namespace GUI { namespace I18N {
	inline wxString translate(const char *s)    	 { return wxGetTranslation(wxString(s, wxConvUTF8)); }
	inline wxString translate(const wchar_t *s) 	 { return wxGetTranslation(s); }
	inline wxString translate(const std::string &s)  { return wxGetTranslation(wxString(s.c_str(), wxConvUTF8)); }
	inline wxString translate(const std::wstring &s) { return wxGetTranslation(s.c_str()); }
} }

// !!! If you needed to translate some wxString,
// !!! please use _(L(string))
// !!! _() - is a standard wxWidgets macro to translate
// !!! L() is used only for marking localizable string 
// !!! It will be used in "xgettext" to create a Locating Message Catalog.
#define L(s) s

//! macro used to localization, return wxScopedCharBuffer
//! With wxConvUTF8 explicitly specify that the source string is already in UTF-8 encoding
#define _CHB(s) wxGetTranslation(wxString(s, wxConvUTF8)).utf8_str()

// Minimal buffer length for translated string (char buf[MIN_BUF_LENGTH_FOR_L])
#define MIN_BUF_LENGTH_FOR_L	512

namespace GUI {

class Tab;
class ConfigOptionsGroup;
// Map from an file_type name to full file wildcard name.
typedef std::map<std::string, std::string> t_file_wild_card;
inline t_file_wild_card& get_file_wild_card() {
	static t_file_wild_card FILE_WILDCARDS;
	if (FILE_WILDCARDS.empty()){
		FILE_WILDCARDS["known"]	= "Known files (*.stl, *.obj, *.amf, *.xml, *.prusa)|*.stl;*.STL;*.obj;*.OBJ;*.amf;*.AMF;*.xml;*.XML;*.prusa;*.PRUSA";
		FILE_WILDCARDS["stl"]	= "STL files (*.stl)|*.stl;*.STL";
		FILE_WILDCARDS["obj"]	= "OBJ files (*.obj)|*.obj;*.OBJ";
        FILE_WILDCARDS["amf"]	= "AMF files (*.amf)|*.zip.amf;*.amf;*.AMF;*.xml;*.XML";
        FILE_WILDCARDS["3mf"]	= "3MF files (*.3mf)|*.3mf;*.3MF;";
        FILE_WILDCARDS["prusa"]	= "Prusa Control files (*.prusa)|*.prusa;*.PRUSA";
		FILE_WILDCARDS["ini"]	= "INI files *.ini|*.ini;*.INI";
		FILE_WILDCARDS["gcode"] = "G-code files (*.gcode, *.gco, *.g, *.ngc)|*.gcode;*.GCODE;*.gco;*.GCO;*.g;*.G;*.ngc;*.NGC";
		FILE_WILDCARDS["svg"]	= "SVG files *.svg|*.svg;*.SVG";
	}
	return FILE_WILDCARDS;
}

struct PresetTab {
    std::string       name;
    Tab*              panel;
    PrinterTechnology technology;
};


void disable_screensaver();
void enable_screensaver();
bool debugged();
void break_to_debugger();

// Passing the wxWidgets GUI classes instantiated by the Perl part to C++.
void set_wxapp(wxApp *app);
void set_main_frame(wxFrame *main_frame);
void set_progress_status_bar(ProgressStatusBar *prsb);
void set_tab_panel(wxNotebook *tab_panel);
void set_plater(wxPanel *plater);
void set_app_config(AppConfig *app_config);
void set_preset_bundle(PresetBundle *preset_bundle);
void set_preset_updater(PresetUpdater *updater);
void set_objects_from_perl(	wxWindow* parent,
							wxBoxSizer *frequently_changed_parameters_sizer,
							wxBoxSizer *info_sizer,
							wxButton *btn_export_gcode,
							wxButton *btn_reslice,
							wxButton *btn_print,
							wxButton *btn_send_gcode,
							wxStaticBitmap *manifold_warning_icon);
void set_show_print_info(bool show);
void set_show_manifold_warning_icon(bool show);
void set_objects_list_sizer(wxBoxSizer *objects_list_sizer);

AppConfig*		get_app_config();
wxApp*			get_app();
PresetBundle*	get_preset_bundle();
wxFrame*		get_main_frame();
ProgressStatusBar* get_progress_status_bar();
wxNotebook *	get_tab_panel();
wxNotebook*		get_tab_panel();

AppControllerPtr get_appctl();
void             set_cli_appctl();
void             set_gui_appctl();

const wxColour& get_label_clr_modified();
const wxColour& get_label_clr_sys();
const wxColour& get_label_clr_default();
unsigned get_colour_approx_luma(const wxColour &colour);
void set_label_clr_modified(const wxColour& clr);
void set_label_clr_sys(const wxColour& clr);

const wxFont& small_font();
const wxFont& bold_font();

void open_model(wxWindow *parent, wxArrayString& input_files);

wxWindow*			get_right_panel();
const size_t&		label_width();

Tab*         get_tab(const std::string& name);
const std::vector<PresetTab>& get_preset_tabs();

extern void add_menus(wxMenuBar *menu, int event_preferences_changed, int event_language_change);

// This is called when closing the application, when loading a config file or when starting the config wizard
// to notify the user whether he is aware that some preset changes will be lost.
extern bool check_unsaved_changes();

// Checks if configuration wizard needs to run, calls config_wizard if so.
// Returns whether the Wizard ran.
extern bool config_wizard_startup(bool app_config_exists);

// Opens the configuration wizard, returns true if wizard is finished & accepted.
// The run_reason argument is actually ConfigWizard::RunReason, but int is used here because of Perl.
extern void config_wizard(int run_reason);

// Create "Preferences" dialog after selecting menu "Preferences" in Perl part
extern void open_preferences_dialog(int event_preferences);

// Create a new preset tab (print, filament and printer),
void create_preset_tabs(int event_value_change, int event_presets_changed);
TabIface* get_preset_tab_iface(char *name);

PreviewIface* create_preview_iface(wxNotebook* notebook, DynamicPrintConfig* config, Print* print, GCodePreviewData* gcode_preview_data);

// add it at the end of the tab panel.
void add_created_tab(Tab* panel, int event_value_change, int event_presets_changed);
// Change option value in config
void change_opt_value(DynamicPrintConfig& config, const t_config_option_key& opt_key, const boost::any& value, int opt_index = 0);

// Update UI / Tabs to reflect changes in the currently loaded presets
void load_current_presets();

void show_error(wxWindow* parent, const wxString& message);
void show_error_id(int id, const std::string& message);   // For Perl
void show_info(wxWindow* parent, const wxString& message, const wxString& title);
void warning_catcher(wxWindow* parent, const wxString& message);

// Assign a Lambda to the print object to emit a wxWidgets Command with the provided ID
// to deliver a progress status message.
void set_print_callback_event(Print *print, int id);

// load language saved at application config 
bool load_language();
// save language at application config 
void save_language();
// get list of installed languages 
void get_installed_languages(wxArrayString & names, wxArrayLong & identifiers);
// select language from the list of installed languages
bool select_language(wxArrayString & names, wxArrayLong & identifiers);
// update right panel of the Plater according to view mode
void update_mode();

void show_info_sizer(const bool show);

std::vector<Tab *>& get_tabs_list();
bool checked_tab(Tab* tab);
void delete_tab_from_list(Tab* tab);

// Creates a wxCheckListBoxComboPopup inside the given wxComboCtrl, filled with the given text and items.
// Items are all initialized to the given value.
// Items must be separated by '|', for example "Item1|Item2|Item3", and so on.
void create_combochecklist(wxComboCtrl* comboCtrl, std::string text, std::string items, bool initial_value);

// Returns the current state of the items listed in the wxCheckListBoxComboPopup contained in the given wxComboCtrl,
// encoded inside an int.
int combochecklist_get_flags(wxComboCtrl* comboCtrl);

// Return translated std::string as a wxString
wxString	L_str(const std::string &str);
// Return wxString from std::string in UTF8
wxString	from_u8(const std::string &str);
<<<<<<< HEAD
=======
// Return std::string in UTF8 from wxString
std::string	into_u8(const wxString &str);
>>>>>>> a079f2a3

void set_model_events_from_perl(Model &model,
							    int event_object_selection_changed,
							    int event_object_settings_changed,
							    int event_remove_object, 
							    int event_update_scene);
void add_frequently_changed_parameters(wxWindow* parent, wxBoxSizer* sizer, wxFlexGridSizer* preset_sizer);
// Update view mode according to selected menu 
void update_mode();
bool is_expert_mode();

// Callback to trigger a configuration update timer on the Plater.
static PerlCallback g_on_request_update_callback;
 
ConfigOptionsGroup* get_optgroup(size_t i); 
std::vector <std::shared_ptr<ConfigOptionsGroup>>& get_optgroups();
wxButton*			get_wiping_dialog_button();

void add_export_option(wxFileDialog* dlg, const std::string& format);
int get_export_option(wxFileDialog* dlg);

// Returns the dimensions of the screen on which the main frame is displayed
bool get_current_screen_size(wxWindow *window, unsigned &width, unsigned &height);

// Save window size and maximized status into AppConfig
void save_window_size(wxTopLevelWindow *window, const std::string &name);
// Restore the above
void restore_window_size(wxTopLevelWindow *window, const std::string &name);

// Update buttons view according to enable/disable
void enable_action_buttons(bool enable);

// Display an About dialog
extern void about();
// Ask the destop to open the datadir using the default file explorer.
extern void desktop_open_datadir_folder();

} // namespace GUI
} // namespace Slic3r

#endif<|MERGE_RESOLUTION|>--- conflicted
+++ resolved
@@ -39,15 +39,12 @@
 class PresetUpdater;
 class DynamicPrintConfig;
 class TabIface;
-<<<<<<< HEAD
-=======
 class PreviewIface;
 class Print;
 class GCodePreviewData;
 class AppControllerBase;
 
 using AppControllerPtr = std::shared_ptr<AppControllerBase>;
->>>>>>> a079f2a3
 
 #define _(s)    Slic3r::GUI::I18N::translate((s))
 
@@ -227,11 +224,8 @@
 wxString	L_str(const std::string &str);
 // Return wxString from std::string in UTF8
 wxString	from_u8(const std::string &str);
-<<<<<<< HEAD
-=======
 // Return std::string in UTF8 from wxString
 std::string	into_u8(const wxString &str);
->>>>>>> a079f2a3
 
 void set_model_events_from_perl(Model &model,
 							    int event_object_selection_changed,
