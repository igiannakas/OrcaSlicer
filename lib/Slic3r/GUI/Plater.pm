--- conflicted
+++ resolved
@@ -320,11 +320,7 @@
                     : [0,0],
             ],
         );
-<<<<<<< HEAD
-        $object->mesh->check_manifoldness;
-=======
 		$object->check_manifoldness;
->>>>>>> 73aae07e
         
         # we only consider the rotation of the first instance for now
         $object->set_rotation($model->objects->[$i]->instances->[0]->rotation)
