package Slic3r::Layer::Region;
use Moo;

use List::Util qw(sum first);
use Slic3r::ExtrusionPath ':roles';
use Slic3r::Flow ':roles';
use Slic3r::Geometry qw(PI A B scale unscale chained_path points_coincide);
use Slic3r::Geometry::Clipper qw(union_ex diff_ex intersection_ex 
    offset offset2 offset2_ex union_pt diff intersection
    union diff intersection_pl);
use Slic3r::Surface ':types';

has 'layer' => (
    is          => 'ro',
    weak_ref    => 1,
    required    => 1,
    handles     => [qw(id slice_z print_z height object print)],
);
has 'region'            => (is => 'ro', required => 1, handles => [qw(config)]);
has 'infill_area_threshold' => (is => 'lazy');
has 'overhang_width'    => (is => 'lazy');

# collection of surfaces generated by slicing the original geometry
# divided by type top/bottom/internal
has 'slices' => (is => 'rw', default => sub { Slic3r::Surface::Collection->new });

# collection of extrusion paths/loops filling gaps
has 'thin_fills' => (is => 'rw', default => sub { Slic3r::ExtrusionPath::Collection->new });

# collection of surfaces for infill generation
has 'fill_surfaces' => (is => 'rw', default => sub { Slic3r::Surface::Collection->new });

# ordered collection of extrusion paths/loops to build all perimeters
has 'perimeters' => (is => 'rw', default => sub { Slic3r::ExtrusionPath::Collection->new });

# ordered collection of extrusion paths to fill surfaces
has 'fills' => (is => 'rw', default => sub { Slic3r::ExtrusionPath::Collection->new });

sub _build_overhang_width {
    my $self = shift;
    my $threshold_rad = PI/2 - atan2($self->flow(FLOW_ROLE_PERIMETER)->width / $self->height / 2, 1);
    return scale($self->height * ((cos $threshold_rad) / (sin $threshold_rad)));
}

sub _build_infill_area_threshold {
    my $self = shift;
    return $self->flow(FLOW_ROLE_SOLID_INFILL)->scaled_spacing ** 2;
}

sub flow {
    my ($self, $role, $bridge, $width) = @_;
    return $self->region->flow(
        $role,
        $self->layer->height,
        $bridge // 0,
        $self->layer->id == 0,
        $width,
    );
}

sub make_perimeters {
    my $self = shift;
    
    my $perimeter_flow      = $self->flow(FLOW_ROLE_PERIMETER);
    my $mm3_per_mm          = $perimeter_flow->mm3_per_mm($self->height);
    my $pwidth              = $perimeter_flow->scaled_width;
    my $pspacing            = $perimeter_flow->scaled_spacing;
    my $ispacing            = $self->flow(FLOW_ROLE_SOLID_INFILL)->scaled_spacing;
    my $gap_area_threshold  = $pwidth ** 2;
    
    $self->perimeters->clear;
    $self->fill_surfaces->clear;
    $self->thin_fills->clear;
    
    my @contours    = ();    # array of Polygons with ccw orientation
    my @holes       = ();    # array of Polygons with cw orientation
    my @thin_walls  = ();    # array of ExPolygons
    my @gaps        = ();    # array of ExPolygons
    
    # we need to process each island separately because we might have different
    # extra perimeters for each one
    foreach my $surface (@{$self->slices}) {
        # detect how many perimeters must be generated for this island
        my $loop_number = $self->config->perimeters + ($surface->extra_perimeters || 0);
        
        my @last = @{$surface->expolygon};
        my @last_gaps = ();
        if ($loop_number > 0) {
            # we loop one time more than needed in order to find gaps after the last perimeter was applied
            for my $i (1 .. ($loop_number+1)) {  # outer loop is 1
                my @offsets = ();
                if ($i == 1) {
                    # the minimum thickness of a single loop is:
                    # width/2 + spacing/2 + spacing/2 + width/2
                    @offsets = @{offset2(\@last, -(0.5*$pwidth + 0.5*$pspacing - 1), +(0.5*$pspacing - 1))};
                    
                    # look for thin walls
                    if ($self->config->thin_walls) {
                        my $diff = diff_ex(
                            \@last,
                            offset(\@offsets, +0.5*$pwidth),
                        );
                        push @thin_walls, @$diff;
                    }
                } else {
                    @offsets = @{offset2(\@last, -(1.5*$pspacing - 1), +(0.5*$pspacing - 1))};
                
                    # look for gaps
                    if ($self->print->config->gap_fill_speed > 0 && $self->config->fill_density > 0) {
                        my $diff = diff_ex(
                            offset(\@last, -0.5*$pspacing),
                            offset(\@offsets, +0.5*$pspacing),
                        );
                        push @gaps, @last_gaps = grep abs($_->area) >= $gap_area_threshold, @$diff;
                    }
                }
            
                last if !@offsets;
                last if $i > $loop_number; # we were only looking for gaps this time
            
                # clone polygons because these ExPolygons will go out of scope very soon
                @last = @offsets;
                foreach my $polygon (@offsets) {
                    if ($polygon->is_counter_clockwise) {
                        push @contours, $polygon;
                    } else {
                        push @holes, $polygon;
                    }
                }
            }
        }
        
        # make sure we don't infill narrow parts that are already gap-filled
        # (we only consider this surface's gaps to reduce the diff() complexity)
        @last = @{diff(\@last, [ map @$_, @last_gaps ])};
        
        # create one more offset to be used as boundary for fill
        # we offset by half the perimeter spacing (to get to the actual infill boundary)
        # and then we offset back and forth by half the infill spacing to only consider the
        # non-collapsing regions
        $self->fill_surfaces->append(
            map Slic3r::Surface->new(expolygon => $_, surface_type => S_TYPE_INTERNAL),  # use a bogus surface type
            @{offset2_ex(
                [ map @{$_->simplify_p(&Slic3r::SCALED_RESOLUTION)}, @{union_ex(\@last)} ],
                -($pspacing/2 + $ispacing/2),
                +$ispacing/2,
            )}
        );
    }
    
    # find nesting hierarchies separately for contours and holes
    my $contours_pt = union_pt(\@contours);
    my $holes_pt    = union_pt(\@holes);
    
    # prepare a coderef for traversing the PolyTree object
    # external contours are root items of $contours_pt
    # internal contours are the ones next to external
    my $traverse;
    $traverse = sub {
        my ($polynodes, $depth, $is_contour) = @_;
        
        # use a nearest neighbor search to order these children
        # TODO: supply second argument to chained_path() too?
        my @ordering_points = map { ($_->{outer} // $_->{hole})->first_point } @$polynodes;
        my @nodes = @$polynodes[@{chained_path(\@ordering_points)}];
        
        my @loops = ();
        
        foreach my $polynode (@nodes) {
            # if this is an external contour find all holes belonging to this contour(s)
            # and prepend them
            if ($is_contour && $depth == 0) {
                # $polynode is the outermost loop of an island
                my @holes = ();
                for (my $i = 0; $i <= $#$holes_pt; $i++) {
                    if ($polynode->{outer}->contains_point($holes_pt->[$i]{outer}->first_point)) {
                        push @holes, splice @$holes_pt, $i, 1;  # remove from candidates to reduce complexity
                        $i--;
                    }
                }
                push @loops, reverse map $traverse->([$_], 0), @holes;
            }
            push @loops, $traverse->($polynode->{children}, $depth+1, $is_contour);
            
            # return ccw contours and cw holes
            # GCode.pm will convert all of them to ccw, but it needs to know
            # what the holes are in order to compute the correct inwards move
            
            my $polygon = ($polynode->{outer} // $polynode->{hole})->clone;
            $polygon->reverse if defined $polynode->{hole};
            $polygon->reverse if !$is_contour;
            
            my $role = EXTR_ROLE_PERIMETER;
            if ($is_contour ? $depth == 0 : !@{ $polynode->{children} }) {
                # external perimeters are root level in case of contours
                # and items with no children in case of holes
                $role = EXTR_ROLE_EXTERNAL_PERIMETER;
            } elsif ($depth == 1 && $is_contour) {
                $role = EXTR_ROLE_CONTOUR_INTERNAL_PERIMETER;
            }
            
            push @loops, Slic3r::ExtrusionLoop->new(
                polygon         => $polygon,
                role            => $role,
                mm3_per_mm      => $mm3_per_mm,
            );
        }
        return @loops;
    };
    
    # order loops from inner to outer (in terms of object slices)
    my @loops = $traverse->($contours_pt, 0, 1);
    
    # if brim will be printed, reverse the order of perimeters so that
    # we continue inwards after having finished the brim
    # TODO: add test for perimeter order
    @loops = reverse @loops
        if $self->print->config->external_perimeters_first
            || ($self->layer->id == 0 && $self->print->config->brim_width > 0);
    
    # append perimeters
    $self->perimeters->append(@loops);
    
    # process thin walls by collapsing slices to single passes
    my $min_thin_wall_width = $pwidth/3;
    my $min_thin_wall_length = 2*$pwidth;
    @thin_walls = @{offset2_ex([ map @$_, @thin_walls ], -0.5*$min_thin_wall_width, +0.5*$min_thin_wall_width)};
    if (@thin_walls) {
<<<<<<< HEAD
        my @p = map @{$_->medial_axis($pspacing)}, @thin_walls;
        
        if (0) {
            require "Slic3r/SVG.pm";
            Slic3r::SVG::output(
                "medial_axis.svg",
                no_arrows => 1,
                #expolygons => \@thin_walls,
                polylines => \@p,
            );
        }
        
=======
        if (0) {
            require "Slic3r/SVG.pm";
            Slic3r::SVG::output(
                "thin_walls.svg",
                no_arrows => 1,
                expolygons      => \@thin_walls,
                red_polylines   => [ map $_->polygon->split_at_first_point, @{$self->perimeters} ],
            );
        }
        
        my @p = map $_->medial_axis($pspacing), @thin_walls;
>>>>>>> bc44611f
        my @paths = ();
        for my $p (@p) {
            next if $p->length < $min_thin_wall_length;
            my %params = (
                role        => EXTR_ROLE_EXTERNAL_PERIMETER,
                mm3_per_mm  => $mm3_per_mm,
            );
            push @paths, $p->isa('Slic3r::Polygon')
                ? Slic3r::ExtrusionLoop->new(polygon  => $p, %params)
                : Slic3r::ExtrusionPath->new(polyline => $p, %params);
        }
        
        $self->perimeters->append(
            map $_->clone, @{Slic3r::ExtrusionPath::Collection->new(@paths)->chained_path(0)}
        );
        Slic3r::debugf "  %d thin walls detected\n", scalar(@paths) if $Slic3r::debug;
    }
    
    $self->_fill_gaps(\@gaps);
}

sub _fill_gaps {
    my $self = shift;
    my ($gaps) = @_;
    
    return unless @$gaps;
    
    my $filler = Slic3r::Fill->new->filler('rectilinear');
    $filler->angle($self->config->fill_angle);
    $filler->layer_id($self->layer->id);
    
    # we should probably use this code to handle thin walls
    # but we need to enable dynamic extrusion width before as we can't
    # use zigzag for thin walls.
    
    # medial axis-based gap fill should benefit from detection of larger gaps too, so 
    # we could try with 1.5*$w for example, but that doesn't work well for zigzag fill
    # because it tends to create very sparse points along the gap when the infill direction
    # is not parallel to the gap (1.5*$w thus may only work well with a straight line)
    my $w = $self->flow(FLOW_ROLE_PERIMETER)->width;
    my @widths = ($w, 0.4 * $w);  # worth trying 0.2 too?
    foreach my $width (@widths) {
        my $flow = $self->flow(FLOW_ROLE_PERIMETER, 0, $width);
        
        # extract the gaps having this width
        my @this_width = map @{$_->offset_ex(+0.5*$flow->scaled_width)},
            map @{$_->noncollapsing_offset_ex(-0.5*$flow->scaled_width)},
            @$gaps;
        
        if (0) {  # remember to re-enable t/dynamic.t
            # fill gaps using dynamic extrusion width, by treating them like thin polygons,
            # thus generating the skeleton and using it to fill them
            my %path_args = (
                role        => EXTR_ROLE_SOLIDFILL,
                mm3_per_mm  => $flow->mm3_per_mm($self->height),
            );
            $self->thin_fills->append(map {
                $_->isa('Slic3r::Polygon')
                    ? Slic3r::ExtrusionLoop->new(polygon => $_, %path_args)->split_at_first_point  # we should keep these as loops
                    : Slic3r::ExtrusionPath->new(polyline => $_, %path_args),
            } map @{$_->medial_axis($flow->scaled_width)}, @this_width);
        
            Slic3r::debugf "  %d gaps filled with extrusion width = %s\n", scalar @this_width, $width
                if @{ $self->thin_fills };
            
        } else {
            # fill gaps using zigzag infill
            
            # since this is infill, we have to offset by half-extrusion width inwards
            my @infill = map @{$_->offset_ex(-0.5*$flow->scaled_width)}, @this_width;
            
            foreach my $expolygon (@infill) {
                my ($params, @paths) = $filler->fill_surface(
                    Slic3r::Surface->new(expolygon => $expolygon, surface_type => S_TYPE_INTERNALSOLID),
                    density => 1,
                    flow    => $flow,
                );
                my $mm3_per_mm = $params->{flow}->mm3_per_mm($self->height);
                
                # Split polylines into lines so that the chained_path() search
                # at the final stage has more freedom and will choose starting
                # points closer than last positions. OTOH, this will make such
                # search slower. Probably, ExtrusionPath objects should support
                # splitting nearby a given position so that we can choose the right
                # entry point even in the middle of the path without needing a 
                # complex, slow, chained_path() search on all segments. TODO.
                # Such logic will also avoid all the small travel moves that this 
                # line-splitting causes, and it will be applicable to other things
                # too.
                my @lines = map @{Slic3r::Polyline->new(@$_)->lines}, @paths;
                
                @paths = map Slic3r::ExtrusionPath->new(
                    polyline        => Slic3r::Polyline->new(@$_),
                    role            => EXTR_ROLE_GAPFILL,
                    mm3_per_mm      => $mm3_per_mm,
                ), @lines;
                $_->simplify($flow->scaled_width/3) for @paths;
                
                $self->thin_fills->append(@paths);
            }
        }
        
        # check what's left
        @$gaps = @{diff_ex(
            [ map @$_, @$gaps ],
            [ map @$_, @this_width ],
        )};
    }
}

sub prepare_fill_surfaces {
    my $self = shift;
    
    # if no solid layers are requested, turn top/bottom surfaces to internal
    if ($self->config->top_solid_layers == 0) {
        $_->surface_type(S_TYPE_INTERNAL) for @{$self->fill_surfaces->filter_by_type(S_TYPE_TOP)};
    }
    if ($self->config->bottom_solid_layers == 0) {
        $_->surface_type(S_TYPE_INTERNAL) for @{$self->fill_surfaces->filter_by_type(S_TYPE_BOTTOM)};
    }
        
    # turn too small internal regions into solid regions according to the user setting
    if ($self->config->fill_density > 0) {
        my $min_area = scale scale $self->config->solid_infill_below_area; # scaling an area requires two calls!
        $_->surface_type(S_TYPE_INTERNALSOLID)
            for grep { $_->area <= $min_area } @{$self->fill_surfaces->filter_by_type(S_TYPE_INTERNAL)};
    }
}

sub process_external_surfaces {
    my ($self, $lower_layer) = @_;
    
    my @surfaces = @{$self->fill_surfaces};
    my $margin = scale &Slic3r::EXTERNAL_INFILL_MARGIN;
    
    my @bottom = ();
    foreach my $surface (grep $_->surface_type == S_TYPE_BOTTOM, @surfaces) {
        my $grown = $surface->expolygon->offset_ex(+$margin);
        
        # detect bridge direction before merging grown surfaces otherwise adjacent bridges
        # would get merged into a single one while they need different directions
        # also, supply the original expolygon instead of the grown one, because in case
        # of very thin (but still working) anchors, the grown expolygon would go beyond them
        my $angle = $lower_layer
            ? $self->_detect_bridge_direction($surface->expolygon, $lower_layer)
            : undef;
        
        push @bottom, map $surface->clone(expolygon => $_, bridge_angle => $angle), @$grown;
    }
    
    my @top = ();
    foreach my $surface (grep $_->surface_type == S_TYPE_TOP, @surfaces) {
        # give priority to bottom surfaces
        my $grown = diff_ex(
            $surface->expolygon->offset(+$margin),
            [ map $_->p, @bottom ],
        );
        push @top, map $surface->clone(expolygon => $_), @$grown;
    }
    
    # if we're slicing with no infill, we can't extend external surfaces
    # over non-existent infill
    my @fill_boundaries = $self->config->fill_density > 0
        ? @surfaces
        : grep $_->surface_type != S_TYPE_INTERNAL, @surfaces;
    
    # intersect the grown surfaces with the actual fill boundaries
    my @new_surfaces = ();
    foreach my $group (@{Slic3r::Surface::Collection->new(@top, @bottom)->group}) {
        push @new_surfaces,
            map $group->[0]->clone(expolygon => $_),
            @{intersection_ex(
                [ map $_->p, @$group ],
                [ map $_->p, @fill_boundaries ],
                1,  # to ensure adjacent expolygons are unified
            )};
    }
    
    # subtract the new top surfaces from the other non-top surfaces and re-add them
    my @other = grep $_->surface_type != S_TYPE_TOP && $_->surface_type != S_TYPE_BOTTOM, @surfaces;
    foreach my $group (@{Slic3r::Surface::Collection->new(@other)->group}) {
        push @new_surfaces, map $group->[0]->clone(expolygon => $_), @{diff_ex(
            [ map $_->p, @$group ],
            [ map $_->p, @new_surfaces ],
        )};
    }
    $self->fill_surfaces->clear;
    $self->fill_surfaces->append(@new_surfaces);
}

sub _detect_bridge_direction {
    my ($self, $expolygon, $lower_layer) = @_;
    
    my $perimeter_flow  = $self->flow(FLOW_ROLE_PERIMETER);
    my $infill_flow     = $self->flow(FLOW_ROLE_INFILL);
    
    my $grown = $expolygon->offset(+$perimeter_flow->scaled_width);
    my @lower = @{$lower_layer->slices};       # expolygons
    
    # detect what edges lie on lower slices
    my @edges = (); # polylines
    foreach my $lower (@lower) {
        # turn bridge contour and holes into polylines and then clip them
        # with each lower slice's contour
        my @clipped = @{intersection_pl([ map $_->split_at_first_point, @$grown ], [$lower->contour])};
        if (@clipped == 2) {
            # If the split_at_first_point() call above happens to split the polygon inside the clipping area
            # we would get two consecutive polylines instead of a single one, so we use this ugly hack to 
            # recombine them back into a single one in order to trigger the @edges == 2 logic below.
            # This needs to be replaced with something way better.
            if (points_coincide($clipped[0][0], $clipped[-1][-1])) {
                @clipped = (Slic3r::Polyline->new(@{$clipped[-1]}, @{$clipped[0]}));
            }
            if (points_coincide($clipped[-1][0], $clipped[0][-1])) {
                @clipped = (Slic3r::Polyline->new(@{$clipped[0]}, @{$clipped[1]}));
            }
        }
        push @edges, @clipped;
    }
    
    Slic3r::debugf "Found bridge on layer %d with %d support(s)\n", $self->id, scalar(@edges);
    return undef if !@edges;
    
    my $bridge_angle = undef;
    
    if (0) {
        require "Slic3r/SVG.pm";
        Slic3r::SVG::output("bridge_$expolygon.svg",
            expolygons      => [ $expolygon ],
            red_expolygons  => [ @lower ],
            polylines       => [ @edges ],
        );
    }
    
    if (@edges == 2) {
        my @chords = map Slic3r::Line->new($_->[0], $_->[-1]), @edges;
        my @midpoints = map $_->midpoint, @chords;
        my $line_between_midpoints = Slic3r::Line->new(@midpoints);
        $bridge_angle = Slic3r::Geometry::rad2deg_dir($line_between_midpoints->direction);
    } elsif (@edges == 1) {
        # TODO: this case includes both U-shaped bridges and plain overhangs;
        # we need a trapezoidation algorithm to detect the actual bridged area
        # and separate it from the overhang area.
        # in the mean time, we're treating as overhangs all cases where
        # our supporting edge is a straight line
        if (@{$edges[0]} > 2) {
            my $line = Slic3r::Line->new($edges[0]->[0], $edges[0]->[-1]);
            $bridge_angle = Slic3r::Geometry::rad2deg_dir($line->direction);
        }
    } elsif (@edges) {
        # inset the bridge expolygon; we'll use this one to clip our test lines
        my $inset = $expolygon->offset_ex($infill_flow->scaled_width);
        
        # detect anchors as intersection between our bridge expolygon and the lower slices
        my $anchors = intersection_ex(
            $grown,
            [ map @$_, @lower ],
            1,  # safety offset required to avoid Clipper from detecting empty intersection while Boost actually found some @edges
        );
        
        if (@$anchors) {
            # we'll now try several directions using a rudimentary visibility check:
            # bridge in several directions and then sum the length of lines having both
            # endpoints within anchors
            my %directions = ();  # angle => score
            my $angle_increment = PI/36; # 5°
            my $line_increment = $infill_flow->scaled_width;
            for (my $angle = 0; $angle <= PI; $angle += $angle_increment) {
                # rotate everything - the center point doesn't matter
                $_->rotate($angle, [0,0]) for @$inset, @$anchors;
            
                # generate lines in this direction
                my $bounding_box = Slic3r::Geometry::BoundingBox->new_from_points([ map @$_, map @$_, @$anchors ]);
            
                my @lines = ();
                for (my $x = $bounding_box->x_min; $x <= $bounding_box->x_max; $x += $line_increment) {
                    push @lines, Slic3r::Polyline->new([$x, $bounding_box->y_min], [$x, $bounding_box->y_max]);
                }
            
                my @clipped_lines = map Slic3r::Line->new(@$_), @{ intersection_pl(\@lines, [ map @$_, @$inset ]) };
            
                # remove any line not having both endpoints within anchors
                # NOTE: these calls to contains_point() probably need to check whether the point 
                # is on the anchor boundaries too
                @clipped_lines = grep {
                    my $line = $_;
                    !(first { $_->contains_point($line->a) } @$anchors)
                        && !(first { $_->contains_point($line->b) } @$anchors);
                } @clipped_lines;
            
                # sum length of bridged lines
                $directions{-$angle} = sum(map $_->length, @clipped_lines) // 0;
            }
        
            # this could be slightly optimized with a max search instead of the sort
            my @sorted_directions = sort { $directions{$a} <=> $directions{$b} } keys %directions;
    
            # the best direction is the one causing most lines to be bridged
            $bridge_angle = Slic3r::Geometry::rad2deg_dir($sorted_directions[-1]);
        }
    }
    
    Slic3r::debugf "  Optimal infill angle of bridge on layer %d is %d degrees\n",
        $self->id, $bridge_angle if defined $bridge_angle;
    
    return $bridge_angle;
}

1;<|MERGE_RESOLUTION|>--- conflicted
+++ resolved
@@ -226,7 +226,6 @@
     my $min_thin_wall_length = 2*$pwidth;
     @thin_walls = @{offset2_ex([ map @$_, @thin_walls ], -0.5*$min_thin_wall_width, +0.5*$min_thin_wall_width)};
     if (@thin_walls) {
-<<<<<<< HEAD
         my @p = map @{$_->medial_axis($pspacing)}, @thin_walls;
         
         if (0) {
@@ -239,19 +238,6 @@
             );
         }
         
-=======
-        if (0) {
-            require "Slic3r/SVG.pm";
-            Slic3r::SVG::output(
-                "thin_walls.svg",
-                no_arrows => 1,
-                expolygons      => \@thin_walls,
-                red_polylines   => [ map $_->polygon->split_at_first_point, @{$self->perimeters} ],
-            );
-        }
-        
-        my @p = map $_->medial_axis($pspacing), @thin_walls;
->>>>>>> bc44611f
         my @paths = ();
         for my $p (@p) {
             next if $p->length < $min_thin_wall_length;
