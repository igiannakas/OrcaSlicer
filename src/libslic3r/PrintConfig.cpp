#include "PrintConfig.hpp"
#include "Config.hpp"
#include "I18N.hpp"

#include <set>
#include <boost/algorithm/string/replace.hpp>
#include <boost/algorithm/string/case_conv.hpp>
#include <boost/format.hpp>
#include <boost/lexical_cast.hpp>
#include <boost/log/trivial.hpp>
#include <boost/thread.hpp>

#include <float.h>

namespace {
std::set<std::string> SplitStringAndRemoveDuplicateElement(const std::string &str, const std::string &separator)
{
    std::set<std::string> result;
    if (str.empty()) return result;

    std::string strs = str + separator;
    size_t      pos;
    size_t      size = strs.size();

    for (int i = 0; i < size; ++i) {
        pos = strs.find(separator, i);
        if (pos < size) {
            std::string sub_str = strs.substr(i, pos - i);
            result.insert(sub_str);
            i = pos + separator.size() - 1;
        }
    }

    return result;
}

void ReplaceString(std::string &resource_str, const std::string &old_str, const std::string &new_str)
{
    std::string::size_type pos = 0;
    while ((pos = resource_str.find(old_str)) != std::string::npos) { resource_str.replace(pos, old_str.length(), new_str); }
}
}

namespace Slic3r {

//! macro used to mark string used at localization,
//! return same string
#define L(s) (s)
#define _(s) Slic3r::I18N::translate(s)

static t_config_enum_names enum_names_from_keys_map(const t_config_enum_values &enum_keys_map)
{
    t_config_enum_names names;
    int cnt = 0;
    for (const auto& kvp : enum_keys_map)
        cnt = std::max(cnt, kvp.second);
    cnt += 1;
    names.assign(cnt, "");
    for (const auto& kvp : enum_keys_map)
        names[kvp.second] = kvp.first;
    return names;
}

#define CONFIG_OPTION_ENUM_DEFINE_STATIC_MAPS(NAME) \
    static t_config_enum_names s_keys_names_##NAME = enum_names_from_keys_map(s_keys_map_##NAME); \
    template<> const t_config_enum_values& ConfigOptionEnum<NAME>::get_enum_values() { return s_keys_map_##NAME; } \
    template<> const t_config_enum_names& ConfigOptionEnum<NAME>::get_enum_names() { return s_keys_names_##NAME; }

static t_config_enum_values s_keys_map_PrinterTechnology {
    { "FFF",            ptFFF },
    { "SLA",            ptSLA }
};
CONFIG_OPTION_ENUM_DEFINE_STATIC_MAPS(PrinterTechnology)

static t_config_enum_values s_keys_map_PrintHostType {
    { "prusalink",      htPrusaLink },
    { "octoprint",      htOctoPrint },
    { "duet",           htDuet },
    { "flashair",       htFlashAir },
    { "astrobox",       htAstroBox },
    { "repetier",       htRepetier },
    { "mks",            htMKS }
};
CONFIG_OPTION_ENUM_DEFINE_STATIC_MAPS(PrintHostType)

static t_config_enum_values s_keys_map_AuthorizationType {
    { "key",            atKeyPassword },
    { "user",           atUserPassword }
};
CONFIG_OPTION_ENUM_DEFINE_STATIC_MAPS(AuthorizationType)

static t_config_enum_values s_keys_map_GCodeFlavor {
    { "marlin",         gcfMarlinLegacy },
    { "reprap",         gcfRepRapSprinter },
    { "reprapfirmware", gcfRepRapFirmware },
    { "repetier",       gcfRepetier },
    { "teacup",         gcfTeacup },
    { "makerware",      gcfMakerWare },
    { "marlin2",        gcfMarlinFirmware },
    { "sailfish",       gcfSailfish },
    { "klipper",        gcfKlipper },
    { "smoothie",       gcfSmoothie },
    { "mach3",          gcfMach3 },
    { "machinekit",     gcfMachinekit },
    { "no-extrusion",   gcfNoExtrusion }
};
CONFIG_OPTION_ENUM_DEFINE_STATIC_MAPS(GCodeFlavor)


static t_config_enum_values s_keys_map_FuzzySkinType {
    { "none",           int(FuzzySkinType::None) },
    { "external",       int(FuzzySkinType::External) },
    { "all",            int(FuzzySkinType::All) },
    { "allwalls",       int(FuzzySkinType::AllWalls)}
};
CONFIG_OPTION_ENUM_DEFINE_STATIC_MAPS(FuzzySkinType)

static t_config_enum_values s_keys_map_InfillPattern {
    { "concentric",         ipConcentric },
    { "zig-zag",            ipRectilinear },
    { "grid",               ipGrid },
    { "line",               ipLine },
    { "cubic",              ipCubic },
    { "triangles",          ipTriangles },
    { "tri-hexagon",        ipStars },
    { "gyroid",             ipGyroid },
    { "honeycomb",          ipHoneycomb },
    { "adaptivecubic",      ipAdaptiveCubic },
    { "monotonic",          ipMonotonic },
    { "monotonicline",      ipMonotonicLine },
    { "alignedrectilinear", ipAlignedRectilinear },
    { "3dhoneycomb",        ip3DHoneycomb },
    { "hilbertcurve",       ipHilbertCurve },
    { "archimedeanchords",  ipArchimedeanChords },
    { "octagramspiral",     ipOctagramSpiral },
    { "supportcubic",       ipSupportCubic },
    { "lightning",          ipLightning }
};
CONFIG_OPTION_ENUM_DEFINE_STATIC_MAPS(InfillPattern)

static t_config_enum_values s_keys_map_IroningType {
    { "no ironing",     int(IroningType::NoIroning) },
    { "top",            int(IroningType::TopSurfaces) },
    { "topmost",        int(IroningType::TopmostOnly) },
    { "solid",          int(IroningType::AllSolid) }
};
CONFIG_OPTION_ENUM_DEFINE_STATIC_MAPS(IroningType)

//BBS
static t_config_enum_values s_keys_map_WallInfillOrder {
    { "inner wall/outer wall/infill",     int(WallInfillOrder::InnerOuterInfill) },
    { "outer wall/inner wall/infill",     int(WallInfillOrder::OuterInnerInfill) },
    { "inner-outer-inner wall/infill",     int(WallInfillOrder::InnerOuterInnerInfill) },
    { "infill/inner wall/outer wall",     int(WallInfillOrder::InfillInnerOuter) },
    { "infill/outer wall/inner wall",     int(WallInfillOrder::InfillOuterInner) },
    { "inner-outer-inner wall/infill",     int(WallInfillOrder::InnerOuterInnerInfill)}
};
CONFIG_OPTION_ENUM_DEFINE_STATIC_MAPS(WallInfillOrder)

//BBS
static t_config_enum_values s_keys_map_PrintSequence {
    { "by layer",     int(PrintSequence::ByLayer) },
    { "by object",    int(PrintSequence::ByObject) }
};
CONFIG_OPTION_ENUM_DEFINE_STATIC_MAPS(PrintSequence)

static t_config_enum_values s_keys_map_SlicingMode {
    { "regular",        int(SlicingMode::Regular) },
    { "even_odd",       int(SlicingMode::EvenOdd) },
    { "close_holes",    int(SlicingMode::CloseHoles) }
};
CONFIG_OPTION_ENUM_DEFINE_STATIC_MAPS(SlicingMode)

static t_config_enum_values s_keys_map_SupportMaterialPattern {
    { "rectilinear",        smpRectilinear },
    { "rectilinear-grid",   smpRectilinearGrid },
    { "honeycomb",          smpHoneycomb },
    { "lightning",          smpLightning },
    { "default",            smpDefault},
    { "hollow",               smpNone},
};
CONFIG_OPTION_ENUM_DEFINE_STATIC_MAPS(SupportMaterialPattern)

static t_config_enum_values s_keys_map_SupportMaterialStyle {
    { "default",        smsDefault },
    { "grid",           smsGrid },
    { "snug",           smsSnug },
    { "tree_slim",      smsTreeSlim },
    { "tree_strong",    smsTreeStrong },
    { "tree_hybrid",    smsTreeHybrid }
};
CONFIG_OPTION_ENUM_DEFINE_STATIC_MAPS(SupportMaterialStyle)

static t_config_enum_values s_keys_map_SupportMaterialInterfacePattern {
    { "auto",           smipAuto },
    { "rectilinear",    smipRectilinear },
    { "concentric",     smipConcentric },
    { "rectilinear_interlaced", smipRectilinearInterlaced},
    { "grid",           smipGrid }
};
CONFIG_OPTION_ENUM_DEFINE_STATIC_MAPS(SupportMaterialInterfacePattern)

static t_config_enum_values s_keys_map_SupportType{
    { "normal(auto)",   stNormalAuto },
    { "tree(auto)", stTreeAuto },
    { "normal(manual)", stNormal },
    { "tree(manual)", stTree }
};
CONFIG_OPTION_ENUM_DEFINE_STATIC_MAPS(SupportType)

static t_config_enum_values s_keys_map_SeamPosition {
    { "nearest",        spNearest },
    { "aligned",        spAligned },
    { "back",           spRear },
    { "random",         spRandom },
};
CONFIG_OPTION_ENUM_DEFINE_STATIC_MAPS(SeamPosition)

static const t_config_enum_values s_keys_map_SLADisplayOrientation = {
    { "landscape",      sladoLandscape},
    { "portrait",       sladoPortrait}
};
CONFIG_OPTION_ENUM_DEFINE_STATIC_MAPS(SLADisplayOrientation)

static const t_config_enum_values s_keys_map_SLAPillarConnectionMode = {
    {"zigzag",          slapcmZigZag},
    {"cross",           slapcmCross},
    {"dynamic",         slapcmDynamic}
};
CONFIG_OPTION_ENUM_DEFINE_STATIC_MAPS(SLAPillarConnectionMode)

static const t_config_enum_values s_keys_map_SLAMaterialSpeed = {
    {"slow", slamsSlow},
    {"fast", slamsFast}
};
CONFIG_OPTION_ENUM_DEFINE_STATIC_MAPS(SLAMaterialSpeed);

static const t_config_enum_values s_keys_map_BrimType = {
    {"no_brim",         btNoBrim},
    {"outer_only",      btOuterOnly},
    {"inner_only",      btInnerOnly},
    {"outer_and_inner", btOuterAndInner},
    {"auto_brim", btAutoBrim}  // BBS
};
CONFIG_OPTION_ENUM_DEFINE_STATIC_MAPS(BrimType)

// using 0,1 to compatible with old files
static const t_config_enum_values s_keys_map_TimelapseType = {
    {"0",       tlTraditional},
    {"1",       tlSmooth}
};
CONFIG_OPTION_ENUM_DEFINE_STATIC_MAPS(TimelapseType)

static const t_config_enum_values s_keys_map_DraftShield = {
    { "disabled", dsDisabled },
    { "limited",  dsLimited  },
    { "enabled",  dsEnabled  }
};
CONFIG_OPTION_ENUM_DEFINE_STATIC_MAPS(DraftShield)

static const t_config_enum_values s_keys_map_ForwardCompatibilitySubstitutionRule = {
    { "disable",        ForwardCompatibilitySubstitutionRule::Disable },
    { "enable",         ForwardCompatibilitySubstitutionRule::Enable },
    { "enable_silent",  ForwardCompatibilitySubstitutionRule::EnableSilent }
};
CONFIG_OPTION_ENUM_DEFINE_STATIC_MAPS(ForwardCompatibilitySubstitutionRule)

static const t_config_enum_values s_keys_map_OverhangFanThreshold = {
    { "0%",         Overhang_threshold_none },
    { "5%",         Overhang_threshold_1_4  },
    { "25%",        Overhang_threshold_2_4  },
    { "50%",        Overhang_threshold_3_4  },
    { "75%",        Overhang_threshold_4_4  },
    { "95%",        Overhang_threshold_bridge  }
};
CONFIG_OPTION_ENUM_DEFINE_STATIC_MAPS(OverhangFanThreshold)

// BBS
static const t_config_enum_values s_keys_map_BedType = {
    { "Default Plate",      btDefault },
    { "Cool Plate",         btPC },
    { "Engineering Plate",  btEP  },
    { "High Temp Plate",    btPEI  },
    { "Textured PEI Plate", btPTE }
};
CONFIG_OPTION_ENUM_DEFINE_STATIC_MAPS(BedType)

static t_config_enum_values s_keys_map_NozzleType {
    { "undefine",       int(NozzleType::ntUndefine) },
    { "hardened_steel", int(NozzleType::ntHardenedSteel) },
    { "stainless_steel",int(NozzleType::ntStainlessSteel) },
    { "brass",          int(NozzleType::ntBrass) }
};
CONFIG_OPTION_ENUM_DEFINE_STATIC_MAPS(NozzleType)

static t_config_enum_values s_keys_map_PerimeterGeneratorType{
    { "classic", int(PerimeterGeneratorType::Classic) },
    { "arachne", int(PerimeterGeneratorType::Arachne) }
};
CONFIG_OPTION_ENUM_DEFINE_STATIC_MAPS(PerimeterGeneratorType)

static const t_config_enum_values s_keys_map_ZHopType = {
    { "Auto Lift",          zhtAuto },
    { "Normal Lift",        zhtNormal },
    { "Slope Lift",         zhtSlope },
    { "Spiral Lift",        zhtSpiral }
};
CONFIG_OPTION_ENUM_DEFINE_STATIC_MAPS(ZHopType)

static void assign_printer_technology_to_unknown(t_optiondef_map &options, PrinterTechnology printer_technology)
{
    for (std::pair<const t_config_option_key, ConfigOptionDef> &kvp : options)
        if (kvp.second.printer_technology == ptUnknown)
            kvp.second.printer_technology = printer_technology;
}

PrintConfigDef::PrintConfigDef()
{
    this->init_common_params();
    assign_printer_technology_to_unknown(this->options, ptAny);
    this->init_fff_params();
    this->init_extruder_option_keys();
    assign_printer_technology_to_unknown(this->options, ptFFF);
    this->init_sla_params();
    assign_printer_technology_to_unknown(this->options, ptSLA);
}

void PrintConfigDef::init_common_params()
{
    ConfigOptionDef* def;

    def = this->add("printer_technology", coEnum);
    //def->label = L("Printer technology");
    def->label = "Printer technology";
    //def->tooltip = L("Printer technology");
    def->enum_keys_map = &ConfigOptionEnum<PrinterTechnology>::get_enum_values();
    def->enum_values.push_back("FFF");
    def->enum_values.push_back("SLA");
    def->set_default_value(new ConfigOptionEnum<PrinterTechnology>(ptFFF));

    def = this->add("printable_area", coPoints);
    def->label = L("Printable area");
    //BBS
    def->mode = comAdvanced;
    def->set_default_value(new ConfigOptionPoints{ Vec2d(0, 0), Vec2d(200, 0), Vec2d(200, 200), Vec2d(0, 200) });

    //BBS: add "bed_exclude_area"
    def = this->add("bed_exclude_area", coPoints);
    def->label = L("Bed exclude area");
    def->tooltip = L("Unprintable area in XY plane. For example, X1 Series printers use the front left corner to cut filament during filament change. "
        "The area is expressed as polygon by points in following format: \"XxY, XxY, ...\"");
    def->mode = comAdvanced;
    def->gui_type = ConfigOptionDef::GUIType::one_string;
    def->set_default_value(new ConfigOptionPoints{ Vec2d(0, 0) });

    def = this->add("bed_custom_texture", coString);
    def->label = L("Bed custom texture");
    def->mode = comAdvanced;
    def->set_default_value(new ConfigOptionString(""));

    def = this->add("bed_custom_model", coString);
    def->label = L("Bed custom model");
    def->mode = comAdvanced;
    def->set_default_value(new ConfigOptionString(""));

    def = this->add("elefant_foot_compensation", coFloat);
    def->label = L("Elephant foot compensation");
    def->category = L("Quality");
    def->tooltip = L("Shrink the initial layer on build plate to compensate for elephant foot effect");
    def->sidetext = L("mm");
    def->min = 0;
    def->mode = comAdvanced;
    def->set_default_value(new ConfigOptionFloat(0.));

    def = this->add("layer_height", coFloat);
    def->label = L("Layer height");
    def->category = L("Quality");
    def->tooltip = L("Slicing height for each layer. Smaller layer height means more accurate and more printing time");
    def->sidetext = L("mm");
    def->min = 0;
    def->set_default_value(new ConfigOptionFloat(0.2));

    def = this->add("printable_height", coFloat);
    def->label = L("Printable height");
    def->tooltip = L("Maximum printable height which is limited by mechanism of printer");
    def->sidetext = L("mm");
    def->min = 0;
    def->max = 2000;
    def->mode = comSimple;
    def->set_default_value(new ConfigOptionFloat(100.0));

    // Options used by physical printers

    def = this->add("preset_names", coStrings);
    def->label = L("Printer preset names");
    //def->tooltip = L("Names of presets related to the physical printer");
    def->mode = comDevelop;
    def->set_default_value(new ConfigOptionStrings());

    def = this->add("print_host", coString);
    def->label = L("Hostname, IP or URL");
    def->tooltip = L("Slic3r can upload G-code files to a printer host. This field should contain "
        "the hostname, IP address or URL of the printer host instance. "
        "Print host behind HAProxy with basic auth enabled can be accessed by putting the user name and password into the URL "
        "in the following format: https://username:password@your-octopi-address/");
    def->mode = comAdvanced;
    def->cli = ConfigOptionDef::nocli;
    def->set_default_value(new ConfigOptionString(""));

    def = this->add("print_host_webui", coString);
    def->label = L("Device UI");
    def->tooltip = L("Specify the URL of your device user interface if it's not same as print_host");
    def->mode = comAdvanced;
    def->cli = ConfigOptionDef::nocli;
    def->set_default_value(new ConfigOptionString(""));


    def = this->add("printhost_apikey", coString);
    def->label = L("API Key / Password");
    def->tooltip = L("Slic3r can upload G-code files to a printer host. This field should contain "
        "the API Key or the password required for authentication.");
    def->mode = comAdvanced;
    def->cli = ConfigOptionDef::nocli;
    def->set_default_value(new ConfigOptionString(""));

    def = this->add("printhost_port", coString);
    def->label = L("Printer");
    def->tooltip = L("Name of the printer");
    def->gui_type = ConfigOptionDef::GUIType::select_open;
    def->mode = comAdvanced;
    def->cli = ConfigOptionDef::nocli;
    def->set_default_value(new ConfigOptionString(""));

    def = this->add("printhost_cafile", coString);
    def->label = L("HTTPS CA File");
    def->tooltip = L("Custom CA certificate file can be specified for HTTPS OctoPrint connections, in crt/pem format. "
        "If left blank, the default OS CA certificate repository is used.");
    def->mode = comAdvanced;
    def->cli = ConfigOptionDef::nocli;
    def->set_default_value(new ConfigOptionString(""));

    // Options used by physical printers

    def = this->add("printhost_user", coString);
    def->label = L("User");
    //    def->tooltip = "";
    def->mode = comAdvanced;
    def->cli = ConfigOptionDef::nocli;
    def->set_default_value(new ConfigOptionString(""));

    def = this->add("printhost_password", coString);
    def->label = L("Password");
    //    def->tooltip = "";
    def->mode = comAdvanced;
    def->cli = ConfigOptionDef::nocli;
    def->set_default_value(new ConfigOptionString(""));

    // Only available on Windows.
    def = this->add("printhost_ssl_ignore_revoke", coBool);
    def->label = L("Ignore HTTPS certificate revocation checks");
    def->tooltip = L("Ignore HTTPS certificate revocation checks in case of missing or offline distribution points. "
        "One may want to enable this option for self signed certificates if connection fails.");
    def->mode = comAdvanced;
    def->cli = ConfigOptionDef::nocli;
    def->set_default_value(new ConfigOptionBool(false));

    def = this->add("preset_names", coStrings);
    def->label = L("Printer preset names");
    def->tooltip = L("Names of presets related to the physical printer");
    def->mode = comAdvanced;
    def->set_default_value(new ConfigOptionStrings());

    def = this->add("printhost_authorization_type", coEnum);
    def->label = L("Authorization Type");
    //    def->tooltip = "";
    def->enum_keys_map = &ConfigOptionEnum<AuthorizationType>::get_enum_values();
    def->enum_values.push_back("key");
    def->enum_values.push_back("user");
    def->enum_labels.push_back(L("API key"));
    def->enum_labels.push_back(L("HTTP digest"));
    def->mode = comAdvanced;
    def->cli = ConfigOptionDef::nocli;
    def->set_default_value(new ConfigOptionEnum<AuthorizationType>(atKeyPassword));

    // temporary workaround for compatibility with older Slicer
    {
        def = this->add("preset_name", coString);
        def->set_default_value(new ConfigOptionString());
    }
}

void PrintConfigDef::init_fff_params()
{
    ConfigOptionDef* def;

    // Maximum extruder temperature, bumped to 1500 to support printing of glass.
    const int max_temp = 1500;

    def = this->add("reduce_crossing_wall", coBool);
    def->label = L("Avoid crossing wall");
    def->category = L("Quality");
    def->tooltip = L("Detour and avoid to travel across wall which may cause blob on surface");
    def->mode = comAdvanced;
    def->set_default_value(new ConfigOptionBool(false));

    def = this->add("max_travel_detour_distance", coFloatOrPercent);
    def->label = L("Avoid crossing wall - Max detour length");
    def->category = L("Quality");
    def->tooltip = L("Maximum detour distance for avoiding crossing wall. "
                     "Don't detour if the detour distance is large than this value. "
                     "Detour length could be specified either as an absolute value or as percentage (for example 50%) of a direct travel path. Zero to disable");
    def->sidetext = L("mm or %");
    def->min = 0;
    def->max_literal = 1000;
    def->mode = comAdvanced;
    def->set_default_value(new ConfigOptionFloatOrPercent(0., false));

    // BBS
    def = this->add("cool_plate_temp", coInts);
    def->label = L("Other layers");
    def->tooltip = L("Bed temperature for layers except the initial one. "
        "Value 0 means the filament does not support to print on the Cool Plate");
    def->sidetext = L("°C");
    def->full_label = L("Bed temperature");
    def->min = 0;
    def->max = 300;
    def->set_default_value(new ConfigOptionInts{ 35 });

    def = this->add("eng_plate_temp", coInts);
    def->label = L("Other layers");
    def->tooltip = L("Bed temperature for layers except the initial one. "
        "Value 0 means the filament does not support to print on the Engineering Plate");
    def->sidetext = L("°C");
    def->full_label = L("Bed temperature");
    def->min = 0;
    def->max = 300;
    def->set_default_value(new ConfigOptionInts{ 45 });

    def = this->add("hot_plate_temp", coInts);
    def->label = L("Other layers");
    def->tooltip = L("Bed temperature for layers except the initial one. "
        "Value 0 means the filament does not support to print on the High Temp Plate");
    def->sidetext = L("°C");
    def->full_label = L("Bed temperature");
    def->min = 0;
    def->max = 300;
    def->set_default_value(new ConfigOptionInts{ 45 });

    def             = this->add("textured_plate_temp", coInts);
    def->label      = L("Other layers");
    def->tooltip    = L("Bed temperature for layers except the initial one. "
                     "Value 0 means the filament does not support to print on the Textured PEI Plate");
    def->sidetext   = L("°C");
    def->full_label = L("Bed temperature");
    def->min        = 0;
    def->max        = 300;
    def->set_default_value(new ConfigOptionInts{45});

    def = this->add("cool_plate_temp_initial_layer", coInts);
    def->label = L("Initial layer");
    def->full_label = L("Initial layer bed temperature");
    def->tooltip = L("Bed temperature of the initial layer. "
        "Value 0 means the filament does not support to print on the Cool Plate");
    def->sidetext = L("°C");
    def->min = 0;
<<<<<<< HEAD
    def->max = 300;
=======
    def->max = 120;
>>>>>>> 1f155868
    def->set_default_value(new ConfigOptionInts{ 35 });

    def = this->add("eng_plate_temp_initial_layer", coInts);
    def->label = L("Initial layer");
    def->full_label = L("Initial layer bed temperature");
    def->tooltip = L("Bed temperature of the initial layer. "
        "Value 0 means the filament does not support to print on the Engineering Plate");
    def->sidetext = L("°C");
    def->min = 0;
<<<<<<< HEAD
    def->max = 300;
=======
    def->max = 120;
>>>>>>> 1f155868
    def->set_default_value(new ConfigOptionInts{ 45 });

    def = this->add("hot_plate_temp_initial_layer", coInts);
    def->label = L("Initial layer");
    def->full_label = L("Initial layer bed temperature");
    def->tooltip = L("Bed temperature of the initial layer. "
        "Value 0 means the filament does not support to print on the High Temp Plate");
    def->sidetext = L("°C");
<<<<<<< HEAD
    def->max = 300;
=======
    def->min = 0;
    def->max = 120;
>>>>>>> 1f155868
    def->set_default_value(new ConfigOptionInts{ 45 });

    def             = this->add("textured_plate_temp_initial_layer", coInts);
    def->label      = L("Initial layer");
    def->full_label = L("Initial layer bed temperature");
    def->tooltip    = L("Bed temperature of the initial layer. "
                     "Value 0 means the filament does not support to print on the Textured PEI Plate");
    def->sidetext   = L("°C");
<<<<<<< HEAD
    def->max        = 0;
    def->max        = 300;
=======
    def->min        = 0;
    def->max        = 120;
>>>>>>> 1f155868
    def->set_default_value(new ConfigOptionInts{45});

    def = this->add("curr_bed_type", coEnum);
    def->label = L("Bed type");
    def->tooltip = L("Bed types supported by the printer");
    def->mode = comSimple;
    def->enum_keys_map = &s_keys_map_BedType;
    def->enum_values.emplace_back("Cool Plate");
    def->enum_values.emplace_back("Engineering Plate");
    def->enum_values.emplace_back("High Temp Plate");
    def->enum_values.emplace_back("Textured PEI Plate");
    def->enum_labels.emplace_back(L("Cool Plate"));
    def->enum_labels.emplace_back(L("Engineering Plate"));
    def->enum_labels.emplace_back(L("High Temp Plate"));
    def->enum_labels.emplace_back(L("Textured PEI Plate"));
    def->set_default_value(new ConfigOptionEnum<BedType>(btPC));

    def = this->add("before_layer_change_gcode", coString);
    def->label = L("Before layer change G-code");
    def->tooltip = L("This G-code is inserted at every layer change before lifting z");
    def->multiline = true;
    def->full_width = true;
    def->height = 5;
    def->mode = comAdvanced;
    def->set_default_value(new ConfigOptionString(""));

    def = this->add("bottom_shell_layers", coInt);
    def->label = L("Bottom shell layers");
    def->category = L("Strength");
    def->tooltip =  L("This is the number of solid layers of bottom shell, including the bottom "
                      "surface layer. When the thickness calculated by this value is thinner "
                      "than bottom shell thickness, the bottom shell layers will be increased");
    def->full_label = L("Bottom shell layers");
    def->min = 0;
    def->set_default_value(new ConfigOptionInt(3));

    def = this->add("bottom_shell_thickness", coFloat);
    def->label = L("Bottom shell thickness");
    def->category = L("Strength");
    def->tooltip = L("The number of bottom solid layers is increased when slicing if the thickness calculated by bottom shell layers is "
                     "thinner than this value. This can avoid having too thin shell when layer height is small. 0 means that "
                     "this setting is disabled and thickness of bottom shell is absolutely determained by bottom shell layers");
    def->full_label = L("Bottom shell thickness");
    def->sidetext = L("mm");
    def->min = 0;
    def->set_default_value(new ConfigOptionFloat(0.));

    def = this->add("enable_overhang_bridge_fan", coBools);
    def->label = L("Force cooling for overhang and bridge");
    def->tooltip = L("Enable this option to optimize part cooling fan speed for overhang and bridge to get better cooling");
    def->mode = comSimple;
    def->set_default_value(new ConfigOptionBools{ true });

    def = this->add("overhang_fan_speed", coInts);
    def->label = L("Fan speed for overhang");
    def->tooltip = L("Force part cooling fan to be this speed when printing bridge or overhang wall which has large overhang degree. "
                     "Forcing cooling for overhang and bridge can get better quality for these part");
    def->sidetext = L("%");
    def->min = 0;
    def->max = 100;
    def->mode = comAdvanced;
    def->set_default_value(new ConfigOptionInts { 100 });

    def = this->add("overhang_fan_threshold", coEnums);
    def->label = L("Cooling overhang threshold");
    def->tooltip = L("Force cooling fan to be specific speed when overhang degree of printed part exceeds this value. "
                     "Expressed as percentage which indicides how much width of the line without support from lower layer. "
                     "0% means forcing cooling for all outer wall no matter how much overhang degree");
    def->sidetext = "";
    def->enum_keys_map = &ConfigOptionEnum<OverhangFanThreshold>::get_enum_values();
    def->mode = comAdvanced;
    def->enum_values.emplace_back("0%");
    def->enum_values.emplace_back("5%");
    def->enum_values.emplace_back("25%");
    def->enum_values.emplace_back("50%");
    def->enum_values.emplace_back("75%");
    def->enum_values.emplace_back("95%");
    def->enum_labels.emplace_back("0%");
    def->enum_labels.emplace_back("5%");
    def->enum_labels.emplace_back("25%");
    def->enum_labels.emplace_back("50%");
    def->enum_labels.emplace_back("75%");
    def->enum_labels.emplace_back("95%");
    def->set_default_value(new ConfigOptionEnumsGeneric{ (int)Overhang_threshold_bridge });

    def = this->add("bridge_angle", coFloat);
    def->label = L("Bridge direction");
    def->category = L("Strength");
    def->tooltip = L("Bridging angle override. If left to zero, the bridging angle will be calculated "
        "automatically. Otherwise the provided angle will be used for external bridges. "
        "Use 180°for zero angle.");
    def->sidetext = L("°");
    def->min = 0;
    def->mode = comAdvanced;
    def->set_default_value(new ConfigOptionFloat(0.));

    def = this->add("bridge_density", coPercent);
    def->label = L("Bridge density");
    def->category = L("Strength");
    def->tooltip = L("Density of external bridges. 100% means solid bridge. Default is 100%.");
    def->sidetext = L("%");
    def->min = 10;
    def->max = 100;
    def->mode = comAdvanced;
    def->set_default_value(new ConfigOptionPercent(100));

    def = this->add("bridge_flow", coFloat);
    def->label = L("Bridge flow");
    def->category = L("Quality");
    def->tooltip = L("Decrease this value slightly(for example 0.9) to reduce the amount of material for bridge, "
                     "to improve sag");
    def->min = 0;
    def->max = 2.0;
    def->mode = comAdvanced;
    def->set_default_value(new ConfigOptionFloat(1));

    def = this->add("top_solid_infill_flow_ratio", coFloat);
    def->label = L("Top surface flow ratio");
    def->category = L("Advanced");
    def->tooltip = L("This factor affects the amount of material for top solid infill. "
                   "You can decrease it slightly to have smooth surface finish");
    def->min = 0;
    def->max = 2;
    def->mode = comAdvanced;
    def->set_default_value(new ConfigOptionFloat(1));

    def = this->add("bottom_solid_infill_flow_ratio", coFloat);
    def->label = L("Bottom surface flow ratio");
    def->category = L("Advanced");
    def->tooltip = L("This factor affects the amount of material for bottom solid infill");
    def->min = 0;
    def->max = 2;
    def->mode = comAdvanced;
    def->set_default_value(new ConfigOptionFloat(1));


    def = this->add("precise_outer_wall",coBool);
    def->label = L("Precise wall(experimental)");
    def->category = L("Quality");
    def->tooltip = L("Improve shell precision by adjusting outer wall spacing. This also improves layer consistency.");
    def->set_default_value(new ConfigOptionBool{false});
    
    def = this->add("only_one_wall_top", coBool);
    def->label = L("Only one wall on top surfaces");
    def->category = L("Quality");
    def->tooltip = L("Use only one wall on flat top surface, to give more space to the top infill pattern");
    def->set_default_value(new ConfigOptionBool(false));

    def = this->add("only_one_wall_first_layer", coBool);
    def->label = L("Only one wall on first layer");
    def->category = L("Quality");
    def->tooltip = L("Use only one wall on first layer, to give more space to the bottom infill pattern");
    def->set_default_value(new ConfigOptionBool(false));

    def = this->add("overhang_speed_classic", coBool);
    def->label = L("Classic mode");
    def->category = L("Speed");
    def->tooltip = L("Enable this option to use classic mode");
    def->mode = comAdvanced;
    def->set_default_value(new ConfigOptionBool{ false });

    def = this->add("enable_overhang_speed", coBool);
    def->label = L("Slow down for overhang");
    def->category = L("Speed");
    def->tooltip = L("Enable this option to slow printing down for different overhang degree");
    def->mode = comAdvanced;
    def->set_default_value(new ConfigOptionBool{ true });

    def = this->add("overhang_1_4_speed", coFloat);
    def->label = "(10%, 25%)";
    def->category = L("Speed");
    def->full_label = "(10%, 25%)";
    //def->tooltip = L("Speed for line of wall which has degree of overhang between 10% and 25% line width. "
    //                 "0 means using original wall speed");
    def->sidetext = L("mm/s");
    def->min = 0;
    def->mode = comAdvanced;
    def->set_default_value(new ConfigOptionFloat(0));

    def = this->add("overhang_2_4_speed", coFloat);
    def->label = "[25%, 50%)";
    def->category = L("Speed");
    def->full_label = "[25%, 50%)";
    //def->tooltip = L("Speed for line of wall which has degree of overhang between 25% and 50% line width. "
    //                 "0 means using original wall speed");
    def->sidetext = L("mm/s");
    def->min = 0;
    def->mode = comAdvanced;
    def->set_default_value(new ConfigOptionFloat(0));

    def = this->add("overhang_3_4_speed", coFloat);
    def->label = "[50%, 75%)";
    def->category = L("Speed");
    def->full_label = "[50%, 75%)";
    //def->tooltip = L("Speed for line of wall which has degree of overhang between 50% and 75% line width. 0 means using original wall speed");
    def->sidetext = L("mm/s");
    def->min = 0;
    def->mode = comAdvanced;
    def->set_default_value(new ConfigOptionFloat(0));

    def = this->add("overhang_4_4_speed", coFloat);
    def->label = "[75%, 100%)";
    def->category = L("Speed");
    def->full_label = "[75%, 100%)";
    //def->tooltip = L("Speed for line of wall which has degree of overhang between 75% and 100% line width. 0 means using original wall speed");
    def->sidetext = L("mm/s");
    def->min = 0;
    def->mode = comAdvanced;
    def->set_default_value(new ConfigOptionFloat(0));

    def = this->add("bridge_speed", coFloat);
    def->label = L("Bridge");
    def->category = L("Speed");
    def->tooltip = L("Speed of bridge and completely overhang wall");
    def->sidetext = L("mm/s");
    def->min = 0;
    def->mode = comAdvanced;
    def->set_default_value(new ConfigOptionFloat(25));

    def = this->add("brim_width", coFloat);
    def->label = L("Brim width");
    def->category = L("Support");
    def->tooltip = L("Distance from model to the outermost brim line");
    def->sidetext = L("mm");
    def->min = 0;
    def->max = 100;
    def->mode = comSimple;
    def->set_default_value(new ConfigOptionFloat(0.));

    def = this->add("brim_type", coEnum);
    def->label = L("Brim type");
    def->category = L("Support");
    def->tooltip = L("This controls the generation of the brim at outer and/or inner side of models. "
                     "Auto means the brim width is analysed and calculated automatically.");
    def->enum_keys_map = &ConfigOptionEnum<BrimType>::get_enum_values();
    def->enum_values.emplace_back("auto_brim");
    def->enum_values.emplace_back("outer_only");
<<<<<<< HEAD
    def->enum_values.emplace_back("inner_only");
    def->enum_values.emplace_back("outer_and_inner");
    def->enum_values.emplace_back("no_brim");
    def->enum_labels.emplace_back(L("Auto"));
    def->enum_labels.emplace_back(L("outer_only"));
    def->enum_labels.emplace_back(L("Inner brim only"));
    def->enum_labels.emplace_back(L("Outer and inner brim"));
    def->enum_labels.emplace_back(L("No-brim"));
=======
#if 1 //!BBL_RELEASE_TO_PUBLIC
    // BBS: The following two types are disabled
    def->enum_values.emplace_back("inner_only");
    def->enum_values.emplace_back("outer_and_inner");
#endif
    def->enum_values.emplace_back("no_brim");

    def->enum_labels.emplace_back(L("Auto"));
    def->enum_labels.emplace_back(L("Outer brim only"));
#if 1 //!BBL_RELEASE_TO_PUBLIC
    // BBS: The following two types are disabled
    def->enum_labels.emplace_back(L("Inner brim only"));
    def->enum_labels.emplace_back(L("Outer and inner brim"));
#endif
    def->enum_labels.emplace_back(L("No-brim"));

>>>>>>> 1f155868
    def->mode = comSimple;
    def->set_default_value(new ConfigOptionEnum<BrimType>(btAutoBrim));

    def = this->add("brim_object_gap", coFloat);
    def->label = L("Brim-object gap");
    def->category = L("Support");
    def->tooltip = L("A gap between innermost brim line and object can make brim be removed more easily");
    def->sidetext = L("mm");
    def->min = 0;
    def->max = 2;
    def->mode = comAdvanced;
    def->set_default_value(new ConfigOptionFloat(0.));

    def = this->add("compatible_printers", coStrings);
    def->label = L("Compatible machine");
    def->mode = comDevelop;
    def->set_default_value(new ConfigOptionStrings());
    def->cli = ConfigOptionDef::nocli;

    //BBS.
    def        = this->add("upward_compatible_machine", coStrings);
    def->label = L("upward compatible machine");
    def->mode  = comDevelop;
    def->set_default_value(new ConfigOptionStrings());
    def->cli   = ConfigOptionDef::nocli;

    def = this->add("compatible_printers_condition", coString);
    def->label = L("Compatible machine condition");
    //def->tooltip = L("A boolean expression using the configuration values of an active printer profile. "
    //               "If this expression evaluates to true, this profile is considered compatible "
    //               "with the active printer profile.");
    def->mode = comDevelop;
    def->set_default_value(new ConfigOptionString());
    def->cli = ConfigOptionDef::nocli;

    def = this->add("compatible_prints", coStrings);
    def->label = L("Compatible process profiles");
    def->mode = comDevelop;
    def->set_default_value(new ConfigOptionStrings());
    def->cli = ConfigOptionDef::nocli;

    def = this->add("compatible_prints_condition", coString);
    def->label = L("Compatible process profiles condition");
    //def->tooltip = L("A boolean expression using the configuration values of an active print profile. "
    //               "If this expression evaluates to true, this profile is considered compatible "
    //               "with the active print profile.");
    def->mode = comDevelop;
    def->set_default_value(new ConfigOptionString());
    def->cli = ConfigOptionDef::nocli;

    // The following value is to be stored into the project file (AMF, 3MF, Config ...)
    // and it contains a sum of "compatible_printers_condition" values over the print and filament profiles.
    def = this->add("compatible_machine_expression_group", coStrings);
    def->set_default_value(new ConfigOptionStrings());
    def->cli = ConfigOptionDef::nocli;
    def = this->add("compatible_process_expression_group", coStrings);
    def->set_default_value(new ConfigOptionStrings());
    def->cli = ConfigOptionDef::nocli;

    //BBS: add logic for checking between different system presets
    def = this->add("different_settings_to_system", coStrings);
    def->set_default_value(new ConfigOptionStrings());
    def->cli = ConfigOptionDef::nocli;

    def = this->add("print_compatible_printers", coStrings);
    def->set_default_value(new ConfigOptionStrings());
    def->cli = ConfigOptionDef::nocli;

    def = this->add("print_sequence", coEnum);
    def->label = L("Print sequence");
    def->tooltip = L("Print sequence, layer by layer or object by object");
    def->enum_keys_map = &ConfigOptionEnum<PrintSequence>::get_enum_values();
    def->enum_values.push_back("by layer");
    def->enum_values.push_back("by object");
    def->enum_labels.push_back(L("By layer"));
    def->enum_labels.push_back(L("By object"));
    def->mode = comSimple;
    def->set_default_value(new ConfigOptionEnum<PrintSequence>(PrintSequence::ByLayer));

    def = this->add("slow_down_for_layer_cooling", coBools);
    def->label = L("Slow printing down for better layer cooling");
    def->tooltip = L("Enable this option to slow printing speed down to make the final layer time not shorter than "
                     "the layer time threshold in \"Max fan speed threshold\", so that layer can be cooled for longer time. "
                     "This can improve the cooling quality for needle and small details");
    def->set_default_value(new ConfigOptionBools { true });

    def = this->add("default_acceleration", coFloat);
    def->label = L("Normal printing");
    def->tooltip = L("The default acceleration of both normal printing and travel except initial layer");
    def->sidetext = L("mm/s²");
    def->min = 0;
    def->mode = comAdvanced;
    def->set_default_value(new ConfigOptionFloat(500.0));

    def = this->add("default_filament_profile", coStrings);
    def->label = L("Default filament profile");
    def->tooltip = L("Default filament profile when switch to this machine profile");
    def->set_default_value(new ConfigOptionStrings());
    def->cli = ConfigOptionDef::nocli;

    def = this->add("default_print_profile", coString);
    def->label = L("Default process profile");
    def->tooltip = L("Default process profile when switch to this machine profile");
    def->set_default_value(new ConfigOptionString());
    def->cli = ConfigOptionDef::nocli;

    def = this->add("close_fan_the_first_x_layers", coInts);
    def->label = L("No cooling for the first");
    def->tooltip = L("Close all cooling fan for the first certain layers. Cooling fan of the first layer used to be closed "
                     "to get better build plate adhesion");
    def->sidetext = L("layers");
    def->min = 0;
    def->max = 1000;
    def->mode = comSimple;
    def->set_default_value(new ConfigOptionInts { 1 });

    def = this->add("bridge_no_support", coBool);
    def->label = L("Don't support bridges");
    def->category = L("Support");
    def->tooltip = L("Don't support the whole bridge area which make support very large. "
                     "Bridge usually can be printing directly without support if not very long");
    def->mode = comAdvanced;
    def->set_default_value(new ConfigOptionBool(false));

    def = this->add("thick_bridges", coBool);
    def->label = L("Thick bridges");
    def->category = L("Quality");
    def->tooltip = L("If enabled, bridges are more reliable, can bridge longer distances, but may look worse. "
        "If disabled, bridges look better but are reliable just for shorter bridged distances.");
    def->mode = comAdvanced;
    def->set_default_value(new ConfigOptionBool(false));

    def = this->add("max_bridge_length", coFloat);
    def->label = L("Max bridge length");
    def->category = L("Support");
    def->tooltip = L("Max length of bridges that don't need support. Set it to 0 if you want all bridges to be supported, and set it to a very large value if you don't want any bridges to be supported.");
    def->sidetext = L("mm");
    def->min = 0;
    def->mode = comAdvanced;
    def->set_default_value(new ConfigOptionFloat(10));

    def = this->add("machine_end_gcode", coString);
    def->label = L("End G-code");
    def->tooltip = L("End G-code when finish the whole printing");
    def->multiline = true;
    def->full_width = true;
    def->height = 12;
    def->mode = comAdvanced;
    def->set_default_value(new ConfigOptionString("M104 S0 ; turn off temperature\nG28 X0  ; home X axis\nM84     ; disable motors\n"));

    def = this->add("filament_end_gcode", coStrings);
    def->label = L("End G-code");
    def->tooltip = L("End G-code when finish the printing of this filament");
    def->multiline = true;
    def->full_width = true;
    def->height = 120;
    def->mode = comAdvanced;
    def->set_default_value(new ConfigOptionStrings { " " });

    def = this->add("ensure_vertical_shell_thickness", coBool);
    def->label = L("Ensure vertical shell thickness");
    def->category = L("Strength");
    def->tooltip = L("Add solid infill near sloping surfaces to guarantee the vertical shell thickness "
        "(top+bottom solid layers)");
    def->mode = comAdvanced;
    def->set_default_value(new ConfigOptionBool(true));

    def = this->add("internal_bridge_support_thickness", coFloat);
    def->label = L("Internal bridge support thickness");
    def->category = L("Strength");
    def->tooltip = L("If enabled, Studio will generate support loops under the contours of internal bridges."
                     "These support loops could prevent internal bridges from extruding over the air and improve the top surface quality, especially when the sparse infill density is low."
                     "This value determines the thickness of the support loops. 0 means disable this feature");
    def->sidetext = L("mm");
    def->min = 0;
    def->max = 2;
    def->mode = comAdvanced;
    def->set_default_value(new ConfigOptionFloat(0));

    auto def_top_fill_pattern = def = this->add("top_surface_pattern", coEnum);
    def->label = L("Top surface pattern");
    def->category = L("Strength");
    def->tooltip = L("Line pattern of top surface infill");
    def->enum_keys_map = &ConfigOptionEnum<InfillPattern>::get_enum_values();
    def->enum_values.push_back("concentric");
    def->enum_values.push_back("zig-zag");
    def->enum_values.push_back("monotonic");
    def->enum_values.push_back("monotonicline");
    def->enum_values.push_back("alignedrectilinear");
    def->enum_values.push_back("hilbertcurve");
    def->enum_values.push_back("archimedeanchords");
    def->enum_values.push_back("octagramspiral");
    def->enum_labels.push_back(L("Concentric"));
    def->enum_labels.push_back(L("Rectilinear"));
    def->enum_labels.push_back(L("Monotonic"));
    def->enum_labels.push_back(L("Monotonic line"));
    def->enum_labels.push_back(L("Aligned Rectilinear"));
    def->enum_labels.push_back(L("Hilbert Curve"));
    def->enum_labels.push_back(L("Archimedean Chords"));
    def->enum_labels.push_back(L("Octagram Spiral"));
    def->set_default_value(new ConfigOptionEnum<InfillPattern>(ipMonotonic));

    def = this->add("bottom_surface_pattern", coEnum);
    def->label = L("Bottom surface pattern");
    def->category = L("Strength");
    def->tooltip = L("Line pattern of bottom surface infill, not bridge infill");
    def->enum_keys_map = &ConfigOptionEnum<InfillPattern>::get_enum_values();
    def->enum_values = def_top_fill_pattern->enum_values;
    def->enum_labels = def_top_fill_pattern->enum_labels;
    def->set_default_value(new ConfigOptionEnum<InfillPattern>(ipRectilinear));

    def = this->add("outer_wall_line_width", coFloat);
    def->label = L("Outer wall");
    def->category = L("Quality");
    def->tooltip = L("Line width of outer wall");
    def->sidetext = L("mm");
    def->min = 0;
    def->mode = comAdvanced;
    def->set_default_value(new ConfigOptionFloat(0));

    def = this->add("outer_wall_speed", coFloat);
    def->label = L("Outer wall");
    def->category = L("Speed");
    def->tooltip = L("Speed of outer wall which is outermost and visible. "
                     "It's used to be slower than inner wall speed to get better quality.");
    def->sidetext = L("mm/s");
    def->min = 0;
    def->mode = comAdvanced;
    def->set_default_value(new ConfigOptionFloat(60));

    def = this->add("small_perimeter_speed", coFloatOrPercent);
    def->label = L("Small perimeters");
    def->category = L("Speed");
    def->tooltip = L("This separate setting will affect the speed of perimeters having radius <= small_perimeter_threshold "
                   "(usually holes). If expressed as percentage (for example: 80%) it will be calculated "
                   "on the outer wall speed setting above. Set to zero for auto.");
    def->sidetext = L("mm/s or %");
    def->ratio_over = "outer_wall_speed";
    def->min = 0;
    def->mode = comAdvanced;
    def->set_default_value(new ConfigOptionFloatOrPercent(50, true));

    def = this->add("small_perimeter_threshold", coFloat);
    def->label = L("Small perimeters threshold");
    def->category = L("Speed");
    def->tooltip = L("This sets the threshold for small perimeter length. Default threshold is 0mm");
    def->sidetext = L("mm");
    def->min = 0;
    def->mode = comAdvanced;
    def->set_default_value(new ConfigOptionFloat(0));

    def = this->add("wall_infill_order", coEnum);
    def->label = L("Order of inner wall/outer wall/infil");
    def->category = L("Quality");
    def->tooltip = L("Print sequence of inner wall, outer wall and infill. ");
    def->enum_keys_map = &ConfigOptionEnum<WallInfillOrder>::get_enum_values();
    def->enum_values.push_back("inner wall/outer wall/infill");
    def->enum_values.push_back("outer wall/inner wall/infill");
    def->enum_values.push_back("infill/inner wall/outer wall");
    def->enum_values.push_back("infill/outer wall/inner wall");
    def->enum_values.push_back("inner-outer-inner wall/infill");
    def->enum_labels.push_back(L("inner/outer/infill"));
    def->enum_labels.push_back(L("outer/inner/infill"));
    def->enum_labels.push_back(L("infill/inner/outer"));
    def->enum_labels.push_back(L("infill/outer/inner"));
    def->enum_labels.push_back(L("inner-outer-inner/infill"));
    def->mode = comAdvanced;
    def->set_default_value(new ConfigOptionEnum<WallInfillOrder>(WallInfillOrder::InnerOuterInfill));

    def = this->add("extruder", coInt);
    def->gui_type = ConfigOptionDef::GUIType::i_enum_open;
    def->label = L("Extruder");
    def->category = L("Extruders");
    //def->tooltip = L("The extruder to use (unless more specific extruder settings are specified). "
    //               "This value overrides perimeter and infill extruders, but not the support extruders.");
    def->min = 0;  // 0 = inherit defaults
    def->enum_labels.push_back(L("default"));  // override label for item 0
    def->enum_labels.push_back("1");
    def->enum_labels.push_back("2");
    def->enum_labels.push_back("3");
    def->enum_labels.push_back("4");
    def->enum_labels.push_back("5");
    def->mode = comAdvanced;

    def = this->add("extruder_clearance_height_to_rod", coFloat);
    def->label = L("Height to rod");
    def->tooltip = L("Distance of the nozzle tip to the lower rod. "
        "Used for collision avoidance in by-object printing.");
    def->sidetext = L("mm");
    def->min = 0;
    def->mode = comAdvanced;
    def->set_default_value(new ConfigOptionFloat(40));

    // BBS
    def = this->add("extruder_clearance_height_to_lid", coFloat);
    def->label = L("Height to lid");
    def->tooltip = L("Distance of the nozzle tip to the lid. "
        "Used for collision avoidance in by-object printing.");
    def->sidetext = L("mm");
    def->min = 0;
    def->mode = comAdvanced;
    def->set_default_value(new ConfigOptionFloat(120));

    def = this->add("extruder_clearance_radius", coFloat);
    def->label = L("Radius");
    def->tooltip = L("Clearance radius around extruder. Used for collision avoidance in by-object printing.");
    def->sidetext = L("mm");
    def->min = 0;
    def->mode = comAdvanced;
    def->set_default_value(new ConfigOptionFloat(40));

    def = this->add("extruder_colour", coStrings);
    def->label = L("Extruder Color");
    def->tooltip = L("Only used as a visual help on UI");
    def->gui_type = ConfigOptionDef::GUIType::color;
    // Empty string means no color assigned yet.
    def->mode = comAdvanced;
    def->set_default_value(new ConfigOptionStrings { "" });

    def = this->add("extruder_offset", coPoints);
    def->label = L("Extruder offset");
    //def->tooltip = L("If your firmware doesn't handle the extruder displacement you need the G-code "
    //               "to take it into account. This option lets you specify the displacement of each extruder "
    //               "with respect to the first one. It expects positive coordinates (they will be subtracted "
    //               "from the XY coordinate).");
    def->sidetext = L("mm");
    def->mode = comAdvanced;
    def->set_default_value(new ConfigOptionPoints { Vec2d(0,0) });

    def = this->add("filament_flow_ratio", coFloats);
    def->label = L("Flow ratio");
    def->tooltip = L("The material may have volumetric change after switching between molten state and crystalline state. "
                     "This setting changes all extrusion flow of this filament in gcode proportionally. "
                     "Recommended value range is between 0.95 and 1.05. "
                     "Maybe you can tune this value to get nice flat surface when there has slight overflow or underflow");
    def->max = 2;
    def->mode = comAdvanced;
    def->set_default_value(new ConfigOptionFloats { 1. });

    def = this->add("print_flow_ratio", coFloat);
    def->label = L("Flow ratio");
    def->tooltip = L("The material may have volumetric change after switching between molten state and crystalline state. "
                     "This setting changes all extrusion flow of this filament in gcode proportionally. "
                     "Recommended value range is between 0.95 and 1.05. "
                     "Maybe you can tune this value to get nice flat surface when there has slight overflow or underflow");
    def->mode = comAdvanced;
    def->max = 2;
    def->min = 0.01;
    def->set_default_value(new ConfigOptionFloat(1));

    def = this->add("enable_pressure_advance", coBools);
    def->label = L("Enable pressure advance");
    def->tooltip = L("Enable pressure advance, auto calibration result will be overwriten once enabled.");
    def->set_default_value(new ConfigOptionBools{ false });

    def = this->add("pressure_advance", coFloats);
    def->label = L("Pressure advance");
    def->tooltip = L("Pressure advance(Klipper) AKA Linear advance factor(Marlin)");
    def->max = 2;
    def->mode = comAdvanced;
    def->set_default_value(new ConfigOptionFloats { 0.02 });

    def = this->add("line_width", coFloat);
    def->label = L("Default");
    def->category = L("Quality");
    def->tooltip = L("Default line width if some line width is set to be zero");
    def->sidetext = L("mm");
    def->min = 0;
    def->max = 10;
    def->mode = comAdvanced;
    def->set_default_value(new ConfigOptionFloat(0.4));

    def = this->add("reduce_fan_stop_start_freq", coBools);
    def->label = L("Keep fan always on");
    def->tooltip = L("If enable this setting, part cooling fan will never be stoped and will run at least "
                     "at minimum speed to reduce the frequency of starting and stoping");
    def->set_default_value(new ConfigOptionBools { false });

    def = this->add("fan_cooling_layer_time", coFloats);
    def->label = L("Layer time");
    def->tooltip = L("Part cooling fan will be enabled for layers of which estimated time is shorter than this value. "
                     "Fan speed is interpolated between the minimum and maximum fan speeds according to layer printing time");
    def->sidetext = L("s");
    def->min = 0;
    def->max = 1000;
    def->mode = comSimple;
    def->set_default_value(new ConfigOptionFloats{ 60.0f });

    def           = this->add("default_filament_colour", coStrings);
    def->label    = L("Default color");
    def->tooltip  = L("Default filament color");
    def->gui_type = ConfigOptionDef::GUIType::color;
    def->mode     = comAdvanced;
    def->set_default_value(new ConfigOptionStrings{""});

    def = this->add("filament_colour", coStrings);
    def->label = L("Color");
    def->tooltip = L("Only used as a visual help on UI");
    def->gui_type = ConfigOptionDef::GUIType::color;
    def->mode = comAdvanced;
    def->set_default_value(new ConfigOptionStrings{ "#F2754E" });

    //bbs
    def          = this->add("required_nozzle_HRC", coInts);
    def->label   = L("Required nozzle HRC");
    def->tooltip = L("Minimum HRC of nozzle required to print the filament. Zero means no checking of nozzle's HRC.");
    def->min     = 0;
    def->max     = 500;
    def->mode    = comDevelop;
    def->set_default_value(new ConfigOptionInts{0});

    def = this->add("filament_max_volumetric_speed", coFloats);
    def->label = L("Max volumetric speed");
    def->tooltip = L("This setting stands for how much volume of filament can be melted and extruded per second. "
                     "Printing speed is limited by max volumetric speed, in case of too high and unreasonable speed setting. "
                     "Can't be zero");
    def->sidetext = L("mm³/s");
    def->min = 0;
    def->max = 200;
    def->mode = comAdvanced;
    def->set_default_value(new ConfigOptionFloats { 2. });

    def = this->add("filament_minimal_purge_on_wipe_tower", coFloats);
    def->label = L("Minimal purge on wipe tower");
    def->tooltip = L("After a tool change, the exact position of the newly loaded filament inside "
                    "the nozzle may not be known, and the filament pressure is likely not yet stable. "
                    "Before purging the print head into an infill or a sacrificial object, Slic3r will always prime "
                    "this amount of material into the wipe tower to produce successive infill or sacrificial object extrusions reliably.");
    def->sidetext = L("mm³");
    def->min = 0;
    def->mode = comAdvanced;
    def->set_default_value(new ConfigOptionFloats { 15. });

    def = this->add("machine_load_filament_time", coFloat);
    def->label = L("Filament load time");
    def->tooltip = L("Time to load new filament when switch filament. For statistics only");
    def->sidetext = L("s");
    def->min = 0;
    def->mode = comAdvanced;
    def->set_default_value(new ConfigOptionFloat(0.0));

    def = this->add("machine_unload_filament_time", coFloat);
    def->label = L("Filament unload time");
    def->tooltip = L("Time to unload old filament when switch filament. For statistics only");
    def->sidetext = L("s");
    def->min = 0;
    def->mode = comAdvanced;
    def->set_default_value(new ConfigOptionFloat(0.0));

    def = this->add("filament_diameter", coFloats);
    def->label = L("Diameter");
    def->tooltip = L("Filament diameter is used to calculate extrusion in gcode, so it's important and should be accurate");
    def->sidetext = L("mm");
    def->min = 0;
    def->set_default_value(new ConfigOptionFloats { 1.75 });

    def = this->add("filament_shrink", coPercents);
    def->label = L("Shrinkage");
    def->tooltip = L("Enter the shrinkage percentage that the filament will get after cooling (94% if you measure 94mm instead of 100mm)."
        " The part will be scaled in xy to compensate."
        " Only the filament used for the perimeter is taken into account."
        "\nBe sure to allow enough space between objects, as this compensation is done after the checks.");
    def->sidetext = L("%");
    def->ratio_over = "";
    def->min = 10;
    def->mode = comAdvanced;
    def->set_default_value(new ConfigOptionPercents{ 100 });

    def = this->add("filament_density", coFloats);
    def->label = L("Density");
    def->tooltip = L("Filament density. For statistics only");
    def->sidetext = L("g/cm³");
    def->min = 0;
    def->mode = comAdvanced;
    def->set_default_value(new ConfigOptionFloats { 0. });

    def = this->add("filament_type", coStrings);
    def->label = L("Type");
    def->tooltip = L("The material type of filament");
    def->gui_type = ConfigOptionDef::GUIType::f_enum_open;
    def->gui_flags = "show_value";
    def->enum_values.push_back("PLA");
    def->enum_values.push_back("ABS");
    def->enum_values.push_back("ASA");
    def->enum_values.push_back("PETG");
    def->enum_values.push_back("TPU");
    def->enum_values.push_back("PC");
    def->enum_values.push_back("PA");
    def->enum_values.push_back("PA-CF");
    def->enum_values.push_back("PLA-CF");
    def->enum_values.push_back("PET-CF");
    def->enum_values.push_back("PETG-CF");
    def->enum_values.push_back("PVA");
    def->mode = comSimple;
    def->set_default_value(new ConfigOptionStrings { "PLA" });

    def = this->add("filament_soluble", coBools);
    def->label = L("Soluble material");
    def->tooltip = L("Soluble material is commonly used to print support and support interface");
    def->mode = comAdvanced;
    def->set_default_value(new ConfigOptionBools { false });

    def = this->add("filament_is_support", coBools);
    def->label = L("Support material");
    def->tooltip = L("Support material is commonly used to print support and support interface");
    def->mode = comAdvanced;
    def->set_default_value(new ConfigOptionBools { false });

    // BBS
    def = this->add("temperature_vitrification", coInts);
    def->label = L("Temperature of vitrificaiton");
    def->tooltip = L("Material becomes soft at this temperature. Thus the heatbed cannot be hotter than this tempature");
    def->mode = comSimple;
    def->set_default_value(new ConfigOptionInts{ 100 });

    def = this->add("filament_cost", coFloats);
    def->label = L("Price");
    def->tooltip = L("Filament price. For statistics only");
    def->sidetext = L("money/kg");
    def->min = 0;
    def->mode = comAdvanced;
    def->set_default_value(new ConfigOptionFloats { 0. });

    def = this->add("filament_settings_id", coStrings);
    def->set_default_value(new ConfigOptionStrings { "" });
    //BBS: open this option to command line
    //def->cli = ConfigOptionDef::nocli;

    def = this->add("filament_ids", coStrings);
    def->set_default_value(new ConfigOptionStrings());
    def->cli = ConfigOptionDef::nocli;

    def = this->add("filament_vendor", coStrings);
    def->set_default_value(new ConfigOptionStrings{L("(Undefined)")});
    def->cli = ConfigOptionDef::nocli;

    def = this->add("infill_direction", coFloat);
    def->label = L("Infill direction");
    def->category = L("Strength");
    def->tooltip = L("Angle for sparse infill pattern, which controls the start or main direction of line");
    def->sidetext = L("°");
    def->min = 0;
    def->max = 360;
    def->mode = comAdvanced;
    def->set_default_value(new ConfigOptionFloat(45));

    def = this->add("bridge_angle", coFloat);
    def->label = L("Bridge infill direction");
    def->category = L("Strength");
    def->tooltip = L("Angle for bridge infill pattern, which controls the start or main direction of line");
    def->sidetext = L("°");
    def->min = 0;
    def->max = 360;
    def->mode = comAdvanced;
    def->set_default_value(new ConfigOptionFloat(0));

    def = this->add("sparse_infill_density", coPercent);
    def->label = L("Sparse infill density");
    def->category = L("Strength");
    def->tooltip = L("Density of internal sparse infill, 100% means solid throughout");
    def->sidetext = L("%");
    def->min = 0;
    def->max = 100;
    def->set_default_value(new ConfigOptionPercent(20));

    def = this->add("sparse_infill_pattern", coEnum);
    def->label = L("Sparse infill pattern");
    def->category = L("Strength");
    def->tooltip = L("Line pattern for internal sparse infill");
    def->enum_keys_map = &ConfigOptionEnum<InfillPattern>::get_enum_values();
    def->enum_values.push_back("concentric");
    def->enum_values.push_back("zig-zag");
    def->enum_values.push_back("grid");
    def->enum_values.push_back("line");
    def->enum_values.push_back("cubic");
    def->enum_values.push_back("triangles");
    def->enum_values.push_back("tri-hexagon");
    def->enum_values.push_back("gyroid");
    def->enum_values.push_back("honeycomb");
    def->enum_values.push_back("adaptivecubic");
    def->enum_values.push_back("alignedrectilinear");
    def->enum_values.push_back("3dhoneycomb");
    def->enum_values.push_back("hilbertcurve");
    def->enum_values.push_back("archimedeanchords");
    def->enum_values.push_back("octagramspiral");
    def->enum_values.push_back("supportcubic");
    def->enum_values.push_back("lightning");
    def->enum_labels.push_back(L("Concentric"));
    def->enum_labels.push_back(L("Rectilinear"));
    def->enum_labels.push_back(L("Grid"));
    def->enum_labels.push_back(L("Line"));
    def->enum_labels.push_back(L("Cubic"));
    def->enum_labels.push_back(L("Triangles"));
    def->enum_labels.push_back(L("Tri-hexagon"));
    def->enum_labels.push_back(L("Gyroid"));
    def->enum_labels.push_back(L("Honeycomb"));
    def->enum_labels.push_back(L("Adaptive Cubic"));
    def->enum_labels.push_back(L("Aligned Rectilinear"));
    def->enum_labels.push_back(L("3D Honeycomb"));
    def->enum_labels.push_back(L("Hilbert Curve"));
    def->enum_labels.push_back(L("Archimedean Chords"));
    def->enum_labels.push_back(L("Octagram Spiral"));
    def->enum_labels.push_back(L("Support Cubic"));
    def->enum_labels.push_back(L("Lightning"));
    def->set_default_value(new ConfigOptionEnum<InfillPattern>(ipCubic));

    def = this->add("outer_wall_acceleration", coFloat);
    def->label = L("Outer wall");
    def->tooltip = L("Acceleration of outer walls");
    def->sidetext = L("mm/s²");
    def->min = 0;
    def->mode = comAdvanced;
    def->set_default_value(new ConfigOptionFloat(10000));

    def = this->add("inner_wall_acceleration", coFloat);
    def->label = L("Inner wall");
    def->tooltip = L("Acceleration of inner walls");
    def->sidetext = L("mm/s²");
    def->min = 0;
    def->mode = comAdvanced;
    def->set_default_value(new ConfigOptionFloat(10000));

    def = this->add("travel_acceleration", coFloat);
    def->label = L("Travel");
    def->tooltip = L("Acceleration of travel moves");
    def->sidetext = L("mm/s²");
    def->min = 0;
    def->mode = comAdvanced;
    def->set_default_value(new ConfigOptionFloat(10000));

    def = this->add("top_surface_acceleration", coFloat);
    def->label = L("Top surface");
    def->tooltip = L("Acceleration of top surface infill. Using a lower value may improve top surface quality");
    def->sidetext = L("mm/s²");
    def->min = 0;
    def->mode = comAdvanced;
    def->set_default_value(new ConfigOptionFloat(500));

    def = this->add("outer_wall_acceleration", coFloat);
    def->label = L("Outer wall");
    def->tooltip = L("Acceleration of outer wall. Using a lower value can improve quality");
    def->sidetext = L("mm/s²");
    def->min = 0;
    def->mode = comAdvanced;
    def->set_default_value(new ConfigOptionFloat(500));

    def = this->add("bridge_acceleration", coFloatOrPercent);
    def->label = L("Bridge");
    def->tooltip = L("Acceleration of bridges. If the value is expressed as a percentage (e.g. 50%), it will be calculated based on the outer wall acceleration.");
    def->sidetext = L("mm/s² or %");
    def->min = 0;
    def->mode = comAdvanced;
    def->ratio_over = "outer_wall_acceleration";
    def->set_default_value(new ConfigOptionFloatOrPercent(50,true));

    def = this->add("sparse_infill_acceleration", coFloatOrPercent);
    def->label = L("Sparse infill");
    def->tooltip = L("Acceleration of sparse infill. If the value is expressed as a percentage (e.g. 100%), it will be calculated based on the default acceleration.");
    def->sidetext = L("mm/s² or %");
    def->min = 0;
    def->mode = comAdvanced;
    def->ratio_over = "default_acceleration";
    def->set_default_value(new ConfigOptionFloatOrPercent(100, true));

    def = this->add("internal_solid_infill_acceleration", coFloatOrPercent);
    def->label = L("Internal solid infill");
    def->tooltip = L("Acceleration of internal solid infill. If the value is expressed as a percentage (e.g. 100%), it will be calculated based on the default acceleration.");
    def->sidetext = L("mm/s² or %");
    def->min = 0;
    def->mode = comAdvanced;
    def->ratio_over = "default_acceleration";
    def->set_default_value(new ConfigOptionFloatOrPercent(100, true));

    def = this->add("initial_layer_acceleration", coFloat);
    def->label = L("Initial layer");
    def->tooltip = L("Acceleration of initial layer. Using a lower value can improve build plate adhensive");
    def->sidetext = L("mm/s²");
    def->min = 0;
    def->mode = comAdvanced;
    def->set_default_value(new ConfigOptionFloat(300));

    def = this->add("accel_to_decel_enable", coBool);
    def->label = L("Enable accel_to_decel");
    def->tooltip = L("Klipper's max_accel_to_decel will be adjusted automatically");
    def->mode = comAdvanced;
    def->set_default_value(new ConfigOptionBool(false));
    
    def = this->add("accel_to_decel_factor", coPercent);
    def->label = L("accel_to_decel");
    def->tooltip = L("Klipper's max_accel_to_decel will be adjusted to this % of acceleration");
    def->sidetext = L("%");
    def->min = 1;
    def->max = 100;
    def->mode = comAdvanced;
    def->set_default_value(new ConfigOptionPercent(50));
    
    def = this->add("default_jerk", coFloat);
    def->label = L("Default");
    def->tooltip = L("Default");
    def->sidetext = L("mm/s");
    def->min = 0;
    def->mode = comAdvanced;
    def->set_default_value(new ConfigOptionFloat(0));

    def = this->add("outer_wall_jerk", coFloat);
    def->label = L("Outer wall");
    def->tooltip = L("Jerk of outer walls");
    def->sidetext = L("mm/s");
    def->min = 0;
    def->mode = comAdvanced;
    def->set_default_value(new ConfigOptionFloat(9));

    def = this->add("inner_wall_jerk", coFloat);
    def->label = L("Inner wall");
    def->tooltip = L("Jerk of inner walls");
    def->sidetext = L("mm/s");
    def->min = 0;
    def->mode = comAdvanced;
    def->set_default_value(new ConfigOptionFloat(9));

    def = this->add("top_surface_jerk", coFloat);
    def->label = L("Top surface");
    def->tooltip = L("Jerk for top surface");
    def->sidetext = L("mm/s");
    def->min = 1;
    def->mode = comAdvanced;
    def->set_default_value(new ConfigOptionFloat(9));

    def = this->add("infill_jerk", coFloat);
    def->label = L("Infill");
    def->tooltip = L("Jerk for infill");
    def->sidetext = L("mm/s");
    def->min = 1;
    def->mode = comAdvanced;
    def->set_default_value(new ConfigOptionFloat(9));

    def = this->add("initial_layer_jerk", coFloat);
    def->label = L("Initial layer");
    def->tooltip = L("Jerk for initial layer");
    def->sidetext = L("mm/s");
    def->min = 1;
    def->mode = comAdvanced;
    def->set_default_value(new ConfigOptionFloat(9));

    def = this->add("travel_jerk", coFloat);
    def->label = L("Travel");
    def->tooltip = L("Jerk for travel");
    def->sidetext = L("mm/s");
    def->min = 1;
    def->mode = comAdvanced;
    def->set_default_value(new ConfigOptionFloat(12));

    def = this->add("initial_layer_line_width", coFloat);
    def->label = L("Initial layer");
    def->category = L("Quality");
    def->tooltip = L("Line width of initial layer");
    def->sidetext = L("mm");
    def->min = 0;
    def->mode = comAdvanced;
    def->set_default_value(new ConfigOptionFloat(0.4));

    def = this->add("initial_layer_print_height", coFloat);
    def->label = L("Initial layer height");
    def->category = L("Quality");
    def->tooltip = L("Height of initial layer. Making initial layer height to be thick slightly can improve build plate adhension");
    def->sidetext = L("mm");
    def->min = 0;
    def->set_default_value(new ConfigOptionFloat(0.2));

    //def = this->add("adaptive_layer_height", coBool);
    //def->label = L("Adaptive layer height");
    //def->category = L("Quality");
    //def->tooltip = L("Enabling this option means the height of every layer except the first will be automatically calculated "
    //    "during slicing according to the slope of the model’s surface.\n"
    //    "Note that this option only takes effect if no prime tower is generated in current plate.");
    //def->set_default_value(new ConfigOptionBool(0));

    def = this->add("initial_layer_speed", coFloat);
    def->label = L("Initial layer");
    def->tooltip = L("Speed of initial layer except the solid infill part");
    def->sidetext = L("mm/s");
    def->min = 0;
    def->mode = comAdvanced;
    def->set_default_value(new ConfigOptionFloat(30));

    def = this->add("initial_layer_infill_speed", coFloat);
    def->label = L("Initial layer infill");
    def->tooltip = L("Speed of solid infill part of initial layer");
    def->sidetext = L("mm/s");
    def->min = 1;
    def->mode = comAdvanced;
    def->set_default_value(new ConfigOptionFloat(60.0));

    def = this->add("initial_layer_travel_speed", coFloatOrPercent);
    def->label = L("Initial layer travel speed");
    def->tooltip = L("Travel speed of initial layer");
    def->category = L("Speed");
    def->sidetext = L("mm/s or %");
    def->ratio_over = "travel_speed";
    def->min = 0;
    def->mode = comAdvanced;
    def->set_default_value(new ConfigOptionFloatOrPercent(100, true));


    def = this->add("nozzle_temperature_initial_layer", coInts);
    def->label = L("Initial layer");
    def->full_label = L("Initial layer nozzle temperature");
    def->tooltip = L("Nozzle temperature to print initial layer when using this filament");
    def->sidetext = L("°C");
    def->min = 0;
    def->max = max_temp;
    def->set_default_value(new ConfigOptionInts { 200 });

    def = this->add("full_fan_speed_layer", coInts);
    def->label = L("Full fan speed at layer");
    //def->tooltip = L("Fan speed will be ramped up linearly from zero at layer \"close_fan_the_first_x_layers\" "
    //               "to maximum at layer \"full_fan_speed_layer\". "
    //               "\"full_fan_speed_layer\" will be ignored if lower than \"close_fan_the_first_x_layers\", in which case "
    //               "the fan will be running at maximum allowed speed at layer \"close_fan_the_first_x_layers\" + 1.");
    def->min = 0;
    def->max = 1000;
    def->mode = comDevelop;
    def->set_default_value(new ConfigOptionInts { 0 });

    def = this->add("fuzzy_skin", coEnum);
    def->label = L("Fuzzy Skin");
    def->category = L("Others");
    def->tooltip = L("Randomly jitter while printing the wall, so that the surface has a rough look. This setting controls "
                     "the fuzzy position");
    def->enum_keys_map = &ConfigOptionEnum<FuzzySkinType>::get_enum_values();
    def->enum_values.push_back("none");
    def->enum_values.push_back("external");
    def->enum_values.push_back("all");
    def->enum_values.push_back("allwalls");
    def->enum_labels.push_back(L("None"));
    def->enum_labels.push_back(L("Contour"));
    def->enum_labels.push_back(L("Contour and hole"));
    def->enum_labels.push_back(L("All walls"));
    def->mode = comSimple;
    def->set_default_value(new ConfigOptionEnum<FuzzySkinType>(FuzzySkinType::None));

    def = this->add("fuzzy_skin_thickness", coFloat);
    def->label = L("Fuzzy skin thickness");
    def->category = L("Others");
    def->tooltip = L("The width within which to jitter. It's adversed to be below outer wall line width");
    def->sidetext = L("mm");
    def->min = 0;
    def->max = 1;
    def->mode = comSimple;
    def->set_default_value(new ConfigOptionFloat(0.3));

    def = this->add("fuzzy_skin_point_distance", coFloat);
    def->label = L("Fuzzy skin point distance");
    def->category = L("Others");
    def->tooltip = L("The average diatance between the random points introducded on each line segment");
    def->sidetext = L("mm");
    def->min = 0;
    def->max = 5;
    def->mode = comSimple;
    def->set_default_value(new ConfigOptionFloat(0.8));

    def = this->add("filter_out_gap_fill", coFloat);
    def->label = L("Filter out tiny gaps");
    def->category = L("Layers and Perimeters");
    def->tooltip = L("Filter out gaps smaller than the threshold specified. This setting won't affact top/bottom layers");
    def->mode = comAdvanced;
    def->set_default_value(new ConfigOptionFloat(0));
    
    def = this->add("gap_infill_speed", coFloat);
    def->label = L("Gap infill");
    def->category = L("Speed");
    def->tooltip = L("Speed of gap infill. Gap usually has irregular line width and should be printed more slowly");
    def->sidetext = L("mm/s");
    def->min = 0;
    def->mode = comAdvanced;
    def->set_default_value(new ConfigOptionFloat(30));

    // BBS
    def = this->add("enable_arc_fitting", coBool);
    def->label = L("Arc fitting");
    def->tooltip = L("Enable this to get a G-code file which has G2 and G3 moves. "
                     "And the fitting tolerance is same with resolution");
    def->mode = comAdvanced;
    def->set_default_value(new ConfigOptionBool(0));
    // BBS
    def = this->add("gcode_add_line_number", coBool);
    def->label = L("Add line number");
    def->tooltip = L("Enable this to add line number(Nx) at the beginning of each G-Code line");
    def->mode = comDevelop;
    def->set_default_value(new ConfigOptionBool(0));

    // BBS
    def = this->add("scan_first_layer", coBool);
    def->label = L("Scan first layer");
    def->tooltip = L("Enable this to enable the camera on printer to check the quality of first layer");
    def->mode = comAdvanced;
    def->set_default_value(new ConfigOptionBool(false));
    //BBS
    // def = this->add("spaghetti_detector", coBool);
    // def->label = L("Enable spaghetti detector");
    // def->tooltip = L("Enable the camera on printer to check spaghetti");
    // def->mode = comSimple;
    // def->set_default_value(new ConfigOptionBool(false));

    def = this->add("nozzle_type", coEnum);
    def->label = L("Nozzle type");
    def->tooltip = L("The metallic material of nozzle. This determines the abrasive resistance of nozzle, and "
                     "what kind of filament can be printed");
    def->enum_keys_map = &ConfigOptionEnum<NozzleType>::get_enum_values();
    def->enum_values.push_back("undefine");
    def->enum_values.push_back("hardened_steel");
    def->enum_values.push_back("stainless_steel");
    def->enum_values.push_back("brass");
    def->enum_labels.push_back(L("Undefine"));
    def->enum_labels.push_back(L("Hardened steel"));
    def->enum_labels.push_back(L("Stainless steel"));
    def->enum_labels.push_back(L("Brass"));
    def->mode = comAdvanced;
    def->set_default_value(new ConfigOptionEnum<NozzleType>(ntUndefine));

    def                = this->add("nozzle_hrc", coInt);
    def->label         = L("Nozzle HRC");
    def->tooltip       = L("The nozzle's hardness. Zero means no checking for nozzle's hardness during slicing.");
    def->sidetext      = L("HRC");
    def->min           = 0;
    def->max           = 500;
    def->mode          = comDevelop;
    def->set_default_value(new ConfigOptionInt{0});

    def = this->add("auxiliary_fan", coBool);
    def->label = L("Auxiliary part cooling fan");
    def->tooltip = L("Enable this option if machine has auxiliary part cooling fan");
    def->mode = comAdvanced;
    def->set_default_value(new ConfigOptionBool(false));

    def = this->add("gcode_flavor", coEnum);
    def->label = L("G-code flavor");
    def->tooltip = L("What kind of gcode the printer is compatible with");
    def->enum_keys_map = &ConfigOptionEnum<GCodeFlavor>::get_enum_values();
    def->enum_values.push_back("marlin");
    def->enum_values.push_back("klipper");
    def->enum_values.push_back("reprapfirmware");
    //def->enum_values.push_back("repetier");
    //def->enum_values.push_back("teacup");
    //def->enum_values.push_back("makerware");
    //def->enum_values.push_back("marlin2");
    //def->enum_values.push_back("sailfish");
    //def->enum_values.push_back("mach3");
    //def->enum_values.push_back("machinekit");
    //def->enum_values.push_back("smoothie");
    //def->enum_values.push_back("no-extrusion");
    def->enum_labels.push_back("Marlin(legacy)");
    def->enum_labels.push_back(L("Klipper"));
    def->enum_labels.push_back("RepRapFirmware");
    //def->enum_labels.push_back("RepRap/Sprinter");
    //def->enum_labels.push_back("Repetier");
    //def->enum_labels.push_back("Teacup");
    //def->enum_labels.push_back("MakerWare (MakerBot)");
    //def->enum_labels.push_back("Marlin 2");
    //def->enum_labels.push_back("Sailfish (MakerBot)");
    //def->enum_labels.push_back("Mach3/LinuxCNC");
    //def->enum_labels.push_back("Machinekit");
    //def->enum_labels.push_back("Smoothie");
    //def->enum_labels.push_back(L("No extrusion"));
    def->mode = comAdvanced;
    def->readonly = false;
    def->set_default_value(new ConfigOptionEnum<GCodeFlavor>(gcfMarlinLegacy));

    def = this->add("gcode_label_objects", coBool);
    def->label = L("Label objects");
    def->tooltip = L("Enable this to add comments into the G-Code labeling print moves with what object they belong to,"
                   " which is useful for the Octoprint CancelObject plugin. This settings is NOT compatible with "
                   "Single Extruder Multi Material setup and Wipe into Object / Wipe into Infill.");
    def->mode = comAdvanced;
    def->set_default_value(new ConfigOptionBool(1));

    def = this->add("exclude_object", coBool);
    def->label = L("Exclude objects");
    def->tooltip = L("Enable this option to add EXCLUDE OBJECT command in g-code");
    def->mode = comAdvanced;
    def->set_default_value(new ConfigOptionBool(1));

    def = this->add("gcode_comments", coBool);
    def->label = L("Verbose G-code");
    def->tooltip = L("Enable this to get a commented G-code file, with each line explained by a descriptive text. "
                   "If you print from SD card, the additional weight of the file could make your firmware "
                   "slow down.");
    def->mode = comAdvanced;
    def->set_default_value(new ConfigOptionBool(0));
    
    //BBS
    def = this->add("infill_combination", coBool);
    def->label = L("Infill combination");
    def->category = L("Strength");
    def->tooltip = L("Automatically Combine sparse infill of several layers to print together to reduce time. Wall is still printed "
                     "with original layer height.");
    def->mode = comAdvanced;
    def->set_default_value(new ConfigOptionBool(false));

    def = this->add("sparse_infill_filament", coInt);
    def->label = L("Infill");
    def->category = L("Extruders");
    def->tooltip = L("Filament to print internal sparse infill.");
    def->min = 1;
    def->mode = comAdvanced;
    def->set_default_value(new ConfigOptionInt(1));

    def = this->add("sparse_infill_line_width", coFloat);
    def->label = L("Sparse infill");
    def->category = L("Quality");
    def->tooltip = L("Line width of internal sparse infill");
    def->sidetext = L("mm");
    def->min = 0;
    def->mode = comAdvanced;
    def->set_default_value(new ConfigOptionFloat(0.4));

    def = this->add("infill_wall_overlap", coPercent);
    def->label = L("Infill/Wall overlap");
    def->category = L("Strength");
    def->tooltip = L("Infill area is enlarged slightly to overlap with wall for better bonding. The percentage value is relative to line width of sparse infill");
    def->sidetext = L("%");
    def->ratio_over = "inner_wall_line_width";
    def->mode = comAdvanced;
    def->set_default_value(new ConfigOptionPercent(15));

    def = this->add("sparse_infill_speed", coFloat);
    def->label = L("Sparse infill");
    def->category = L("Speed");
    def->tooltip = L("Speed of internal sparse infill");
    def->sidetext = L("mm/s");
    def->min = 0;
    def->mode = comAdvanced;
    def->set_default_value(new ConfigOptionFloat(100));

    def = this->add("inherits", coString);
    //def->label = L("Inherits profile");
    def->label = "Inherits profile";
    //def->tooltip = L("Name of parent profile");
    def->tooltip = "Name of parent profile";
    def->full_width = true;
    def->height = 5;
    def->set_default_value(new ConfigOptionString());
    def->cli = ConfigOptionDef::nocli;

    // The following value is to be stored into the project file (AMF, 3MF, Config ...)
    // and it contains a sum of "inherits" values over the print and filament profiles.
    def = this->add("inherits_group", coStrings);
    def->set_default_value(new ConfigOptionStrings());
    def->cli = ConfigOptionDef::nocli;

    def = this->add("interface_shells", coBool);
    def->label = L("Interface shells");
    def->label = "Interface shells";
    def->tooltip = L("Force the generation of solid shells between adjacent materials/volumes. "
                  "Useful for multi-extruder prints with translucent materials or manual soluble "
                  "support material");
    def->category = L("Quality");
    def->mode = comAdvanced;
    def->set_default_value(new ConfigOptionBool(false));

    def = this->add("ironing_type", coEnum);
    def->label = L("Ironing Type");
    def->category = L("Quality");
    def->tooltip = L("Ironing is using small flow to print on same height of surface again to make flat surface more smooth. "
                     "This setting controls which layer being ironed");
    def->enum_keys_map = &ConfigOptionEnum<IroningType>::get_enum_values();
    def->enum_values.push_back("no ironing");
    def->enum_values.push_back("top");
    def->enum_values.push_back("topmost");
    def->enum_values.push_back("solid");
    def->enum_labels.push_back(L("No ironing"));
    def->enum_labels.push_back(L("Top surfaces"));
    def->enum_labels.push_back(L("Topmost surface"));
    def->enum_labels.push_back(L("All solid layer"));
    def->mode = comAdvanced;
    def->set_default_value(new ConfigOptionEnum<IroningType>(IroningType::NoIroning));

    def = this->add("ironing_flow", coPercent);
    def->label = L("Ironing flow");
    def->category = L("Quality");
    def->tooltip = L("The amount of material to extrude during ironing. Relative to flow of normal layer height. "
                     "Too high value results in overextrusion on the surface");
    def->sidetext = L("%");
    def->ratio_over = "layer_height";
    def->min = 0;
    def->max = 100;
    def->mode = comAdvanced;
    def->set_default_value(new ConfigOptionPercent(10));

    def = this->add("ironing_spacing", coFloat);
    def->label = L("Ironing line spacing");
    def->category = L("Quality");
    def->tooltip = L("The distance between the lines of ironing");
    def->sidetext = L("mm");
    def->min = 0;
    def->max = 1;
    def->mode = comAdvanced;
    def->set_default_value(new ConfigOptionFloat(0.1));

    def = this->add("ironing_speed", coFloat);
    def->label = L("Ironing speed");
    def->category = L("Quality");
    def->tooltip = L("Print speed of ironing lines");
    def->sidetext = L("mm/s");
    def->min = 0;
    def->mode = comAdvanced;
    def->set_default_value(new ConfigOptionFloat(20));

    def = this->add("layer_change_gcode", coString);
    def->label = L("Layer change G-code");
    def->tooltip = L("This gcode part is inserted at every layer change after lift z");
    def->multiline = true;
    def->full_width = true;
    def->height = 5;
    def->mode = comAdvanced;
    def->set_default_value(new ConfigOptionString(""));

    def = this->add("silent_mode", coBool);
    def->label = L("Supports silent mode");
    def->tooltip = L("Whether the machine supports silent mode in which machine use lower acceleration to print");
    def->mode = comDevelop;
    def->set_default_value(new ConfigOptionBool(false));

    def = this->add("machine_pause_gcode", coString);
    def->label = L("Pause G-code");
    def->tooltip = L("This G-code will be used as a code for the pause print. User can insert pause G-code in gcode viewer");
    def->multiline = true;
    def->full_width = true;
    def->height = 12;
    def->mode = comAdvanced;
    def->set_default_value(new ConfigOptionString(""));

    def = this->add("template_custom_gcode", coString);
    def->label = L("Custom G-code");
    def->tooltip = L("This G-code will be used as a custom code");
    def->multiline = true;
    def->full_width = true;
    def->height = 12;
    def->mode = comAdvanced;
    def->set_default_value(new ConfigOptionString(""));

    {
        struct AxisDefault {
            std::string         name;
            std::vector<double> max_feedrate;
            std::vector<double> max_acceleration;
            std::vector<double> max_jerk;
        };
        std::vector<AxisDefault> axes {
            // name, max_feedrate,  max_acceleration, max_jerk
            { "x", { 500., 200. }, {  1000., 1000. }, { 10. , 10.  } },
            { "y", { 500., 200. }, {  1000., 1000. }, { 10. , 10.  } },
            { "z", {  12.,  12. }, {   500.,  200. }, {  0.2,  0.4 } },
            { "e", { 120., 120. }, {  5000., 5000. }, {  2.5,  2.5 } }
        };
        for (const AxisDefault &axis : axes) {
            std::string axis_upper = boost::to_upper_copy<std::string>(axis.name);
            // Add the machine feedrate limits for XYZE axes. (M203)
            def = this->add("machine_max_speed_" + axis.name, coFloats);
            def->full_label = (boost::format("Maximum speed %1%") % axis_upper).str();
            (void)L("Maximum speed X");
            (void)L("Maximum speed Y");
            (void)L("Maximum speed Z");
            (void)L("Maximum speed E");
            def->category = L("Machine limits");
            def->readonly = false;
            def->tooltip  = (boost::format("Maximum speed of %1% axis") % axis_upper).str();
            (void)L("Maximum X speed");
            (void)L("Maximum Y speed");
            (void)L("Maximum Z speed");
            (void)L("Maximum E speed");
            def->sidetext = L("mm/s");
            def->min = 0;
            def->mode = comSimple;
            def->set_default_value(new ConfigOptionFloats(axis.max_feedrate));
            // Add the machine acceleration limits for XYZE axes (M201)
            def = this->add("machine_max_acceleration_" + axis.name, coFloats);
            def->full_label = (boost::format("Maximum acceleration %1%") % axis_upper).str();
            (void)L("Maximum acceleration X");
            (void)L("Maximum acceleration Y");
            (void)L("Maximum acceleration Z");
            (void)L("Maximum acceleration E");
            def->category = L("Machine limits");
            def->readonly = false;
            def->tooltip  = (boost::format("Maximum acceleration of the %1% axis") % axis_upper).str();
            (void)L("Maximum acceleration of the X axis");
            (void)L("Maximum acceleration of the Y axis");
            (void)L("Maximum acceleration of the Z axis");
            (void)L("Maximum acceleration of the E axis");
            def->sidetext = L("mm/s²");
            def->min = 0;
            def->mode = comSimple;
            def->set_default_value(new ConfigOptionFloats(axis.max_acceleration));
            // Add the machine jerk limits for XYZE axes (M205)
            def = this->add("machine_max_jerk_" + axis.name, coFloats);
            def->full_label = (boost::format("Maximum jerk %1%") % axis_upper).str();
            (void)L("Maximum jerk X");
            (void)L("Maximum jerk Y");
            (void)L("Maximum jerk Z");
            (void)L("Maximum jerk E");
            def->category = L("Machine limits");
            def->readonly = false;
            def->tooltip  = (boost::format("Maximum jerk of the %1% axis") % axis_upper).str();
            (void)L("Maximum jerk of the X axis");
            (void)L("Maximum jerk of the Y axis");
            (void)L("Maximum jerk of the Z axis");
            (void)L("Maximum jerk of the E axis");
            def->sidetext = L("mm/s");
            def->min = 0;
            def->mode = comSimple;
            def->set_default_value(new ConfigOptionFloats(axis.max_jerk));
        }
    }

    // M205 S... [mm/sec]
    def = this->add("machine_min_extruding_rate", coFloats);
    def->full_label = L("Minimum speed for extruding");
    def->category = L("Machine limits");
    def->tooltip = L("Minimum speed for extruding (M205 S)");
    def->sidetext = L("mm/s");
    def->min = 0;
    def->mode = comDevelop;
    def->set_default_value(new ConfigOptionFloats{ 0., 0. });

    // M205 T... [mm/sec]
    def = this->add("machine_min_travel_rate", coFloats);
    def->full_label = L("Minimum travel speed");
    def->category = L("Machine limits");
    def->tooltip = L("Minimum travel speed (M205 T)");
    def->sidetext = L("mm/s");
    def->min = 0;
    def->mode = comDevelop;
    def->set_default_value(new ConfigOptionFloats{ 0., 0. });

    // M204 P... [mm/sec^2]
    def = this->add("machine_max_acceleration_extruding", coFloats);
    def->full_label = L("Maximum acceleration for extruding");
    def->category = L("Machine limits");
    def->tooltip = L("Maximum acceleration for extruding (M204 P)");
    //                 "Marlin (legacy) firmware flavor will use this also "
    //                 "as travel acceleration (M204 T).");
    def->sidetext = L("mm/s²");
    def->min = 0;
    def->readonly = false;
    def->mode = comSimple;
    def->set_default_value(new ConfigOptionFloats{ 1500., 1250. });


    // M204 R... [mm/sec^2]
    def = this->add("machine_max_acceleration_retracting", coFloats);
    def->full_label = L("Maximum acceleration for retracting");
    def->category = L("Machine limits");
    def->tooltip = L("Maximum acceleration for retracting (M204 R)");
    def->sidetext = L("mm/s²");
    def->min = 0;
    def->readonly = false;
    def->mode = comSimple;
    def->set_default_value(new ConfigOptionFloats{ 1500., 1250. });

    // M204 T... [mm/sec^2]
    def = this->add("machine_max_acceleration_travel", coFloats);
    def->full_label = L("Maximum acceleration for travel");
    def->category = L("Machine limits");
    def->tooltip = L("Maximum acceleration for travel (M204 T)");
    def->sidetext = L("mm/s²");
    def->min = 0;
    def->readonly = false;
    def->mode = comDevelop;
    def->set_default_value(new ConfigOptionFloats{ 1500., 1250. });

    def = this->add("fan_max_speed", coInts);
    def->label = L("Fan speed");
    def->tooltip = L("Part cooling fan speed may be increased when auto cooling is enabled. "
                     "This is the maximum speed limitation of part cooling fan");
    def->sidetext = L("%");
    def->min = 0;
    def->max = 100;
    def->mode = comSimple;
    def->set_default_value(new ConfigOptionInts { 100 });

    def = this->add("max_layer_height", coFloats);
    def->label = L("Max");
    def->tooltip = L("The largest printable layer height for extruder. Used tp limits "
                     "the maximum layer hight when enable adaptive layer height");
    def->sidetext = L("mm");
    def->min = 0;
    def->mode = comAdvanced;
    def->set_default_value(new ConfigOptionFloats { 0. });

#ifdef HAS_PRESSURE_EQUALIZER
    //def = this->add("max_volumetric_extrusion_rate_slope_positive", coFloat);
    //def->label = L("Max volumetric slope positive");
    //def->tooltip = L("This experimental setting is used to limit the speed of change in extrusion rate. "
    //               "A value of 1.8 mm³/s² ensures, that a change from the extrusion rate "
    //               "of 1.8 mm³/s (0.45mm extrusion width, 0.2mm extrusion height, feedrate 20 mm/s) "
    //               "to 5.4 mm³/s (feedrate 60 mm/s) will take at least 2 seconds.");
    //def->sidetext = L("mm³/s²");
    //def->min = 0;
    //def->mode = comAdvanced;
    //def->set_default_value(new ConfigOptionFloat(0));

    //def = this->add("max_volumetric_extrusion_rate_slope_negative", coFloat);
    //def->label = L("Max volumetric slope negative");
    //def->tooltip = L("This experimental setting is used to limit the speed of change in extrusion rate. "
    //               "A value of 1.8 mm³/s² ensures, that a change from the extrusion rate "
    //               "of 1.8 mm³/s (0.45mm extrusion width, 0.2mm extrusion height, feedrate 20 mm/s) "
    //               "to 5.4 mm³/s (feedrate 60 mm/s) will take at least 2 seconds.");
    //def->sidetext = L("mm³/s²");
    //def->min = 0;
    //def->mode = comAdvanced;
    //def->set_default_value(new ConfigOptionFloat(0));
#endif /* HAS_PRESSURE_EQUALIZER */

    def = this->add("fan_min_speed", coInts);
    def->label = L("Fan speed");
    def->tooltip = L("Minimum speed for part cooling fan");
    def->sidetext = L("%");
    def->min = 0;
    def->max = 100;
    def->mode = comSimple;
    def->set_default_value(new ConfigOptionInts { 20 });

    def = this->add("additional_cooling_fan_speed", coInts);
    def->label = L("Fan speed");
    def->tooltip = L("Speed of auxiliary part cooling fan. Auxiliary fan will run at this speed during printing except the first several layers "
                     "which is defined by no cooling layers");
    def->sidetext = L("%");
    def->min = 0;
    def->max = 100;
    def->mode = comSimple;
    def->set_default_value(new ConfigOptionInts { 0 });

    def = this->add("min_layer_height", coFloats);
    def->label = L("Min");
    def->tooltip = L("The lowest printable layer height for extruder. Used tp limits "
                     "the minimum layer hight when enable adaptive layer height");
    def->sidetext = L("mm");
    def->min = 0;
    def->mode = comAdvanced;
    def->set_default_value(new ConfigOptionFloats { 0.07 });

    def = this->add("slow_down_min_speed", coFloats);
    def->label = L("Min print speed");
    def->tooltip = L("The minimum printing speed when slow down for cooling");
    def->sidetext = L("mm/s");
    def->min = 0;
    def->mode = comAdvanced;
    def->set_default_value(new ConfigOptionFloats { 10. });

    def = this->add("nozzle_diameter", coFloats);
    def->label = L("Nozzle diameter");
    def->tooltip = L("Diameter of nozzle");
    def->sidetext = L("mm");
    def->mode = comAdvanced;
    def->max = 100;
    def->set_default_value(new ConfigOptionFloats { 0.4 });

    def = this->add("host_type", coEnum);
    def->label = L("Host Type");
    def->tooltip = L("Slic3r can upload G-code files to a printer host. This field must contain "
                   "the kind of the host.");
    def->enum_keys_map = &ConfigOptionEnum<PrintHostType>::get_enum_values();
    def->enum_values.push_back("prusalink");
    def->enum_values.push_back("octoprint");
    def->enum_values.push_back("duet");
    def->enum_values.push_back("flashair");
    def->enum_values.push_back("astrobox");
    def->enum_values.push_back("repetier");
    def->enum_values.push_back("mks");
    def->enum_labels.push_back("PrusaLink");
    def->enum_labels.push_back("Octo/Klipper");
    def->enum_labels.push_back("Duet");
    def->enum_labels.push_back("FlashAir");
    def->enum_labels.push_back("AstroBox");
    def->enum_labels.push_back("Repetier");
    def->enum_labels.push_back("MKS");
    def->mode = comAdvanced;
    def->cli = ConfigOptionDef::nocli;
    def->set_default_value(new ConfigOptionEnum<PrintHostType>(htOctoPrint));
    

    def = this->add("nozzle_volume", coFloat);
    def->label = L("Nozzle volume");
    def->tooltip = L("Volume of nozzle between the cutter and the end of nozzle");
    def->sidetext = L("mm³");
    def->mode = comAdvanced;
    def->readonly = false;
    def->set_default_value(new ConfigOptionFloat { 0.0 });

    def = this->add("start_end_points", coPoints);
    def->label = L("Start end points");
    def->tooltip  = L("The start and end points which is from cutter area to garbage can.");
    def->mode     = comDevelop;
    def->readonly = true;
    // start and end point is from the change_filament_gcode
    def->set_default_value(new ConfigOptionPoints{Vec2d(30, -3), Vec2d(54, 245)});

    def = this->add("reduce_infill_retraction", coBool);
    def->label = L("Reduce infill retraction");
    def->tooltip = L("Don't retract when the travel is in infill area absolutely. That means the oozing can't been seen. "
                     "This can reduce times of retraction for complex model and save printing time, but make slicing and "
                     "G-code generating slower");
    def->mode = comAdvanced;
    def->set_default_value(new ConfigOptionBool(false));

    def = this->add("ooze_prevention", coBool);
    def->label = L("Enable");
    //def->tooltip = L("This option will drop the temperature of the inactive extruders to prevent oozing. "
    //               "It will enable a tall skirt automatically and move extruders outside such "
    //               "skirt when changing temperatures.");
    def->mode = comDevelop;
    def->set_default_value(new ConfigOptionBool(false));

    def = this->add("filename_format", coString);
    def->label = L("Filename format");
    def->tooltip = L("User can self-define the project file name when export");
    def->full_width = true;
    def->mode = comAdvanced;
    def->set_default_value(new ConfigOptionString("{input_filename_base}_{filament_type[0]}_{print_time}.gcode"));

    def = this->add("detect_overhang_wall", coBool);
    def->label = L("Detect overhang wall");
    def->category = L("Quality");
    def->tooltip = L("Detect the overhang percentage relative to line width and use different speed to print. "
                     "For 100%% overhang, bridge speed is used.");
    def->mode = comAdvanced;
    def->set_default_value(new ConfigOptionBool(true));

    def = this->add("wall_filament", coInt);
    //def->label = L("Walls");
    //def->category = L("Extruders");
    //def->tooltip = L("Filament to print walls");
    def->label = "Walls";
    def->category = "Extruders";
    def->tooltip = "Filament to print walls";
    def->min = 1;
    def->mode = comDevelop;
    def->set_default_value(new ConfigOptionInt(1));

    def = this->add("inner_wall_line_width", coFloat);
    def->label = L("Inner wall");
    def->category = L("Quality");
    def->tooltip = L("Line width of inner wall");
    def->sidetext = L("mm");
    def->min = 0;
    def->mode = comAdvanced;
    def->set_default_value(new ConfigOptionFloat(0.4));

    def = this->add("inner_wall_speed", coFloat);
    def->label = L("Inner wall");
    def->category = L("Speed");
    def->tooltip = L("Speed of inner wall");
    def->sidetext = L("mm/s");
    def->aliases = { "perimeter_feed_rate" };
    def->min = 0;
    def->mode = comAdvanced;
    def->set_default_value(new ConfigOptionFloat(60));

    def = this->add("wall_loops", coInt);
    def->label = L("Wall loops");
    def->category = L("Strength");
    def->tooltip = L("Number of walls of every layer");
    def->min = 0;
    def->max = 1000;
    def->set_default_value(new ConfigOptionInt(2));
<<<<<<< HEAD
    
    def = this->add("post_process", coStrings);
    def->label = L("Post-processing Scripts");
    def->tooltip = L("If you want to process the output G-code through custom scripts, "
                   "just list their absolute paths here. Separate multiple scripts with a semicolon. "
                   "Scripts will be passed the absolute path to the G-code file as the first argument, "
                   "and they can access the Slic3r config settings by reading environment variables.");
=======

    def = this->add("post_process", coStrings);
    def->label = L("Post-processing Scripts");
    def->tooltip = L("If you want to process the output G-code through custom scripts, "
        "just list their absolute paths here. Separate multiple scripts with a semicolon. "
        "Scripts will be passed the absolute path to the G-code file as the first argument, "
        "and variables of settings also can be read");
>>>>>>> 1f155868
    def->gui_flags = "serialized";
    def->multiline = true;
    def->full_width = true;
    def->height = 6;
    def->mode = comAdvanced;
    def->set_default_value(new ConfigOptionStrings());
<<<<<<< HEAD
    
=======

>>>>>>> 1f155868
    def = this->add("printer_model", coString);
    //def->label = L("Printer type");
    //def->tooltip = L("Type of the printer");
    def->label = "Printer type";
    def->tooltip = "Type of the printer";
    def->set_default_value(new ConfigOptionString());
    def->cli = ConfigOptionDef::nocli;

    def = this->add("printer_variant", coString);
    //def->label = L("Printer variant");
    def->label = "Printer variant";
    //def->tooltip = L("Name of the printer variant. For example, the printer variants may be differentiated by a nozzle diameter.");
    def->set_default_value(new ConfigOptionString());
    def->cli = ConfigOptionDef::nocli;

    def = this->add("print_settings_id", coString);
    def->set_default_value(new ConfigOptionString(""));
    //BBS: open this option to command line
    //def->cli = ConfigOptionDef::nocli;

    def = this->add("printer_settings_id", coString);
    def->set_default_value(new ConfigOptionString(""));
    //BBS: open this option to command line
    //def->cli = ConfigOptionDef::nocli;

    def = this->add("raft_contact_distance", coFloat);
    def->label = L("Raft contact Z distance");
    def->category = L("Support");
    def->tooltip = L("Z gap between object and raft. Ignored for soluble interface");
    def->sidetext = L("mm");
    def->min = 0;
    def->mode = comAdvanced;
    def->set_default_value(new ConfigOptionFloat(0.1));

    def = this->add("raft_expansion", coFloat);
    def->label = L("Raft expansion");
    def->category = L("Support");
    def->tooltip = L("Expand all raft layers in XY plane");
    def->sidetext = L("mm");
    def->min = 0;
    def->mode = comAdvanced;
    def->set_default_value(new ConfigOptionFloat(1.5));

    def = this->add("raft_first_layer_density", coPercent);
    def->label = L("Initial layer density");
    def->category = L("Support");
    def->tooltip = L("Density of the first raft or support layer");
    def->sidetext = L("%");
    def->min = 10;
    def->max = 100;
    def->mode = comAdvanced;
    def->set_default_value(new ConfigOptionPercent(90));

    def = this->add("raft_first_layer_expansion", coFloat);
    def->label = L("Initial layer expansion");
    def->category = L("Support");
    def->tooltip = L("Expand the first raft or support layer to improve bed plate adhesion");
    def->sidetext = L("mm");
    def->min = 0;
    def->mode = comAdvanced;
    //BBS: change from 3.0 to 2.0
    def->set_default_value(new ConfigOptionFloat(2.0));

    def = this->add("raft_layers", coInt);
    def->label = L("Raft layers");
    def->category = L("Support");
    def->tooltip = L("Object will be raised by this number of support layers. "
                     "Use this function to avoid wrapping when print ABS");
    def->sidetext = L("layers");
    def->min = 0;
    def->max = 100;
    def->mode = comAdvanced;
    def->set_default_value(new ConfigOptionInt(0));

    def = this->add("resolution", coFloat);
    def->label = L("Resolution");
    def->tooltip = L("G-code path is genereated after simplifing the contour of model to avoid too much points and gcode lines "
                     "in gcode file. Smaller value means higher resolution and more time to slice");
    def->sidetext = L("mm");
    def->min = 0;
    def->mode = comAdvanced;
    def->set_default_value(new ConfigOptionFloat(0.01));

    def = this->add("retraction_minimum_travel", coFloats);
    def->label = L("Travel distance threshold");
    def->tooltip = L("Only trigger retraction when the travel distance is longer than this threshold");
    def->sidetext = L("mm");
    def->mode = comAdvanced;
    def->set_default_value(new ConfigOptionFloats { 2. });

    def = this->add("retract_before_wipe", coPercents);
    def->label = L("Retract amount before wipe");
    def->tooltip = L("The length of fast retraction before wipe, relative to retraction length");
    def->sidetext = L("%");
    def->mode = comAdvanced;
    def->set_default_value(new ConfigOptionPercents { 100 });

    def = this->add("retract_when_changing_layer", coBools);
    def->label = L("Retract when change layer");
    def->tooltip = L("Force a retraction when changes layer");
    def->mode = comAdvanced;
    def->set_default_value(new ConfigOptionBools { false });

    def = this->add("retraction_length", coFloats);
    def->label = L("Length");
    def->full_label = L("Retraction Length");
    def->tooltip = L("Some amount of material in extruder is pulled back to avoid ooze during long travel. "
                     "Set zero to disable retraction");
    def->sidetext = L("mm");
    def->mode = comSimple;
    def->set_default_value(new ConfigOptionFloats { 0.8 });

    def = this->add("retract_length_toolchange", coFloats);
    def->label = L("Length");
    //def->full_label = L("Retraction Length (Toolchange)");
    def->full_label = "Retraction Length (Toolchange)";
    //def->tooltip = L("When retraction is triggered before changing tool, filament is pulled back "
    //               "by the specified amount (the length is measured on raw filament, before it enters "
    //               "the extruder).");
    def->sidetext = L("mm");
    def->mode = comAdvanced;
    def->set_default_value(new ConfigOptionFloats { 10. });

    def = this->add("z_hop", coFloats);
    def->label = L("Z hop when retract");
    def->tooltip = L("Whenever the retraction is done, the nozzle is lifted a little to create clearance between nozzle and the print. "
                     "It prevents nozzle from hitting the print when travel move. "
                     "Using spiral line to lift z can prevent stringing");
    def->sidetext = L("mm");
    def->mode = comSimple;
    def->set_default_value(new ConfigOptionFloats { 0.4 });

    def = this->add("z_hop_types", coEnums);
    def->label = L("Z hop type");
    def->tooltip = L("Z hop type");
    def->enum_keys_map = &ConfigOptionEnum<ZHopType>::get_enum_values();
    def->enum_values.push_back("Auto Lift");
    def->enum_values.push_back("Normal Lift");
    def->enum_values.push_back("Slope Lift");
    def->enum_values.push_back("Spiral Lift");
    def->enum_labels.push_back(L("Auto"));
    def->enum_labels.push_back(L("Normal"));
    def->enum_labels.push_back(L("Slope"));
    def->enum_labels.push_back(L("Spiral"));
    def->mode = comAdvanced;
    def->set_default_value(new ConfigOptionEnumsGeneric{ ZHopType::zhtNormal });

    def = this->add("retract_restart_extra", coFloats);
    def->label = L("Extra length on restart");
    def->tooltip = L("When the retraction is compensated after the travel move, the extruder will push "
                  "this additional amount of filament. This setting is rarely needed.");
    def->sidetext = L("mm");
    def->mode = comAdvanced;
    def->set_default_value(new ConfigOptionFloats { 0. });

    def = this->add("retract_restart_extra_toolchange", coFloats);
    def->label = L("Extra length on restart");
    def->tooltip = L("When the retraction is compensated after changing tool, the extruder will push "
                  "this additional amount of filament.");
    def->sidetext = L("mm");
    def->mode = comAdvanced;
    def->set_default_value(new ConfigOptionFloats { 0. });

    def = this->add("retraction_speed", coFloats);
    def->label = L("Retraction Speed");
    def->full_label = L("Retraction Speed");
    def->tooltip = L("Speed of retractions");
    def->sidetext = L("mm/s");
    def->mode = comAdvanced;
    def->set_default_value(new ConfigOptionFloats { 30. });

    def = this->add("deretraction_speed", coFloats);
    def->label = L("Deretraction Speed");
    def->full_label = L("Deretraction Speed");
    def->tooltip = L("Speed for reloading filament into extruder. Zero means same speed with retraction");
    def->sidetext = L("mm/s");
    def->mode = comAdvanced;
    def->set_default_value(new ConfigOptionFloats { 0. });

    def = this->add("use_firmware_retraction", coBool);
    def->label = L("Use firmware retraction");
    def->tooltip = L("This experimental setting uses G10 and G11 commands to have the firmware "
                   "handle the retraction. This is only supported in recent Marlin.");
    def->mode = comAdvanced;
    def->set_default_value(new ConfigOptionBool(false));

    def = this->add("bbl_calib_mark_logo", coBool);
    def->label = L("Show auto-calibration marks");
    def->tooltip = "";
    def->mode = comAdvanced;
    def->set_default_value(new ConfigOptionBool(true));

    def = this->add("seam_position", coEnum);
    def->label = L("Seam position");
    def->category = L("Quality");
    def->tooltip = L("The start position to print each part of outer wall");
    def->enum_keys_map = &ConfigOptionEnum<SeamPosition>::get_enum_values();
    def->enum_values.push_back("nearest");
    def->enum_values.push_back("aligned");
    def->enum_values.push_back("back");
    def->enum_values.push_back("random");
    def->enum_labels.push_back(L("Nearest"));
    def->enum_labels.push_back(L("Aligned"));
    def->enum_labels.push_back(L("Back"));
    def->enum_labels.push_back(L("Random"));
    def->mode = comSimple;
    def->set_default_value(new ConfigOptionEnum<SeamPosition>(spAligned));
    
    def = this->add("seam_gap", coFloatOrPercent);
    def->label = L("Seam gap");
    def->tooltip = L("In order to reduce the visibility of the seam in a closed loop extrusion, the loop is interrupted and shortened by a specified amount.\n"
                     "his amount can be specified in millimeters or as a percentage of the current extruder diameter. The default value for this parameter is 15%.");
    def->sidetext = L("mm or %");
    def->min = 0;
    def->mode = comAdvanced;
    def->set_default_value(new ConfigOptionFloatOrPercent(15,true));

    def = this->add("role_based_wipe_speed", coBool);
    def->label = L("Role base wipe speed");
    def->tooltip = L("The wipe speed is determined by the speed of the current extrusion role."
                     "e.g. if a wipe action is executed immediately following an outer wall extrusion, the speed of the outer wall extrusion will be utilized for the wipe action.");
    def->mode = comAdvanced;
    def->set_default_value(new ConfigOptionBool(true));
    
    def = this->add("wipe_on_loops", coBool);
    def->label = L("Wipe on loops");
    def->tooltip = L("To minimize the visibility of the seam in a closed loop extrusion, a small inward movement is executed before the extruder leaves the loop.");
    def->mode = comAdvanced;
    def->set_default_value(new ConfigOptionBool(true));

    def = this->add("wipe_speed", coFloatOrPercent);
    def->label = L("Wipe speed");
    def->tooltip = L("The wipe speed is determined by the speed setting specified in this configuration."
                   "If the value is expressed as a percentage (e.g. 80%), it will be calculated based on the travel speed setting above."
                   "The default value for this parameter is 80%");
    def->sidetext = L("mm/s or %");
    def->ratio_over = "travel_speed";
    def->min = 0;
    def->mode = comAdvanced;
    def->set_default_value(new ConfigOptionFloatOrPercent(80,true));
    
    def = this->add("skirt_distance", coFloat);
    def->label = L("Skirt distance");
    def->tooltip = L("Distance from skirt to brim or object");
    def->sidetext = L("mm");
    def->min = 0;
    def->max = 10;
    def->mode = comAdvanced;
    def->set_default_value(new ConfigOptionFloat(2));

    def = this->add("skirt_height", coInt);
    def->label = L("Skirt height");
    //def->label = "Skirt height";
    def->tooltip = L("How many layers of skirt. Usually only one layer");
    def->sidetext = L("layers");
    def->mode = comSimple;
    def->max = 10000;
    def->set_default_value(new ConfigOptionInt(1));

    def = this->add("draft_shield", coEnum);
    //def->label = L("Draft shield");
    def->label = "Draft shield";
    //def->tooltip = L("With draft shield active, the skirt will be printed skirt_distance from the object, possibly intersecting brim.\n"
    //                 "Enabled = skirt is as tall as the highest printed object.\n"
    //                "Limited = skirt is as tall as specified by skirt_height.\n"
    //				 "This is useful to protect an ABS or ASA print from warping and detaching from print bed due to wind draft.");
    def->enum_keys_map = &ConfigOptionEnum<DraftShield>::get_enum_values();
    def->enum_values.push_back("disabled");
    def->enum_values.push_back("limited");
    def->enum_values.push_back("enabled");
    def->enum_labels.push_back("Disabled");
    def->enum_labels.push_back("Limited");
    def->enum_labels.push_back("Enabled");
    def->mode = comDevelop;
    def->set_default_value(new ConfigOptionEnum<DraftShield>(dsDisabled));

    def = this->add("skirt_loops", coInt);
    def->label = L("Skirt loops");
    def->full_label = L("Skirt loops");
    def->tooltip = L("Number of loops for the skirt. Zero means disabling skirt");
    def->min = 0;
    def->max = 10;
    def->mode = comSimple;
    def->set_default_value(new ConfigOptionInt(1));

    def = this->add("slow_down_layer_time", coFloats);
    def->label = L("Layer time");
    def->tooltip = L("The printing speed in exported gcode will be slowed down, when the estimated layer time is shorter than this value, to "
                     "get better cooling for these layers");
    def->sidetext = L("s");
    def->min = 0;
    def->max = 1000;
    def->mode = comSimple;
    def->set_default_value(new ConfigOptionFloats { 5.0f });

    def = this->add("minimum_sparse_infill_area", coFloat);
    def->label = L("Minimum sparse infill threshold");
    def->category = L("Strength");
    def->tooltip = L("Sparse infill area which is smaller than threshold value is replaced by internal solid infill");
    def->sidetext = L("mm²");
    def->min = 0;
    def->mode = comAdvanced;
    def->set_default_value(new ConfigOptionFloat(15));

    def = this->add("solid_infill_filament", coInt);
    //def->label = L("Solid infill");
    //def->category = L("Extruders");
    //def->tooltip = L("Filament to print solid infill");
    def->label = "Solid infill";
    def->category = "Extruders";
    def->tooltip = "Filament to print solid infill";
    def->min = 1;
    def->mode = comDevelop;
    def->set_default_value(new ConfigOptionInt(1));

    def = this->add("internal_solid_infill_line_width", coFloat);
    def->label = L("Internal solid infill");
    def->category = L("Quality");
    def->tooltip = L("Line width of internal solid infill");
    def->sidetext = L("mm");
    def->min = 0;
    def->mode = comAdvanced;
    def->set_default_value(new ConfigOptionFloat(0.4));

    def = this->add("internal_solid_infill_speed", coFloat);
    def->label = L("Internal solid infill");
    def->category = L("Speed");
    def->tooltip = L("Speed of internal solid infill, not the top and bottom surface");
    def->sidetext = L("mm/s");
    def->min = 0;
    def->mode = comAdvanced;
    def->set_default_value(new ConfigOptionFloat(100));

    def = this->add("spiral_mode", coBool);
    def->label = L("Spiral vase");
    def->tooltip = L("Spiralize smooths out the z moves of the outer contour. "
                     "And turns a solid model into a single walled print with solid bottom layers. "
                     "The final generated model has no seam");
    def->mode = comSimple;
    def->set_default_value(new ConfigOptionBool(false));

    def = this->add("timelapse_type", coEnum);
    def->label = L("Timelapse");
    def->tooltip = L("If smooth or traditional mode is selected, a timelapse video will be generated for each print. "
                     "After each layer is printed, a snapshot is taken with the chamber camera. "
                     "All of these snapshots are composed into a timelapse video when printing completes. "
                     "If smooth mode is selected, the toolhead will move to the excess chute after each layer is printed "
                     "and then take a snapshot. "
                     "Since the melt filament may leak from the nozzle during the process of taking a snapshot, "
                     "prime tower is required for smooth mode to wipe nozzle.");
    def->enum_keys_map = &ConfigOptionEnum<TimelapseType>::get_enum_values();
    def->enum_values.emplace_back("0");
    def->enum_values.emplace_back("1");
    def->enum_labels.emplace_back(L("Traditional"));
    def->enum_labels.emplace_back(L("Smooth"));
    def->mode = comSimple;
    def->set_default_value(new ConfigOptionEnum<TimelapseType>(tlTraditional));

    def = this->add("standby_temperature_delta", coInt);
    def->label = L("Temperature variation");
    //def->tooltip = L("Temperature difference to be applied when an extruder is not active. "
    //               "Enables a full-height \"sacrificial\" skirt on which the nozzles are periodically wiped.");
    def->sidetext = "∆°C";
    def->min = -max_temp;
    def->max = max_temp;
    //BBS
    def->mode = comDevelop;
    def->set_default_value(new ConfigOptionInt(-5));

    def = this->add("machine_start_gcode", coString);
    def->label = L("Start G-code");
    def->tooltip = L("Start G-code when start the whole printing");
    def->multiline = true;
    def->full_width = true;
    def->height = 12;
    def->mode = comAdvanced;
    def->set_default_value(new ConfigOptionString("G28 ; home all axes\nG1 Z5 F5000 ; lift nozzle\n"));

    def = this->add("filament_start_gcode", coStrings);
    def->label = L("Start G-code");
    def->tooltip = L("Start G-code when start the printing of this filament");
    def->multiline = true;
    def->full_width = true;
    def->height = 12;
    def->mode = comAdvanced;
    def->set_default_value(new ConfigOptionStrings { " " });

    def = this->add("single_extruder_multi_material", coBool);
    //def->label = L("Single Extruder Multi Material");
    //def->tooltip = L("Use single nozzle to print multi filament");
    def->mode = comDevelop;
    def->set_default_value(new ConfigOptionBool(false));

    def = this->add("wipe_tower_no_sparse_layers", coBool);
    //def->label = L("No sparse layers (EXPERIMENTAL)");
    //def->tooltip = L("If enabled, the wipe tower will not be printed on layers with no toolchanges. "
    //                 "On layers with a toolchange, extruder will travel downward to print the wipe tower. "
    //                 "User is responsible for ensuring there is no collision with the print.");
    def->mode = comDevelop;
    def->set_default_value(new ConfigOptionBool(false));

    def = this->add("slice_closing_radius", coFloat);
    def->label = L("Slice gap closing radius");
    def->category = L("Quality");
    def->tooltip = L("Cracks smaller than 2x gap closing radius are being filled during the triangle mesh slicing. "
        "The gap closing operation may reduce the final print resolution, therefore it is advisable to keep the value reasonably low.");
    def->sidetext = L("mm");
    def->min = 0;
    def->mode = comAdvanced;
    def->set_default_value(new ConfigOptionFloat(0.049));

    def = this->add("slicing_mode", coEnum);
    def->label = L("Slicing Mode");
    def->category = L("Other");
    def->tooltip = L("Use \"Even-odd\" for 3DLabPrint airplane models. Use \"Close holes\" to close all holes in the model.");
    def->enum_keys_map = &ConfigOptionEnum<SlicingMode>::get_enum_values();
    def->enum_values.push_back("regular");
    def->enum_values.push_back("even_odd");
    def->enum_values.push_back("close_holes");
    def->enum_labels.push_back(L("Regular"));
    def->enum_labels.push_back(L("Even-odd"));
    def->enum_labels.push_back(L("Close holes"));
    def->mode = comAdvanced;
    def->set_default_value(new ConfigOptionEnum<SlicingMode>(SlicingMode::Regular));

    def = this->add("enable_support", coBool);
    //BBS: remove material behind support
    def->label = L("Enable support");
    def->category = L("Support");
    def->tooltip = L("Enable support generation.");
    def->set_default_value(new ConfigOptionBool(false));

    def = this->add("support_type", coEnum);
    def->label = L("Type");
    def->category = L("Support");
    def->tooltip = L("normal(auto) and tree(auto) is used to generate support automatically. "
                     "If normal(manual) or tree(manual) is selected, only support enforcers are generated");
    def->enum_keys_map = &ConfigOptionEnum<SupportType>::get_enum_values();
    def->enum_values.push_back("normal(auto)");
    def->enum_values.push_back("tree(auto)");
    def->enum_values.push_back("normal(manual)");
    def->enum_values.push_back("tree(manual)");
    def->enum_labels.push_back(L("normal(auto)"));
    def->enum_labels.push_back(L("tree(auto)"));
    def->enum_labels.push_back(L("normal(manual)"));
    def->enum_labels.push_back(L("tree(manual)"));
    def->mode = comSimple;
    def->set_default_value(new ConfigOptionEnum<SupportType>(stNormalAuto));

    def = this->add("support_object_xy_distance", coFloat);
    def->label = L("Support/object xy distance");
    def->category = L("Support");
    def->tooltip = L("XY separation between an object and its support");
    def->sidetext = L("mm");
    def->min = 0;
    def->max = 10;
    def->mode = comAdvanced;
    //Support with too small spacing may touch the object and difficult to remove.
    def->set_default_value(new ConfigOptionFloat(0.35));

    def = this->add("support_angle", coFloat);
    def->label = L("Pattern angle");
    def->category = L("Support");
    def->tooltip = L("Use this setting to rotate the support pattern on the horizontal plane.");
    def->sidetext = L("°");
    def->min = 0;
    def->max = 359;
    def->mode = comAdvanced;
    def->set_default_value(new ConfigOptionFloat(0));

    def = this->add("support_on_build_plate_only", coBool);
    def->label = L("On build plate only");
    def->category = L("Support");
    def->tooltip = L("Don't create support on model surface, only on build plate");
    def->mode = comSimple;
    def->set_default_value(new ConfigOptionBool(false));

    // BBS
    def           = this->add("support_critical_regions_only", coBool);
    def->label    = L("Support critical regions only");
    def->category = L("Support");
    def->tooltip  = L("Only create support for critical regions including sharp tail, cantilever, etc.");
    def->mode     = comAdvanced;
    def->set_default_value(new ConfigOptionBool(false));

    // BBS: change type to common float.
    // It may be rounded to mulitple layer height when independent_support_layer_height is false.
    def = this->add("support_top_z_distance", coFloat);
    //def->gui_type = ConfigOptionDef::GUIType::f_enum_open;
    def->label = L("Top Z distance");
    def->category = L("Support");
    def->tooltip = L("The z gap between the top support interface and object");
    def->sidetext = L("mm");
//    def->min = 0;
#if 0
    //def->enum_values.push_back("0");
    //def->enum_values.push_back("0.1");
    //def->enum_values.push_back("0.2");
    //def->enum_labels.push_back(L("0 (soluble)"));
    //def->enum_labels.push_back(L("0.1 (semi-detachable)"));
    //def->enum_labels.push_back(L("0.2 (detachable)"));
#endif
    def->mode = comAdvanced;
    def->set_default_value(new ConfigOptionFloat(0.2));

    // BBS:MusangKing
    def = this->add("support_bottom_z_distance", coFloat);
    def->label = L("Bottom Z distance");
    def->category = L("Support");
    def->tooltip = L("The z gap between the bottom support interface and object");
    def->sidetext = L("mm");
    def->mode = comAdvanced;
    def->set_default_value(new ConfigOptionFloat(0.2));

    def = this->add("enforce_support_layers", coInt);
    //def->label = L("Enforce support for the first");
    def->category = L("Support");
    //def->tooltip = L("Generate support material for the specified number of layers counting from bottom, "
    //               "regardless of whether normal support material is enabled or not and regardless "
    //               "of any angle threshold. This is useful for getting more adhesion of objects "
    //               "having a very thin or poor footprint on the build plate.");
    def->sidetext = L("layers");
    //def->full_label = L("Enforce support for the first n layers");
    def->min = 0;
    def->max = 5000;
    def->mode = comDevelop;
    def->set_default_value(new ConfigOptionInt(0));

    def = this->add("support_filament", coInt);
    def->gui_type = ConfigOptionDef::GUIType::i_enum_open;
    def->label    = L("Support/raft base");
    def->category = L("Support");
    def->tooltip = L("Filament to print support base and raft. \"Default\" means no specific filament for support and current filament is used");
    def->min = 0;
    def->mode = comSimple;
    def->set_default_value(new ConfigOptionInt(1));

    def = this->add("support_line_width", coFloat);
    def->label = L("Support");
    def->category = L("Quality");
    def->tooltip = L("Line width of support");
    def->sidetext = L("mm");
    def->min = 0;
    def->mode = comAdvanced;
    def->set_default_value(new ConfigOptionFloat(0.4));

    def = this->add("support_interface_loop_pattern", coBool);
    def->label = L("Interface use loop pattern");
    def->category = L("Support");
    def->tooltip = L("Cover the top contact layer of the supports with loops. Disabled by default.");
    def->mode = comAdvanced;
    def->set_default_value(new ConfigOptionBool(false));

    def = this->add("support_interface_filament", coInt);
    def->gui_type = ConfigOptionDef::GUIType::i_enum_open;
    def->label    = L("Support/raft interface");
    def->category = L("Support");
    def->tooltip = L("Filament to print support interface. \"Default\" means no specific filament for support interface and current filament is used");
    def->min = 0;
    // BBS
    def->mode = comSimple;
    def->set_default_value(new ConfigOptionInt(1));

    auto support_interface_top_layers = def = this->add("support_interface_top_layers", coInt);
    def->gui_type = ConfigOptionDef::GUIType::i_enum_open;
    def->label = L("Top interface layers");
    def->category = L("Support");
    def->tooltip = L("Number of top interface layers");
    def->sidetext = L("layers");
    def->min = 0;
    def->enum_values.push_back("0");
    def->enum_values.push_back("1");
    def->enum_values.push_back("2");
    def->enum_values.push_back("3");
    def->enum_labels.push_back("0");
    def->enum_labels.push_back("1");
    def->enum_labels.push_back("2");
    def->enum_labels.push_back("3");
    def->mode = comAdvanced;
    def->set_default_value(new ConfigOptionInt(3));

    def = this->add("support_interface_bottom_layers", coInt);
    def->gui_type = ConfigOptionDef::GUIType::i_enum_open;
    def->label = L("Bottom interface layers");
    def->category = L("Support");
    //def->tooltip = L("Number of bottom interface layers. "
    //                 "-1 means same with use top interface layers");
    def->sidetext = L("layers");
    def->min = -1;
    def->enum_values.push_back("-1");
    append(def->enum_values, support_interface_top_layers->enum_values);
    //TRN To be shown in Print Settings "Bottom interface layers". Have to be as short as possible
    def->enum_labels.push_back("-1");
    append(def->enum_labels, support_interface_top_layers->enum_labels);
    def->mode = comAdvanced;
    def->set_default_value(new ConfigOptionInt(0));

    def = this->add("support_interface_spacing", coFloat);
    def->label = L("Top interface spacing");
    def->category = L("Support");
    def->tooltip = L("Spacing of interface lines. Zero means solid interface");
    def->sidetext = L("mm");
    def->min = 0;
    def->mode = comAdvanced;
    def->set_default_value(new ConfigOptionFloat(0.5));

    //BBS
    def = this->add("support_bottom_interface_spacing", coFloat);
    def->label = L("Bottom interface spacing");
    def->category = L("Support");
    def->tooltip = L("Spacing of bottom interface lines. Zero means solid interface");
    def->sidetext = L("mm");
    def->min = 0;
    def->mode = comAdvanced;
    def->set_default_value(new ConfigOptionFloat(0.5));

    def = this->add("support_interface_speed", coFloat);
    def->label = L("Support interface");
    def->category = L("Speed");
    def->tooltip = L("Speed of support interface");
    def->sidetext = L("mm/s");
    def->min = 1;
    def->mode = comAdvanced;
    def->set_default_value(new ConfigOptionFloat(80));

    def = this->add("support_base_pattern", coEnum);
    def->label = L("Base pattern");
    def->category = L("Support");
    def->tooltip = L("Line pattern of support");
    def->enum_keys_map = &ConfigOptionEnum<SupportMaterialPattern>::get_enum_values();
    def->enum_values.push_back("default");
    def->enum_values.push_back("rectilinear");
    def->enum_values.push_back("rectilinear-grid");
    def->enum_values.push_back("honeycomb");
    def->enum_values.push_back("lightning");
    def->enum_values.push_back("hollow");
    def->enum_labels.push_back(L("Default"));
    def->enum_labels.push_back(L("Rectilinear"));
    def->enum_labels.push_back(L("Rectilinear grid"));
    def->enum_labels.push_back(L("Honeycomb"));
    def->enum_labels.push_back(L("Lightning"));
    def->enum_labels.push_back(L("Hollow"));
    def->mode = comAdvanced;
    def->set_default_value(new ConfigOptionEnum<SupportMaterialPattern>(smpRectilinear));

    def = this->add("support_interface_pattern", coEnum);
    def->label = L("Interface pattern");
    def->category = L("Support");
    def->tooltip = L("Line pattern of support interface. "
                     "Default pattern for non-soluble support interface is Rectilinear, "
                     "while default pattern for soluble support interface is Concentric");
    def->enum_keys_map = &ConfigOptionEnum<SupportMaterialInterfacePattern>::get_enum_values();
    def->enum_values.push_back("auto");
    def->enum_values.push_back("rectilinear");
    def->enum_values.push_back("concentric");
    def->enum_values.push_back("rectilinear_interlaced");
    def->enum_values.push_back("grid");
    def->enum_labels.push_back(L("Default"));
    def->enum_labels.push_back(L("Rectilinear"));
    def->enum_labels.push_back(L("Concentric"));
    def->enum_labels.push_back(L("Rectilinear Interlaced"));
    def->enum_labels.push_back(L("Grid"));
    def->mode = comAdvanced;
    def->set_default_value(new ConfigOptionEnum<SupportMaterialInterfacePattern>(smipRectilinear));

    def = this->add("support_base_pattern_spacing", coFloat);
    def->label = L("Base pattern spacing");
    def->category = L("Support");
    def->tooltip = L("Spacing between support lines");
    def->sidetext = L("mm");
    def->min = 0;
    def->mode = comAdvanced;
    def->set_default_value(new ConfigOptionFloat(2.5));

    def = this->add("support_expansion", coFloat);
    def->label = L("Normal Support expansion");
    def->category = L("Support");
    def->tooltip = L("Expand (+) or shrink (-) the horizontal span of normal support");
    def->sidetext = L("mm");
    def->mode = comAdvanced;
    def->set_default_value(new ConfigOptionFloat(0));

    def = this->add("support_speed", coFloat);
    def->label = L("Support");
    def->category = L("Speed");
    def->tooltip = L("Speed of support");
    def->sidetext = L("mm/s");
    def->min = 0;
    def->mode = comAdvanced;
    def->set_default_value(new ConfigOptionFloat(80));

    def = this->add("support_style", coEnum);
    def->label = L("Style");
    def->category = L("Support");
    def->tooltip = L("Style and shape of the support. For normal support, projecting the supports into a regular grid "
                     "will create more stable supports (default), while snug support towers will save material and reduce "
                     "object scarring.\n"
                     "For tree support, slim style will merge branches more aggressively and save "
                     "a lot of material (default), while hybrid style will create similar structure to normal support "
                     "under large flat overhangs.");
    def->enum_keys_map = &ConfigOptionEnum<SupportMaterialStyle>::get_enum_values();
    def->enum_values.push_back("default");
    def->enum_values.push_back("grid");
    def->enum_values.push_back("snug");
    def->enum_values.push_back("tree_slim");
    def->enum_values.push_back("tree_strong");
    def->enum_values.push_back("tree_hybrid");
    def->enum_labels.push_back(L("Default"));
    def->enum_labels.push_back(L("Grid"));
    def->enum_labels.push_back(L("Snug"));
    def->enum_labels.push_back(L("Tree Slim"));
    def->enum_labels.push_back(L("Tree Strong"));
    def->enum_labels.push_back(L("Tree Hybrid"));
    def->mode = comAdvanced;
    def->set_default_value(new ConfigOptionEnum<SupportMaterialStyle>(smsDefault));

    def = this->add("independent_support_layer_height", coBool);
    def->label = L("Independent support layer height");
    def->category = L("Support");
    def->tooltip = L("Support layer uses layer height independent with object layer. This is to support customizing z-gap and save print time."
                     "This option will be invalid when the prime tower is enabled.");
    def->mode = comAdvanced;
    def->set_default_value(new ConfigOptionBool(true));

    def = this->add("support_threshold_angle", coInt);
    def->label = L("Threshold angle");
    def->category = L("Support");
    def->tooltip = L("Support will be generated for overhangs whose slope angle is below the threshold.");
    def->sidetext = L("°");
    def->min = 1;
    def->max = 90;
    def->mode = comSimple;
    def->set_default_value(new ConfigOptionInt(30));

    def = this->add("tree_support_branch_angle", coFloat);
    def->label = L("Tree support branch angle");
    def->category = L("Support");
    def->tooltip = L("This setting determines the maximum overhang angle that t he branches of tree support allowed to make."
                     "If the angle is increased, the branches can be printed more horizontally, allowing them to reach farther.");
    def->sidetext = L("°");
    def->min = 0;
    def->max = 60;
    def->mode = comAdvanced;
    def->set_default_value(new ConfigOptionFloat(40.));

    def           = this->add("tree_support_branch_distance", coFloat);
    def->label    = L("Tree support branch distance");
    def->category = L("Support");
    def->tooltip  = L("This setting determines the distance between neighboring tree support nodes.");
    def->sidetext = L("mm");
    def->min      = 1.0;
    def->max      = 10;
    def->mode     = comAdvanced;
    def->set_default_value(new ConfigOptionFloat(5.));

    def = this->add("tree_support_adaptive_layer_height", coBool);
    def->label = L("Adaptive layer height");
    def->category = L("Quality");
    def->tooltip = L("Enabling this option means the height of  tree support layer except the first will be automatically calculated ");
    def->set_default_value(new ConfigOptionBool(1));
    
    def = this->add("tree_support_auto_brim", coBool);
    def->label = L("Auto brim width");
    def->category = L("Quality");
    def->tooltip = L("Enabling this option means the width of the brim for tree support will be automatically calculated");
    def->set_default_value(new ConfigOptionBool(1));
    
    def = this->add("tree_support_brim_width", coFloat);
    def->label = L("Tree support brim width");
    def->category = L("Quality");
    def->min      = 0.0;
    def->tooltip = L("Distance from tree branch to the outermost brim line");
    def->set_default_value(new ConfigOptionFloat(3));

    def           = this->add("tree_support_branch_diameter", coFloat);
    def->label    = L("Tree support branch diameter");
    def->category = L("Support");
    def->tooltip  = L("This setting determines the initial diameter of support nodes.");
    def->sidetext = L("mm");
    def->min      = 1.0;
    def->max      = 10;
    def->mode     = comAdvanced;
    def->set_default_value(new ConfigOptionFloat(5.));

    def = this->add("tree_support_wall_count", coInt);
    def->label = L("Tree support wall loops");
    def->category = L("Support");
    def->tooltip = L("This setting specify the count of walls around tree support");
    def->min = 0;
    def->mode = comAdvanced;
    def->set_default_value(new ConfigOptionInt(1));

    def = this->add("tree_support_with_infill", coBool);
    def->label = L("Tree support with infill");
    def->category = L("Support");
    def->tooltip = L("This setting specifies whether to add infill inside large hollows of tree support");
    def->mode = comAdvanced;
    def->set_default_value(new ConfigOptionBool(false));

    def = this->add("chamber_temperature", coInt);
    def->label = L("Chamber temperature");
    def->tooltip = L("Target chamber temperature");
    def->sidetext = L("°C");
    def->full_label = L("Chamber temperature");
    def->min = 0;
    def->max = max_temp;
    def->set_default_value(new ConfigOptionInt(0));

    def = this->add("nozzle_temperature", coInts);
    def->label = L("Other layers");
    def->tooltip = L("Nozzle temperature for layers after the initial one");
    def->sidetext = L("°C");
    def->full_label = L("Nozzle temperature");
    def->min = 0;
    def->max = max_temp;
    def->set_default_value(new ConfigOptionInts { 200 });

    def = this->add("nozzle_temperature_range_low", coInts);
    def->label = L("Min");
    //def->tooltip = "";
    def->sidetext = L("°C");
    def->min = 0;
    def->max = max_temp;
    def->set_default_value(new ConfigOptionInts { 190 });

    def = this->add("nozzle_temperature_range_high", coInts);
    def->label = L("Max");
    //def->tooltip = "";
    def->sidetext = L("°C");
    def->min = 0;
    def->max = max_temp;
    def->set_default_value(new ConfigOptionInts { 240 });

    def = this->add("bed_temperature_difference", coInts);
    def->label = L("Bed temperature difference");
    def->tooltip = L("Do not recommend bed temperature of other layer to be lower than initial layer for more than this threshold. "
                     "Too low bed temperature of other layer may cause the model broken free from build plate");
    def->sidetext = L("°C");
    def->min = 0;
    def->max = 30;
    def->mode = comDevelop;
    def->set_default_value(new ConfigOptionInts { 10 });

    def = this->add("detect_thin_wall", coBool);
    def->label = L("Detect thin wall");
    def->category = L("Strength");
    def->tooltip = L("Detect thin wall which can't contain two line width. And use single line to print. "
                     "Maybe printed not very well, because it's not closed loop");
    def->mode = comAdvanced;
    def->set_default_value(new ConfigOptionBool(false));

    def = this->add("change_filament_gcode", coString);
    def->label = L("Change filament G-code");
    def->tooltip = L("This gcode is inserted when change filament, including T command to trigger tool change");
    def->multiline = true;
    def->full_width = true;
    def->height = 5;
    def->mode = comAdvanced;
    def->set_default_value(new ConfigOptionString(""));

    def = this->add("top_surface_line_width", coFloat);
    def->label = L("Top surface");
    def->category = L("Quality");
    def->tooltip = L("Line width for top surfaces");
    def->sidetext = L("mm");
    def->min = 0;
    def->mode = comAdvanced;
    def->set_default_value(new ConfigOptionFloat(0.4));

    def = this->add("top_surface_speed", coFloat);
    def->label = L("Top surface");
    def->category = L("Speed");
    def->tooltip = L("Speed of top surface infill which is solid");
    def->sidetext = L("mm/s");
    def->min = 0;
    def->mode = comAdvanced;
    def->set_default_value(new ConfigOptionFloat(100));

    def = this->add("top_shell_layers", coInt);
    def->label = L("Top shell layers");
    def->category = L("Strength");
    def->tooltip = L("This is the number of solid layers of top shell, including the top "
                     "surface layer. When the thickness calculated by this value is thinner "
                     "than top shell thickness, the top shell layers will be increased");
    def->full_label = L("Top solid layers");
    def->min = 0;
    def->set_default_value(new ConfigOptionInt(4));

    def = this->add("top_shell_thickness", coFloat);
    def->label = L("Top shell thickness");
    def->category = L("Strength");
    def->tooltip = L("The number of top solid layers is increased when slicing if the thickness calculated by top shell layers is "
                     "thinner than this value. This can avoid having too thin shell when layer height is small. 0 means that "
                     "this setting is disabled and thickness of top shell is absolutely determained by top shell layers");
    def->full_label = L("Top shell thickness");
    def->sidetext = L("mm");
    def->min = 0;
    def->set_default_value(new ConfigOptionFloat(0.6));

    def = this->add("travel_speed", coFloat);
    def->label = L("Travel");
    def->tooltip = L("Speed of travel which is faster and without extrusion");
    def->sidetext = L("mm/s");
    def->min = 1;
    def->mode = comAdvanced;
    def->set_default_value(new ConfigOptionFloat(120));

    def = this->add("travel_speed_z", coFloat);
    //def->label = L("Z travel");
    //def->tooltip = L("Speed of vertical travel along z axis. "
    //                 "This is typically lower because build plate or gantry is hard to be moved. "
    //                 "Zero means using travel speed directly in gcode, but will be limited by printer's ability when run gcode");
    def->sidetext = L("mm/s");
    def->min = 0;
    def->mode = comDevelop;
    def->set_default_value(new ConfigOptionFloat(0.));

    def = this->add("wipe", coBools);
    def->label = L("Wipe while retracting");
    def->tooltip = L("Move nozzle along the last extrusion path when retracting to clean leaked material on nozzle. "
                     "This can minimize blob when print new part after travel");
    def->mode = comAdvanced;
    def->set_default_value(new ConfigOptionBools { false });

    def = this->add("wipe_distance", coFloats);
    def->label = L("Wipe Distance");
    def->tooltip = L("Discribe how long the nozzle will move along the last path when retracting");
    def->sidetext = L("mm");
    def->min = 0;
    def->mode = comAdvanced;
    def->set_default_value(new ConfigOptionFloats { 2. });

    def = this->add("enable_prime_tower", coBool);
    def->label = L("Enable");
    def->tooltip = L("The wiping tower can be used to clean up the residue on the nozzle and stabilize the chamber pressure inside the nozzle, "
                    "in order to avoid appearance defects when printing objects.");
    def->mode = comSimple;
    def->set_default_value(new ConfigOptionBool(false));

    def = this->add("flush_volumes_vector", coFloats);
    // BBS: remove _L()
    def->label = ("Purging volumes - load/unload volumes");
    //def->tooltip = L("This vector saves required volumes to change from/to each tool used on the "
    //                 "wipe tower. These values are used to simplify creation of the full purging "
    //                 "volumes below.");

    // BBS: change 70.f => 140.f
    def->set_default_value(new ConfigOptionFloats { 140.f, 140.f, 140.f, 140.f, 140.f, 140.f, 140.f, 140.f });

    def = this->add("flush_volumes_matrix", coFloats);
    def->label = L("Purging volumes");
    //def->tooltip = L("This matrix describes volumes (in cubic milimetres) required to purge the"
    //                 " new filament on the wipe tower for any given pair of tools.");
    // BBS: change 140.f => 280.f
    def->set_default_value(new ConfigOptionFloats {   0.f, 280.f, 280.f, 280.f,
                                                    280.f,   0.f, 280.f, 280.f,
                                                    280.f, 280.f,   0.f, 280.f,
                                                    280.f, 280.f, 280.f,   0.f });

    def = this->add("flush_multiplier", coFloat);
    def->label = L("Flush multiplier");
    def->tooltip = L("The actual flushing volumes is equal to the flush multiplier multiplied by the flushing volumes in the table.");
    def->sidetext = "";
    def->set_default_value(new ConfigOptionFloat(1.0));

    // BBS
    def = this->add("prime_volume", coFloat);
    def->label = L("Prime volume");
    def->tooltip = L("The volume of material to prime extruder on tower.");
    def->sidetext = L("mm³");
    def->min = 1.0;
    def->mode = comSimple;
    def->set_default_value(new ConfigOptionFloat(45.));

    def = this->add("wipe_tower_x", coFloats);
    //def->label = L("Position X");
    //def->tooltip = L("X coordinate of the left front corner of a wipe tower");
    //def->sidetext = L("mm");
    def->mode = comDevelop;
    // BBS: change data type to floats to add partplate logic
    def->set_default_value(new ConfigOptionFloats{ 165.-10. });

    def = this->add("wipe_tower_y", coFloats);
    //def->label = L("Position Y");
    //def->tooltip = L("Y coordinate of the left front corner of a wipe tower");
    //def->sidetext = L("mm");
    def->mode = comDevelop;
    // BBS: change data type to floats to add partplate logic
    def->set_default_value(new ConfigOptionFloats{ 220. });

    def = this->add("prime_tower_width", coFloat);
    def->label = L("Width");
    def->tooltip = L("Width of prime tower");
    def->sidetext = L("mm");
    def->min = 2.0;
    def->mode = comSimple;
    def->set_default_value(new ConfigOptionFloat(35.));

    def = this->add("wipe_tower_rotation_angle", coFloat);
    //def->label = L("Wipe tower rotation angle");
    //def->tooltip = L("Wipe tower rotation angle with respect to x-axis.");
    //def->sidetext = L("°");
    def->mode = comDevelop;
    def->set_default_value(new ConfigOptionFloat(0.));

    def = this->add("prime_tower_brim_width", coFloat);
    def->label = L("Brim width");
    def->tooltip = L("Brim width");
    def->sidetext = L("mm");
    def->mode = comAdvanced;
    def->min = 0.;
    def->set_default_value(new ConfigOptionFloat(3.));

    def = this->add("flush_into_infill", coBool);
    def->category = L("Flush options");
    def->label = L("Flush into objects' infill");
    def->tooltip = L("Purging after filament change will be done inside objects' infills. "
        "This may lower the amount of waste and decrease the print time. "
        "If the walls are printed with transparent filament, the mixed color infill will be seen outside. "
        "It will not take effect, unless the prime tower is enabled.");
    def->set_default_value(new ConfigOptionBool(false));

    def = this->add("flush_into_support", coBool);
    def->category = L("Flush options");
    def->label = L("Flush into objects' support");
    def->tooltip = L("Purging after filament change will be done inside objects' support. "
        "This may lower the amount of waste and decrease the print time. "
        "It will not take effect, unless the prime tower is enabled.");
    def->set_default_value(new ConfigOptionBool(true));

    def = this->add("flush_into_objects", coBool);
    def->category = L("Flush options");
    def->label = L("Flush into this object");
    def->tooltip = L("This object will be used to purge the nozzle after a filament change to save filament and decrease the print time. "
        "Colours of the objects will be mixed as a result. "
        "It will not take effect, unless the prime tower is enabled.");
    def->set_default_value(new ConfigOptionBool(false));

    //BBS
    //def = this->add("wipe_tower_bridging", coFloat);
    //def->label = L("Maximal bridging distance");
    //def->tooltip = L("Maximal distance between supports on sparse infill sections.");
    //def->sidetext = L("mm");
    //def->mode = comAdvanced;
    //def->set_default_value(new ConfigOptionFloat(10.));

    def = this->add("xy_hole_compensation", coFloat);
    def->label = L("X-Y hole compensation");
    def->category = L("Quality");
    def->tooltip = L("Holes of object will be grown or shrunk in XY plane by the configured value. "
                     "Positive value makes holes bigger. Negative value makes holes smaller. "
                     "This function is used to adjust size slightly when the object has assembling issue");
    def->sidetext = L("mm");
    def->mode = comAdvanced;
    def->set_default_value(new ConfigOptionFloat(0));

    def = this->add("xy_contour_compensation", coFloat);
    def->label = L("X-Y contour compensation");
    def->category = L("Quality");
    def->tooltip = L("Contour of object will be grown or shrunk in XY plane by the configured value. "
                     "Positive value makes contour bigger. Negative value makes contour smaller. "
                     "This function is used to adjust size slightly when the object has assembling issue");
    def->sidetext = L("mm");
    def->mode = comAdvanced;
    def->set_default_value(new ConfigOptionFloat(0));

    def = this->add("thumbnails", coPoints);
    def->label = L("G-code thumbnails");
    def->tooltip = L("Picture sizes to be stored into a .gcode and .sl1 / .sl1s files, in the following format: \"XxY, XxY, ...\"");
    def->mode = comAdvanced;
    def->gui_type = ConfigOptionDef::GUIType::one_string;
    def->set_default_value(new ConfigOptionPoints{Vec2d(300, 300)});

    def = this->add("use_relative_e_distances", coBool);
    def->label = L("Use relative E distances");
    def->tooltip = L("Relative extrusion is recommended when using \"label_objects\" option."
                   "Some extruders work better with this option unckecked (absolute extrusion mode). "
                   "Wipe tower is only compatible with relative mode. It is always enabled on "
                   "BambuLab printers. Default is checked");
    def->mode = comAdvanced;
    def->set_default_value(new ConfigOptionBool(true));

    def = this->add("wall_generator", coEnum);
    def->label = L("Wall generator");
    def->category = L("Quality");
    def->tooltip = L("Classic wall generator produces walls with constant extrusion width and for "
        "very thin areas is used gap-fill. "
        "Arachne engine produces walls with variable extrusion width");
    def->enum_keys_map = &ConfigOptionEnum<PerimeterGeneratorType>::get_enum_values();
    def->enum_values.push_back("classic");
    def->enum_values.push_back("arachne");
    def->enum_labels.push_back(L("Classic"));
    def->enum_labels.push_back(L("Arachne"));
    def->mode = comAdvanced;
    def->set_default_value(new ConfigOptionEnum<PerimeterGeneratorType>(PerimeterGeneratorType::Arachne));

    def = this->add("wall_transition_length", coPercent);
    def->label = L("Wall transition length");
    def->category = L("Quality");
    def->tooltip = L("When transitioning between different numbers of walls as the part becomes "
        "thinner, a certain amount of space is allotted to split or join the wall segments. "
        "It's expressed as a percentage over nozzle diameter");
    def->sidetext = L("%");
    def->mode = comAdvanced;
    def->min = 0;
    def->set_default_value(new ConfigOptionPercent(100));

    def = this->add("wall_transition_filter_deviation", coPercent);
    def->label = L("Wall transitioning filter margin");
    def->category = L("Quality");
    def->tooltip = L("Prevent transitioning back and forth between one extra wall and one less. This "
        "margin extends the range of extrusion widths which follow to [Minimum wall width "
        "- margin, 2 * Minimum wall width + margin]. Increasing this margin "
        "reduces the number of transitions, which reduces the number of extrusion "
        "starts/stops and travel time. However, large extrusion width variation can lead to "
        "under- or overextrusion problems. "
        "It's expressed as a percentage over nozzle diameter");
    def->sidetext = L("%");
    def->mode = comAdvanced;
    def->min = 0;
    def->set_default_value(new ConfigOptionPercent(25));

    def = this->add("wall_transition_angle", coFloat);
    def->label = L("Wall transitioning threshold angle");
    def->category = L("Quality");
    def->tooltip = L("When to create transitions between even and odd numbers of walls. A wedge shape with"
        " an angle greater than this setting will not have transitions and no walls will be "
        "printed in the center to fill the remaining space. Reducing this setting reduces "
        "the number and length of these center walls, but may leave gaps or overextrude");
    def->sidetext = L("°");
    def->mode = comAdvanced;
    def->min = 1.;
    def->max = 59.;
    def->set_default_value(new ConfigOptionFloat(10.));

    def = this->add("wall_distribution_count", coInt);
    def->label = L("Wall distribution count");
    def->category = L("Quality");
    def->tooltip = L("The number of walls, counted from the center, over which the variation needs to be "
        "spread. Lower values mean that the outer walls don't change in width");
    def->mode = comAdvanced;
    def->min = 1;
    def->set_default_value(new ConfigOptionInt(1));

    def = this->add("min_feature_size", coPercent);
    def->label = L("Minimum feature size");
    def->category = L("Quality");
    def->tooltip = L("Minimum thickness of thin features. Model features that are thinner than this value will "
        "not be printed, while features thicker than the Minimum feature size will be widened to "
        "the Minimum wall width. "
        "It's expressed as a percentage over nozzle diameter");
    def->sidetext = L("%");
    def->mode = comAdvanced;
    def->min = 0;
    def->set_default_value(new ConfigOptionPercent(25));

    def = this->add("min_bead_width", coPercent);
    def->label = L("Minimum wall width");
    def->category = L("Quality");
    def->tooltip = L("Width of the wall that will replace thin features (according to the Minimum feature size) "
        "of the model. If the Minimum wall width is thinner than the thickness of the feature,"
        " the wall will become as thick as the feature itself. "
        "It's expressed as a percentage over nozzle diameter");
    def->sidetext = L("%");
    def->mode = comAdvanced;
    def->min = 0;
    def->set_default_value(new ConfigOptionPercent(85));

    // Declare retract values for filament profile, overriding the printer's extruder profile.
    for (const char *opt_key : {
        // floats
        "retraction_length", "z_hop", "z_hop_types", "retraction_speed", "deretraction_speed", "retract_restart_extra", "retraction_minimum_travel",
        // BBS: floats
        "wipe_distance",
        // bools
        "retract_when_changing_layer", "wipe",
        // percents
        "retract_before_wipe"}) {
        auto it_opt = options.find(opt_key);
        assert(it_opt != options.end());
        def = this->add_nullable(std::string("filament_") + opt_key, it_opt->second.type);
        def->label 		= it_opt->second.label;
        def->full_label = it_opt->second.full_label;
        def->tooltip 	= it_opt->second.tooltip;
        def->sidetext   = it_opt->second.sidetext;
        def->enum_keys_map = it_opt->second.enum_keys_map;
        def->enum_labels   = it_opt->second.enum_labels;
        def->enum_values   = it_opt->second.enum_values;
        //BBS: shown specific filament retract config because we hide the machine retract into comDevelop mode
        if ((strcmp(opt_key, "retraction_length") == 0) ||
            (strcmp(opt_key, "z_hop") == 0))
            def->mode       = comSimple;
        else
            def->mode       = comAdvanced;
        switch (def->type) {
        case coFloats   : def->set_default_value(new ConfigOptionFloatsNullable  (static_cast<const ConfigOptionFloats*  >(it_opt->second.default_value.get())->values)); break;
        case coPercents : def->set_default_value(new ConfigOptionPercentsNullable(static_cast<const ConfigOptionPercents*>(it_opt->second.default_value.get())->values)); break;
        case coBools    : def->set_default_value(new ConfigOptionBoolsNullable   (static_cast<const ConfigOptionBools*   >(it_opt->second.default_value.get())->values)); break;
        case coEnums    : def->set_default_value(new ConfigOptionEnumsGenericNullable(static_cast<const ConfigOptionEnumsGeneric*   >(it_opt->second.default_value.get())->values)); break;
        default: assert(false);
        }
    }

    def = this->add("detect_narrow_internal_solid_infill", coBool);
    def->label = L("Detect narrow internal solid infill");
    def->category = L("Strength");
    def->tooltip = L("This option will auto detect narrow internal solid infill area."
                   " If enabled, concentric pattern will be used for the area to speed printing up."
                   " Otherwise, rectilinear pattern is used defaultly.");
    def->mode = comAdvanced;
    def->set_default_value(new ConfigOptionBool(true));
}

void PrintConfigDef::init_extruder_option_keys()
{
    // ConfigOptionFloats, ConfigOptionPercents, ConfigOptionBools, ConfigOptionStrings
    m_extruder_option_keys = {
        "nozzle_diameter", "min_layer_height", "max_layer_height", "extruder_offset",
        "retraction_length", "z_hop", "z_hop_types", "retraction_speed", "deretraction_speed",
        "retract_before_wipe", "retract_restart_extra", "retraction_minimum_travel", "wipe", "wipe_distance",
        "retract_when_changing_layer", "retract_length_toolchange", "retract_restart_extra_toolchange", "extruder_colour",
        "default_filament_profile"
    };

    m_extruder_retract_keys = {
        "deretraction_speed",
        "retract_before_wipe",
        "retract_restart_extra",
        "retract_when_changing_layer",
        "retraction_length",
        "retraction_minimum_travel",
        "retraction_speed",
        "wipe",
        "wipe_distance",
        "z_hop",
        "z_hop_types"
    };
    assert(std::is_sorted(m_extruder_retract_keys.begin(), m_extruder_retract_keys.end()));
}

void PrintConfigDef::init_filament_option_keys()
{
    m_filament_option_keys = {
        "filament_diameter", "min_layer_height", "max_layer_height",
        "retraction_length", "z_hop", "z_hop_types", "retraction_speed", "deretraction_speed",
        "retract_before_wipe", "retract_restart_extra", "retraction_minimum_travel", "wipe", "wipe_distance",
        "retract_when_changing_layer", "retract_length_toolchange", "retract_restart_extra_toolchange", "filament_colour",
        "default_filament_profile"/*,"filament_seam_gap"*/
    };

    m_filament_retract_keys = {
        "deretraction_speed",
        "retract_before_wipe",
        "retract_restart_extra",
        "retract_when_changing_layer",
        "retraction_length",
        "retraction_minimum_travel",
        "retraction_speed",
        "wipe",
        "wipe_distance",
        "z_hop",
        "z_hop_types"
    };
    assert(std::is_sorted(m_filament_retract_keys.begin(), m_filament_retract_keys.end()));
}

void PrintConfigDef::init_sla_params()
{
    ConfigOptionDef* def;

    // SLA Printer settings

    def = this->add("display_width", coFloat);
    def->label = L(" ");
    def->tooltip = L(" ");
    def->min = 1;
    def->set_default_value(new ConfigOptionFloat(120.));

    def = this->add("display_height", coFloat);
    def->label = L(" ");
    def->tooltip = L(" ");
    def->min = 1;
    def->set_default_value(new ConfigOptionFloat(68.));

    def = this->add("display_pixels_x", coInt);
    def->full_label = L(" ");
    def->label = ("X");
    def->tooltip = L(" ");
    def->min = 100;
    def->set_default_value(new ConfigOptionInt(2560));

    def = this->add("display_pixels_y", coInt);
    def->label = ("Y");
    def->tooltip = L(" ");
    def->min = 100;
    def->set_default_value(new ConfigOptionInt(1440));

    def = this->add("display_mirror_x", coBool);
    def->full_label = L(" ");
    def->label = L(" ");
    def->tooltip = L(" ");
    def->mode = comAdvanced;
    def->set_default_value(new ConfigOptionBool(true));

    def = this->add("display_mirror_y", coBool);
    def->full_label = L(" ");
    def->label = L(" ");
    def->tooltip = L(" ");
    def->mode = comAdvanced;
    def->set_default_value(new ConfigOptionBool(false));

    def = this->add("display_orientation", coEnum);
    def->label = L(" ");
    def->tooltip = L(" ");
    def->enum_keys_map = &ConfigOptionEnum<SLADisplayOrientation>::get_enum_values();
    def->enum_values.push_back("landscape");
    def->enum_values.push_back("portrait");
    def->enum_labels.push_back(L(" "));
    def->enum_labels.push_back(L(" "));
    def->mode = comAdvanced;
    def->set_default_value(new ConfigOptionEnum<SLADisplayOrientation>(sladoPortrait));

    def = this->add("fast_tilt_time", coFloat);
    def->label = L(" ");
    def->full_label = L(" ");
    def->tooltip = L(" ");
    def->sidetext = L(" ");
    def->min = 0;
    def->mode = comAdvanced;
    def->set_default_value(new ConfigOptionFloat(5.));

    def = this->add("slow_tilt_time", coFloat);
    def->label = L(" ");
    def->full_label = L(" ");
    def->tooltip = L(" ");
    def->sidetext = L(" ");
    def->min = 0;
    def->mode = comAdvanced;
    def->set_default_value(new ConfigOptionFloat(8.));

    def = this->add("area_fill", coFloat);
    def->label = L(" ");
    def->tooltip = L(" ");
    def->sidetext = L(" ");
    def->min = 0;
    def->mode = comAdvanced;
    def->set_default_value(new ConfigOptionFloat(50.));

    def = this->add("relative_correction", coFloats);
    def->label = L(" ");
    def->full_label = L(" ");
    def->tooltip  = L(" ");
    def->min = 0;
    def->mode = comAdvanced;
    def->set_default_value(new ConfigOptionFloats( { 1., 1.} ));

    def = this->add("relative_correction_x", coFloat);
    def->label = L(" ");
    def->full_label = L(" ");
    def->tooltip  = L(" ");
    def->min = 0;
    def->mode = comAdvanced;
    def->set_default_value(new ConfigOptionFloat(1.));

    def = this->add("relative_correction_y", coFloat);
    def->label = L(" ");
    def->full_label = L(" ");
    def->tooltip  = L(" ");
    def->min = 0;
    def->mode = comAdvanced;
    def->set_default_value(new ConfigOptionFloat(1.));

    def = this->add("relative_correction_z", coFloat);
    def->label = L(" ");
    def->full_label = L(" ");
    def->tooltip  = L(" ");
    def->min = 0;
    def->mode = comAdvanced;
    def->set_default_value(new ConfigOptionFloat(1.));

    def = this->add("absolute_correction", coFloat);
    def->label = L(" ");
    def->full_label = L(" ");
    def->tooltip  = L(" ");
    def->mode = comAdvanced;
    def->set_default_value(new ConfigOptionFloat(0.0));

    def = this->add("elefant_foot_min_width", coFloat);
    def->label = L(" ");
    def->category = L(" ");
    def->tooltip = L(" ");
    def->sidetext = L(" ");
    def->min = 0;
    def->mode = comAdvanced;
    def->set_default_value(new ConfigOptionFloat(0.2));

    def = this->add("gamma_correction", coFloat);
    def->label = L(" ");
    def->full_label = L(" ");
    def->tooltip  = L(" ");
    def->min = 0;
    def->max = 1;
    def->mode = comAdvanced;
    def->set_default_value(new ConfigOptionFloat(1.0));


    // SLA Material settings.

    def = this->add("material_colour", coString);
    def->label = L(" ");
    def->tooltip = L(" ");
    def->gui_type = ConfigOptionDef::GUIType::color;
    def->set_default_value(new ConfigOptionString("#29B2B2"));

    def = this->add("material_type", coString);
    def->label = L(" ");
    def->tooltip = L(" ");
    def->gui_type = ConfigOptionDef::GUIType::f_enum_open;   // TODO: ???
    def->gui_flags = "show_value";
    def->enum_values.push_back("Tough");
    def->enum_values.push_back("Flexible");
    def->enum_values.push_back("Casting");
    def->enum_values.push_back("Dental");
    def->enum_values.push_back("Heat-resistant");
    def->set_default_value(new ConfigOptionString("Tough"));

    def = this->add("initial_layer_height", coFloat);
    def->label = L(" ");
    def->tooltip = L(" ");
    def->sidetext = L(" ");
    def->min = 0;
    def->set_default_value(new ConfigOptionFloat(0.3));

    def = this->add("bottle_volume", coFloat);
    def->label = L(" ");
    def->tooltip = L(" ");
    def->sidetext = L(" ");
    def->min = 50;
    def->set_default_value(new ConfigOptionFloat(1000.0));

    def = this->add("bottle_weight", coFloat);
    def->label = L(" ");
    def->tooltip = L(" ");
    def->sidetext = L(" ");
    def->min = 0;
    def->set_default_value(new ConfigOptionFloat(1.0));

    def = this->add("material_density", coFloat);
    def->label = L(" ");
    def->tooltip = L(" ");
    def->sidetext = L(" ");
    def->min = 0;
    def->set_default_value(new ConfigOptionFloat(1.0));

    def = this->add("bottle_cost", coFloat);
    def->label = L(" ");
    def->tooltip = L(" ");
    def->sidetext = L(" ");
    def->min = 0;
    def->set_default_value(new ConfigOptionFloat(0.0));

    def = this->add("faded_layers", coInt);
    def->label = L(" ");
    def->tooltip = L(" ");
    def->min = 3;
    def->max = 20;
    def->mode = comAdvanced;
    def->set_default_value(new ConfigOptionInt(10));

    def = this->add("min_exposure_time", coFloat);
    def->label = L(" ");
    def->tooltip = L(" ");
    def->sidetext = L(" ");
    def->min = 0;
    def->mode = comAdvanced;
    def->set_default_value(new ConfigOptionFloat(0));

    def = this->add("max_exposure_time", coFloat);
    def->label = L(" ");
    def->tooltip = L(" ");
    def->sidetext = L(" ");
    def->min = 0;
    def->mode = comAdvanced;
    def->set_default_value(new ConfigOptionFloat(100));

    def = this->add("exposure_time", coFloat);
    def->label = L(" ");
    def->tooltip = L(" ");
    def->sidetext = L(" ");
    def->min = 0;
    def->set_default_value(new ConfigOptionFloat(10));

    def = this->add("min_initial_exposure_time", coFloat);
    def->label = L(" ");
    def->tooltip = L(" ");
    def->sidetext = L(" ");
    def->min = 0;
    def->mode = comAdvanced;
    def->set_default_value(new ConfigOptionFloat(0));

    def = this->add("max_initial_exposure_time", coFloat);
    def->label = L(" ");
    def->tooltip = L(" ");
    def->sidetext = L(" ");
    def->min = 0;
    def->mode = comAdvanced;
    def->set_default_value(new ConfigOptionFloat(150));

    def = this->add("initial_exposure_time", coFloat);
    def->label = L(" ");
    def->tooltip = L(" ");
    def->sidetext = L(" ");
    def->min = 0;
    def->set_default_value(new ConfigOptionFloat(15));

    def = this->add("material_correction", coFloats);
    def->full_label = L(" ");
    def->tooltip  = L(" ");
    def->min = 0;
    def->mode = comAdvanced;
    def->set_default_value(new ConfigOptionFloats( { 1., 1., 1. } ));

    def = this->add("material_correction_x", coFloat);
    def->full_label = L(" ");
    def->tooltip  = L(" ");
    def->min = 0;
    def->mode = comAdvanced;
    def->set_default_value(new ConfigOptionFloat(1.));

    def = this->add("material_correction_y", coFloat);
    def->full_label = L(" ");
    def->tooltip  = L(" ");
    def->min = 0;
    def->mode = comAdvanced;
    def->set_default_value(new ConfigOptionFloat(1.));

    def = this->add("material_correction_z", coFloat);
    def->full_label = L(" ");
    def->tooltip  = L(" ");
    def->min = 0;
    def->mode = comAdvanced;
    def->set_default_value(new ConfigOptionFloat(1.));

    def = this->add("material_vendor", coString);
    def->set_default_value(new ConfigOptionString(""));
    def->cli = ConfigOptionDef::nocli;

    def = this->add("default_sla_material_profile", coString);
    def->label = L(" ");
    def->tooltip = L(" ");
    def->set_default_value(new ConfigOptionString());
    def->cli = ConfigOptionDef::nocli;

    def = this->add("sla_material_settings_id", coString);
    def->set_default_value(new ConfigOptionString(""));
    def->cli = ConfigOptionDef::nocli;

    def = this->add("default_sla_print_profile", coString);
    def->label = L(" ");
    def->tooltip = L(" ");
    def->set_default_value(new ConfigOptionString());
    def->cli = ConfigOptionDef::nocli;

    def = this->add("sla_print_settings_id", coString);
    def->set_default_value(new ConfigOptionString(""));
    def->cli = ConfigOptionDef::nocli;

    def = this->add("supports_enable", coBool);
    def->label = L(" ");
    def->category = L(" ");
    def->tooltip = L(" ");
    def->mode = comSimple;
    def->set_default_value(new ConfigOptionBool(true));

    def = this->add("support_head_front_diameter", coFloat);
    def->label = L(" ");
    def->category = L(" ");
    def->tooltip = L(" ");
    def->sidetext = L(" ");
    def->min = 0;
    def->mode = comAdvanced;
    def->set_default_value(new ConfigOptionFloat(0.4));

    def = this->add("support_head_penetration", coFloat);
    def->label = L(" ");
    def->category = L(" ");
    def->tooltip = L(" ");
    def->sidetext = L(" ");
    def->mode = comAdvanced;
    def->min = 0;
    def->set_default_value(new ConfigOptionFloat(0.2));

    def = this->add("support_head_width", coFloat);
    def->label = L(" ");
    def->category = L(" ");
    def->tooltip = L(" ");
    def->sidetext = L(" ");
    def->min = 0;
    def->max = 20;
    def->mode = comAdvanced;
    def->set_default_value(new ConfigOptionFloat(1.0));

    def = this->add("support_pillar_diameter", coFloat);
    def->label = L(" ");
    def->category = L(" ");
    def->tooltip = L(" ");
    def->sidetext = L(" ");
    def->min = 0;
    def->max = 15;
    def->mode = comSimple;
    def->set_default_value(new ConfigOptionFloat(1.0));

    def = this->add("support_small_pillar_diameter_percent", coPercent);
    def->label = L(" ");
    def->category = L(" ");
    def->tooltip = L(" ");
    def->sidetext = L(" ");
    def->min = 1;
    def->max = 100;
    def->mode = comAdvanced;
    def->set_default_value(new ConfigOptionPercent(50));

    def = this->add("support_max_bridges_on_pillar", coInt);
    def->label = L(" ");
    def->tooltip = L(" ");
    def->min = 0;
    def->max = 50;
    def->mode = comAdvanced;
    def->set_default_value(new ConfigOptionInt(3));

    def = this->add("support_pillar_connection_mode", coEnum);
    def->label = L(" ");
    def->tooltip = L(" ");
    def->enum_keys_map = &ConfigOptionEnum<SLAPillarConnectionMode>::get_enum_values();
    def->enum_values.push_back("zigzag");
    def->enum_values.push_back("cross");
    def->enum_values.push_back("dynamic");
    def->enum_labels.push_back(L(" "));
    def->enum_labels.push_back(L(" "));
    def->enum_labels.push_back(L(" "));
    def->mode = comAdvanced;
    def->set_default_value(new ConfigOptionEnum<SLAPillarConnectionMode>(slapcmDynamic));

    def = this->add("support_buildplate_only", coBool);
    def->label = L(" ");
    def->category = L(" ");
    def->tooltip = L(" ");
    def->mode = comSimple;
    def->set_default_value(new ConfigOptionBool(false));

    def = this->add("support_pillar_widening_factor", coFloat);
    def->label = L(" ");
    def->category = L(" ");
    def->tooltip = L(" ");
    def->min = 0;
    def->max = 1;
    def->mode = comAdvanced;
    def->set_default_value(new ConfigOptionFloat(0.0));

    def = this->add("support_base_diameter", coFloat);
    def->label = L(" ");
    def->category = L(" ");
    def->tooltip = L(" ");
    def->sidetext = L(" ");
    def->min = 0;
    def->max = 30;
    def->mode = comAdvanced;
    def->set_default_value(new ConfigOptionFloat(4.0));

    def = this->add("support_base_height", coFloat);
    def->label = L(" ");
    def->category = L(" ");
    def->tooltip = L(" ");
    def->sidetext = L(" ");
    def->min = 0;
    def->mode = comAdvanced;
    def->set_default_value(new ConfigOptionFloat(1.0));

    def = this->add("support_base_safety_distance", coFloat);
    def->label = L(" ");
    def->category = L(" ");
    def->tooltip  = L(" ");
    def->sidetext = L(" ");
    def->min = 0;
    def->max = 10;
    def->mode = comAdvanced;
    def->set_default_value(new ConfigOptionFloat(1));

    def = this->add("support_critical_angle", coFloat);
    def->label = L(" ");
    def->category = L(" ");
    def->tooltip = L(" ");
    def->sidetext = L(" ");
    def->min = 0;
    def->max = 90;
    def->mode = comAdvanced;
    def->set_default_value(new ConfigOptionFloat(45));

    def = this->add("support_max_bridge_length", coFloat);
    def->label = L(" ");
    def->category = L(" ");
    def->tooltip = L(" ");
    def->sidetext = L(" ");
    def->min = 0;
    def->mode = comAdvanced;
    def->set_default_value(new ConfigOptionFloat(15.0));

    def = this->add("support_max_pillar_link_distance", coFloat);
    def->label = L(" ");
    def->category = L(" ");
    def->tooltip = L(" ");
    def->sidetext = L(" ");
    def->min = 0;   // 0 means no linking
    def->mode = comAdvanced;
    def->set_default_value(new ConfigOptionFloat(10.0));

    def = this->add("support_object_elevation", coFloat);
    def->label = L(" ");
    def->category = L(" ");
    def->tooltip = L(" ");
    def->sidetext = L(" ");
    def->min = 0;
    def->max = 150; // This is the max height of print on SL1
    def->mode = comAdvanced;
    def->set_default_value(new ConfigOptionFloat(5.0));

    def = this->add("support_points_density_relative", coInt);
    def->label = L(" ");
    def->category = L(" ");
    def->tooltip = L(" ");
    def->sidetext = L(" ");
    def->min = 0;
    def->set_default_value(new ConfigOptionInt(100));

    def = this->add("support_points_minimal_distance", coFloat);
    def->label = L(" ");
    def->category = L(" ");
    def->tooltip = L(" ");
    def->sidetext = L("mm");
    def->min = 0;
    def->set_default_value(new ConfigOptionFloat(1.));

    def = this->add("pad_enable", coBool);
    def->label = L(" ");
    def->category = L(" ");
    def->tooltip = L(" ");
    def->mode = comSimple;
    def->set_default_value(new ConfigOptionBool(true));

    def = this->add("pad_wall_thickness", coFloat);
    def->label = L(" ");
    def->category = L(" ");
     def->tooltip = L(" ");
    def->sidetext = L(" ");
    def->min = 0;
    def->max = 30;
    def->mode = comSimple;
    def->set_default_value(new ConfigOptionFloat(2.0));

    def = this->add("pad_wall_height", coFloat);
    def->label = L(" ");
    def->tooltip = L(" ");
    def->category = L(" ");
    def->sidetext = L(" ");
    def->min = 0;
    def->max = 30;
    def->mode = comAdvanced;
    def->set_default_value(new ConfigOptionFloat(0.));

    def = this->add("pad_brim_size", coFloat);
    def->label = L(" ");
    def->tooltip = L(" ");
    def->category = L(" ");
    def->sidetext = L(" ");
    def->min = 0;
    def->max = 30;
    def->mode = comAdvanced;
    def->set_default_value(new ConfigOptionFloat(1.6));

    def = this->add("pad_max_merge_distance", coFloat);
    def->label = L(" ");
    def->category = L(" ");
     def->tooltip = L(" ");
    def->sidetext = L(" ");
    def->min = 0;
    def->mode = comAdvanced;
    def->set_default_value(new ConfigOptionFloat(50.0));

    def = this->add("pad_wall_slope", coFloat);
    def->label = L(" ");
    def->category = L(" ");
    def->tooltip = L(" ");
    def->sidetext = L(" ");
    def->min = 45;
    def->max = 90;
    def->mode = comAdvanced;
    def->set_default_value(new ConfigOptionFloat(90.0));

    def = this->add("pad_around_object", coBool);
    def->label = L(" ");
    def->category = L(" ");
    def->tooltip = L(" ");
    def->mode = comSimple;
    def->set_default_value(new ConfigOptionBool(false));

    def = this->add("pad_around_object_everywhere", coBool);
    def->label = L(" ");
    def->category = L(" ");
    def->tooltip = L(" ");
    def->mode = comSimple;
    def->set_default_value(new ConfigOptionBool(false));

    def = this->add("pad_object_gap", coFloat);
    def->label = L(" ");
    def->category = L(" ");
    def->tooltip  = L(" ");
    def->sidetext = L(" ");
    def->min = 0;
    def->max = 10;
    def->mode = comAdvanced;
    def->set_default_value(new ConfigOptionFloat(1));

    def = this->add("pad_object_connector_stride", coFloat);
    def->label = L(" ");
    def->category = L(" ");
    def->tooltip = L(" ");
    def->sidetext = L(" ");
    def->min = 0;
    def->mode = comAdvanced;
    def->set_default_value(new ConfigOptionFloat(10));

    def = this->add("pad_object_connector_width", coFloat);
    def->label = L(" ");
    def->category = L(" ");
    def->tooltip  = L(" ");
    def->sidetext = L(" ");
    def->min = 0;
    def->mode = comAdvanced;
    def->set_default_value(new ConfigOptionFloat(0.5));

    def = this->add("pad_object_connector_penetration", coFloat);
    def->label = L(" ");
    def->category = L(" ");
    def->tooltip  = L(" ");
    def->sidetext = L(" ");
    def->min = 0;
    def->mode = comAdvanced;
    def->set_default_value(new ConfigOptionFloat(0.3));

    def = this->add("hollowing_enable", coBool);
    def->label = L(" ");
    def->category = L(" ");
    def->tooltip = L(" ");
    def->mode = comSimple;
    def->set_default_value(new ConfigOptionBool(false));

    def = this->add("hollowing_min_thickness", coFloat);
    def->label = L(" ");
    def->category = L(" ");
    def->tooltip  = L(" ");
    def->sidetext = L(" ");
    def->min = 1;
    def->max = 10;
    def->mode = comSimple;
    def->set_default_value(new ConfigOptionFloat(3.));

    def = this->add("hollowing_quality", coFloat);
    def->label = L(" ");
    def->category = L(" ");
    def->tooltip  = L(" ");
    def->min = 0;
    def->max = 1;
    def->mode = comAdvanced;
    def->set_default_value(new ConfigOptionFloat(0.5));

    def = this->add("hollowing_closing_distance", coFloat);
    def->label = L(" ");
    def->category = L(" ");
    def->tooltip  = L(" ");
    def->sidetext = L("mm");
    def->min = 0;
    def->max = 10;
    def->mode = comAdvanced;
    def->set_default_value(new ConfigOptionFloat(2.0));

    def = this->add("material_print_speed", coEnum);
    def->label = L(" ");
    def->tooltip = L(" ");
    def->enum_keys_map = &ConfigOptionEnum<SLAMaterialSpeed>::get_enum_values();
    def->enum_values.push_back("slow");
    def->enum_values.push_back("fast");
    def->enum_labels.push_back(L(" "));
    def->enum_labels.push_back(L(" "));
    def->mode = comAdvanced;
    def->set_default_value(new ConfigOptionEnum<SLAMaterialSpeed>(slamsFast));
}

void PrintConfigDef::handle_legacy(t_config_option_key &opt_key, std::string &value)
{
    //BBS: handle legacy options
    if (opt_key == "enable_wipe_tower") {
        opt_key = "enable_prime_tower";
    } else if (opt_key == "wipe_tower_width") {
        opt_key = "prime_tower_width";
    } else if (opt_key == "wiping_volume") {
        opt_key = "prime_volume";
    } else if (opt_key == "wipe_tower_brim_width") {
        opt_key = "prime_tower_brim_width";
    } else if (opt_key == "tool_change_gcode") {
        opt_key = "change_filament_gcode";
    } else if (opt_key == "bridge_fan_speed") {
        opt_key = "overhang_fan_speed";
    } else if (opt_key == "infill_extruder") {
        opt_key = "sparse_infill_filament";
    }else if (opt_key == "solid_infill_extruder") {
        opt_key = "solid_infill_filament";
    }else if (opt_key == "perimeter_extruder") {
        opt_key = "wall_filament";
    } else if (opt_key == "support_material_extruder") {
        opt_key = "support_filament";
    } else if (opt_key == "support_material_interface_extruder") {
        opt_key = "support_interface_filament";
    } else if (opt_key == "support_material_angle") {
        opt_key = "support_angle";
    } else if (opt_key == "support_material_enforce_layers") {
        opt_key = "enforce_support_layers";
    } else if ((opt_key == "initial_layer_print_height"   ||
                opt_key == "initial_layer_speed"          ||
                opt_key == "internal_solid_infill_speed"  ||
                opt_key == "top_surface_speed"            ||
                opt_key == "support_interface_speed"      ||
                opt_key == "outer_wall_speed"             ||
                opt_key == "support_object_xy_distance")     && value.find("%") != std::string::npos) {
        //BBS: this is old profile in which value is expressed as percentage.
        //But now these key-value must be absolute value.
        //Reset to default value by erasing these key to avoid parsing error.
        opt_key = "";
    } else if (opt_key == "inherits_cummulative") {
        opt_key = "inherits_group";
    } else if (opt_key == "compatible_printers_condition_cummulative") {
        opt_key = "compatible_machine_expression_group";
    } else if (opt_key == "compatible_prints_condition_cummulative") {
        opt_key = "compatible_process_expression_group";
    } else if (opt_key == "cooling") {
        opt_key = "slow_down_for_layer_cooling";
    } else if (opt_key == "timelapse_no_toolhead") {
        opt_key = "timelapse_type";
    } else if (opt_key == "timelapse_type" && value == "2") {
        // old file "0" is None, "2" is Traditional
        // new file "0" is Traditional, erase "2"
        value = "0";
    } else if (opt_key == "support_type" && value == "normal") {
        value = "normal(manual)";
    } else if (opt_key == "support_type" && value == "tree") {
        value = "tree(manual)";
    } else if (opt_key == "support_type" && value == "hybrid(auto)") {
        value = "tree(auto)";
    } else if (opt_key == "support_base_pattern" && value == "none") {
        value = "hollow";
    } else if (opt_key == "different_settings_to_system") {
        std::string copy_value = value;
        copy_value.erase(std::remove(copy_value.begin(), copy_value.end(), '\"'), copy_value.end()); // remove '"' in string
        std::set<std::string> split_keys = SplitStringAndRemoveDuplicateElement(copy_value, ";");
        for (std::string split_key : split_keys) {
            std::string copy_key = split_key, copy_value = "";
            handle_legacy(copy_key, copy_value);
            if (copy_key != split_key) {
                ReplaceString(value, split_key, copy_key);
            }
        }
    }

    // Ignore the following obsolete configuration keys:
    static std::set<std::string> ignore = {
        "acceleration", "scale", "rotate", "duplicate", "duplicate_grid",
        "bed_size",
        "print_center", "g0", "wipe_tower_per_color_wipe"
#ifndef HAS_PRESSURE_EQUALIZER
        , "max_volumetric_extrusion_rate_slope_positive", "max_volumetric_extrusion_rate_slope_negative"
#endif /* HAS_PRESSURE_EQUALIZER */
        // BBS
        , "support_sharp_tails","remove_small_overhangs", "support_with_sheath",
        "tree_support_branch_diameter_angle", "tree_support_collision_resolution", "tree_support_with_infill",
        "max_volumetric_speed", "max_print_speed",
        "support_closing_radius",
        "remove_freq_sweep", "remove_bed_leveling", "remove_extrusion_calibration",
        "support_transition_line_width", "support_transition_speed", "bed_temperature", "bed_temperature_initial_layer",
        "can_switch_nozzle_type", "can_add_auxiliary_fan", "extra_flush_volume", "spaghetti_detector", "adaptive_layer_height",
        "z_hop_type", "z_lift_type"
    };

    if (ignore.find(opt_key) != ignore.end()) {
        opt_key = "";
        return;
    }

    if (! print_config_def.has(opt_key)) {
        opt_key = "";
        return;
    }
}

const PrintConfigDef print_config_def;

DynamicPrintConfig DynamicPrintConfig::full_print_config()
{
	return DynamicPrintConfig((const PrintRegionConfig&)FullPrintConfig::defaults());
}

DynamicPrintConfig::DynamicPrintConfig(const StaticPrintConfig& rhs) : DynamicConfig(rhs, rhs.keys_ref())
{
}

DynamicPrintConfig* DynamicPrintConfig::new_from_defaults_keys(const std::vector<std::string> &keys)
{
    auto *out = new DynamicPrintConfig();
    out->apply_only(FullPrintConfig::defaults(), keys);
    return out;
}

double min_object_distance(const ConfigBase &cfg)
{
    const ConfigOptionEnum<PrinterTechnology> *opt_printer_technology = cfg.option<ConfigOptionEnum<PrinterTechnology>>("printer_technology");
    auto printer_technology = opt_printer_technology ? opt_printer_technology->value : ptUnknown;

    double ret = 0.;

    if (printer_technology == ptSLA)
        ret = 6.;
    else {
        //BBS: duplicate_distance seam to be useless
        constexpr double duplicate_distance = 6.;
        auto ecr_opt = cfg.option<ConfigOptionFloat>("extruder_clearance_radius");
        auto co_opt  = cfg.option<ConfigOptionEnum<PrintSequence>>("print_sequence");

        if (!ecr_opt || !co_opt)
            ret = 0.;
        else {
            // min object distance is max(duplicate_distance, clearance_radius)
            ret = ((co_opt->value == PrintSequence::ByObject) && ecr_opt->value > duplicate_distance) ?
                      ecr_opt->value : duplicate_distance;
        }
    }

    return ret;
}

void DynamicPrintConfig::normalize_fdm(int used_filaments)
{
    if (this->has("extruder")) {
        int extruder = this->option("extruder")->getInt();
        this->erase("extruder");
        if (extruder != 0) {
            if (!this->has("sparse_infill_filament"))
                this->option("sparse_infill_filament", true)->setInt(extruder);
            if (!this->has("wall_filament"))
                this->option("wall_filament", true)->setInt(extruder);
            // Don't propagate the current extruder to support.
            // For non-soluble supports, the default "0" extruder means to use the active extruder,
            // for soluble supports one certainly does not want to set the extruder to non-soluble.
            // if (!this->has("support_filament"))
            //     this->option("support_filament", true)->setInt(extruder);
            // if (!this->has("support_interface_filament"))
            //     this->option("support_interface_filament", true)->setInt(extruder);
        }
    }

    if (!this->has("solid_infill_filament") && this->has("sparse_infill_filament"))
        this->option("solid_infill_filament", true)->setInt(this->option("sparse_infill_filament")->getInt());

    if (this->has("spiral_mode") && this->opt<ConfigOptionBool>("spiral_mode", true)->value) {
        {
            // this should be actually done only on the spiral layers instead of all
            auto* opt = this->opt<ConfigOptionBools>("retract_when_changing_layer", true);
            opt->values.assign(opt->values.size(), false);  // set all values to false
            // Disable retract on layer change also for filament overrides.
            auto* opt_n = this->opt<ConfigOptionBoolsNullable>("filament_retract_when_changing_layer", true);
            opt_n->values.assign(opt_n->values.size(), false);  // Set all values to false.
        }
        {
            this->opt<ConfigOptionInt>("wall_loops", true)->value       = 1;
            this->opt<ConfigOptionInt>("top_shell_layers", true)->value = 0;
            this->opt<ConfigOptionPercent>("sparse_infill_density", true)->value = 0;
        }
    }

    if (auto *opt_gcode_resolution = this->opt<ConfigOptionFloat>("resolution", false); opt_gcode_resolution)
        // Resolution will be above 1um.
        opt_gcode_resolution->value = std::max(opt_gcode_resolution->value, 0.001);

    // BBS
    ConfigOptionBool* ept_opt = this->option<ConfigOptionBool>("enable_prime_tower");
    if (used_filaments > 0 && ept_opt != nullptr) {
        ConfigOptionBool* islh_opt = this->option<ConfigOptionBool>("independent_support_layer_height", true);
        //ConfigOptionBool* alh_opt = this->option<ConfigOptionBool>("adaptive_layer_height");
        ConfigOptionEnum<PrintSequence>* ps_opt = this->option<ConfigOptionEnum<PrintSequence>>("print_sequence");

        ConfigOptionEnum<TimelapseType>* timelapse_opt = this->option<ConfigOptionEnum<TimelapseType>>("timelapse_type");
        bool is_smooth_timelapse = timelapse_opt != nullptr && timelapse_opt->value == TimelapseType::tlSmooth;
        if (!is_smooth_timelapse && (used_filaments == 1 || ps_opt->value == PrintSequence::ByObject)) {
            ept_opt->value = false;
        }

        if (ept_opt->value) {
            if (islh_opt)
                islh_opt->value = false;
            //if (alh_opt)
            //    alh_opt->value = false;
        }
        /* BBS: MusangKing - not sure if this is still valid, just comment it out cause "Independent support layer height" is re-opened.
        else {
            if (islh_opt)
                islh_opt->value = true;
        }
        */
    }
}

//BBS:divide normalize_fdm to 2 steps and call them one by one in Print::Apply
void DynamicPrintConfig::normalize_fdm_1()
{
    if (this->has("extruder")) {
        int extruder = this->option("extruder")->getInt();
        this->erase("extruder");
        if (extruder != 0) {
            if (!this->has("sparse_infill_filament"))
                this->option("sparse_infill_filament", true)->setInt(extruder);
            if (!this->has("wall_filament"))
                this->option("wall_filament", true)->setInt(extruder);
            // Don't propagate the current extruder to support.
            // For non-soluble supports, the default "0" extruder means to use the active extruder,
            // for soluble supports one certainly does not want to set the extruder to non-soluble.
            // if (!this->has("support_filament"))
            //     this->option("support_filament", true)->setInt(extruder);
            // if (!this->has("support_interface_filament"))
            //     this->option("support_interface_filament", true)->setInt(extruder);
        }
    }

    if (!this->has("solid_infill_filament") && this->has("sparse_infill_filament"))
        this->option("solid_infill_filament", true)->setInt(this->option("sparse_infill_filament")->getInt());

    if (this->has("spiral_mode") && this->opt<ConfigOptionBool>("spiral_mode", true)->value) {
        {
            // this should be actually done only on the spiral layers instead of all
            auto* opt = this->opt<ConfigOptionBools>("retract_when_changing_layer", true);
            opt->values.assign(opt->values.size(), false);  // set all values to false
            // Disable retract on layer change also for filament overrides.
            auto* opt_n = this->opt<ConfigOptionBoolsNullable>("filament_retract_when_changing_layer", true);
            opt_n->values.assign(opt_n->values.size(), false);  // Set all values to false.
        }
        {
            this->opt<ConfigOptionInt>("wall_loops", true)->value       = 1;
            this->opt<ConfigOptionInt>("top_shell_layers", true)->value = 0;
            this->opt<ConfigOptionPercent>("sparse_infill_density", true)->value = 0;
        }
    }

    if (auto *opt_gcode_resolution = this->opt<ConfigOptionFloat>("resolution", false); opt_gcode_resolution)
        // Resolution will be above 1um.
        opt_gcode_resolution->value = std::max(opt_gcode_resolution->value, 0.001);

    return;
}

t_config_option_keys DynamicPrintConfig::normalize_fdm_2(int num_objects, int used_filaments)
{
    t_config_option_keys changed_keys;
    ConfigOptionBool* ept_opt = this->option<ConfigOptionBool>("enable_prime_tower");
    if (used_filaments > 0 && ept_opt != nullptr) {
        ConfigOptionBool* islh_opt = this->option<ConfigOptionBool>("independent_support_layer_height", true);
        //ConfigOptionBool* alh_opt = this->option<ConfigOptionBool>("adaptive_layer_height");
        ConfigOptionEnum<PrintSequence>* ps_opt = this->option<ConfigOptionEnum<PrintSequence>>("print_sequence");

        ConfigOptionEnum<TimelapseType>* timelapse_opt = this->option<ConfigOptionEnum<TimelapseType>>("timelapse_type");
        bool is_smooth_timelapse = timelapse_opt != nullptr && timelapse_opt->value == TimelapseType::tlSmooth;
        if (!is_smooth_timelapse && (used_filaments == 1 || (ps_opt->value == PrintSequence::ByObject && num_objects > 1))) {
            if (ept_opt->value) {
                ept_opt->value = false;
                changed_keys.push_back("enable_prime_tower");
            }
            //ept_opt->value = false;
        }

        if (ept_opt->value) {
            if (islh_opt) {
                if (islh_opt->value) {
                    islh_opt->value = false;
                    changed_keys.push_back("independent_support_layer_height");
                }
                //islh_opt->value = false;
            }
            //if (alh_opt) {
            //    if (alh_opt->value) {
            //        alh_opt->value = false;
            //        changed_keys.push_back("adaptive_layer_height");
            //    }
            //    //alh_opt->value = false;
            //}
        }
        /* BBS：MusangKing - use "global->support->Independent support layer height" widget to replace previous assignment
        else {
            if (islh_opt) {
                if (!islh_opt->value) {
                    islh_opt->value = true;
                    changed_keys.push_back("independent_support_layer_height");
                }
                //islh_opt->value = true;
            }
        }
        */
    }

    return changed_keys;
}

void  handle_legacy_sla(DynamicPrintConfig &config)
{
    for (std::string corr : {"relative_correction", "material_correction"}) {
        if (config.has(corr)) {
            if (std::string corr_x = corr + "_x"; !config.has(corr_x)) {
                auto* opt = config.opt<ConfigOptionFloat>(corr_x, true);
                opt->value = config.opt<ConfigOptionFloats>(corr)->values[0];
            }

            if (std::string corr_y = corr + "_y"; !config.has(corr_y)) {
                auto* opt = config.opt<ConfigOptionFloat>(corr_y, true);
                opt->value = config.opt<ConfigOptionFloats>(corr)->values[0];
            }

            if (std::string corr_z = corr + "_z"; !config.has(corr_z)) {
                auto* opt = config.opt<ConfigOptionFloat>(corr_z, true);
                opt->value = config.opt<ConfigOptionFloats>(corr)->values[1];
            }
        }
    }
}

void DynamicPrintConfig::set_num_extruders(unsigned int num_extruders)
{
    const auto &defaults = FullPrintConfig::defaults();
    for (const std::string &key : print_config_def.extruder_option_keys()) {
        if (key == "default_filament_profile")
            // Don't resize this field, as it is presented to the user at the "Dependencies" page of the Printer profile and we don't want to present
            // empty fields there, if not defined by the system profile.
            continue;
        auto *opt = this->option(key, false);
        assert(opt != nullptr);
        assert(opt->is_vector());
        if (opt != nullptr && opt->is_vector())
            static_cast<ConfigOptionVectorBase*>(opt)->resize(num_extruders, defaults.option(key));
    }
}

// BBS
void DynamicPrintConfig::set_num_filaments(unsigned int num_filaments)
{
    const auto& defaults = FullPrintConfig::defaults();
    for (const std::string& key : print_config_def.filament_option_keys()) {
        if (key == "default_filament_profile")
            // Don't resize this field, as it is presented to the user at the "Dependencies" page of the Printer profile and we don't want to present
            // empty fields there, if not defined by the system profile.
            continue;
        auto* opt = this->option(key, false);
        assert(opt != nullptr);
        assert(opt->is_vector());
        if (opt != nullptr && opt->is_vector())
            static_cast<ConfigOptionVectorBase*>(opt)->resize(num_filaments, defaults.option(key));
    }
}

//BBS: pass map to recording all invalid valies
std::map<std::string, std::string> DynamicPrintConfig::validate(bool under_cli)
{
    // Full print config is initialized from the defaults.
    const ConfigOption *opt = this->option("printer_technology", false);
    auto printer_technology = (opt == nullptr) ? ptFFF : static_cast<PrinterTechnology>(dynamic_cast<const ConfigOptionEnumGeneric*>(opt)->value);
    switch (printer_technology) {
    case ptFFF:
    {
        FullPrintConfig fpc;
        fpc.apply(*this, true);
        // Verify this print options through the FullPrintConfig.
        return Slic3r::validate(fpc, under_cli);
    }
    default:
        //FIXME no validation on SLA data?
        return std::map<std::string, std::string>();
    }
}

std::string DynamicPrintConfig::get_filament_type(std::string &displayed_filament_type, int id)
{
    auto* filament_id = dynamic_cast<const ConfigOptionStrings*>(this->option("filament_id"));
    auto* filament_type = dynamic_cast<const ConfigOptionStrings*>(this->option("filament_type"));
    auto* filament_is_support = dynamic_cast<const ConfigOptionBools*>(this->option("filament_is_support"));

    if (!filament_type)
        return "";

    if (!filament_is_support) {
        if (filament_type) {
            displayed_filament_type = filament_type->get_at(id);
            return filament_type->get_at(id);
        }
        else {
            displayed_filament_type = "";
            return "";
        }
    }
    else {
        bool is_support = filament_is_support ? filament_is_support->get_at(id) : false;
        if (is_support) {
            if (filament_id) {
                if (filament_id->get_at(id) == "GFS00") {
                    displayed_filament_type = "Sup.PLA";
                    return "PLA-S";
                }
                else if (filament_id->get_at(id) == "GFS01") {
                    displayed_filament_type = "Sup.PA";
                    return "PA-S";
                }
                else {
                    if (filament_type->get_at(id) == "PLA") {
                        displayed_filament_type = "Sup.PLA";
                        return "PLA-S";
                    }
                    else if (filament_type->get_at(id) == "PA") {
                        displayed_filament_type = "Sup.PA";
                        return "PA-S";
                    }
                    else {
                        displayed_filament_type = filament_type->get_at(id);
                        return filament_type->get_at(id);
                    }
                }
            }
            else {
                if (filament_type->get_at(id) == "PLA") {
                    displayed_filament_type = "Sup.PLA";
                    return "PLA-S";
                } else if (filament_type->get_at(id) == "PA") {
                    displayed_filament_type = "Sup.PA";
                    return "PA-S";
                } else {
                    displayed_filament_type = filament_type->get_at(id);
                    return filament_type->get_at(id);
                }
            }
        }
        else {
            displayed_filament_type = filament_type->get_at(id);
            return filament_type->get_at(id);
        }
    }
    return "PLA";
}

bool DynamicPrintConfig::is_custom_defined()
{
    auto* is_custom_defined = dynamic_cast<const ConfigOptionStrings*>(this->option("is_custom_defined"));
    if (!is_custom_defined || is_custom_defined->empty())
        return false;
    if (is_custom_defined->get_at(0) == "1")
        return true;
    return false;
}

//BBS: pass map to recording all invalid valies
//FIXME localize this function.
std::map<std::string, std::string> validate(const FullPrintConfig &cfg, bool under_cli)
{
    std::map<std::string, std::string> error_message;
    // --layer-height
    if (cfg.get_abs_value("layer_height") <= 0) {
        error_message.emplace("layer_height", L("invalid value ") + std::to_string(cfg.get_abs_value("layer_height")));
    }
    else if (fabs(fmod(cfg.get_abs_value("layer_height"), SCALING_FACTOR)) > 1e-4) {
        error_message.emplace("layer_height", L("invalid value ") + std::to_string(cfg.get_abs_value("layer_height")));
    }

    // --first-layer-height
    if (cfg.initial_layer_print_height.value <= 0) {
        error_message.emplace("initial_layer_print_height", L("invalid value ") + std::to_string(cfg.initial_layer_print_height.value));
    }

    // --filament-diameter
    for (double fd : cfg.filament_diameter.values)
        if (fd < 1) {
            error_message.emplace("filament_diameter", L("invalid value ") + cfg.filament_diameter.serialize());
            break;
        }

    // --nozzle-diameter
    for (double nd : cfg.nozzle_diameter.values)
        if (nd < 0.005) {
            error_message.emplace("nozzle_diameter", L("invalid value ") + cfg.nozzle_diameter.serialize());
            break;
        }

    // --perimeters
    if (cfg.wall_loops.value < 0) {
        error_message.emplace("wall_loops", L("invalid value ") + std::to_string(cfg.wall_loops.value));
    }

    // --solid-layers
    if (cfg.top_shell_layers < 0) {
        error_message.emplace("top_shell_layers", L("invalid value ") + std::to_string(cfg.top_shell_layers));
    }
    if (cfg.bottom_shell_layers < 0) {
        error_message.emplace("bottom_shell_layers", L("invalid value ") + std::to_string(cfg.bottom_shell_layers));
    }

    if (cfg.use_firmware_retraction.value &&
        cfg.gcode_flavor.value != gcfKlipper &&
        cfg.gcode_flavor.value != gcfSmoothie &&
        cfg.gcode_flavor.value != gcfRepRapSprinter &&
        cfg.gcode_flavor.value != gcfRepRapFirmware &&
        cfg.gcode_flavor.value != gcfMarlinLegacy &&
        cfg.gcode_flavor.value != gcfMarlinFirmware &&
        cfg.gcode_flavor.value != gcfMachinekit &&
        cfg.gcode_flavor.value != gcfRepetier)
        error_message.emplace("use_firmware_retraction","--use-firmware-retraction is only supported by Klipper, Marlin, Smoothie, RepRapFirmware, Repetier and Machinekit firmware");

    if (cfg.use_firmware_retraction.value)
        for (unsigned char wipe : cfg.wipe.values)
             if (wipe)
                error_message.emplace("use_firmware_retraction", "--use-firmware-retraction is not compatible with --wipe");
                
    // --gcode-flavor
    if (! print_config_def.get("gcode_flavor")->has_enum_value(cfg.gcode_flavor.serialize())) {
        error_message.emplace("gcode_flavor", L("invalid value ") + cfg.gcode_flavor.serialize());
    }

    // --fill-pattern
    if (! print_config_def.get("sparse_infill_pattern")->has_enum_value(cfg.sparse_infill_pattern.serialize())) {
        error_message.emplace("sparse_infill_pattern", L("invalid value ") + cfg.sparse_infill_pattern.serialize());
    }

    // --top-fill-pattern
    if (! print_config_def.get("top_surface_pattern")->has_enum_value(cfg.top_surface_pattern.serialize())) {
        error_message.emplace("top_surface_pattern", L("invalid value ") + cfg.top_surface_pattern.serialize());
    }

    // --bottom-fill-pattern
    if (! print_config_def.get("bottom_surface_pattern")->has_enum_value(cfg.bottom_surface_pattern.serialize())) {
        error_message.emplace("bottom_surface_pattern", L("invalid value ") + cfg.bottom_surface_pattern.serialize());
    }

    // --fill-density
    if (fabs(cfg.sparse_infill_density.value - 100.) < EPSILON &&
        ! print_config_def.get("top_surface_pattern")->has_enum_value(cfg.sparse_infill_pattern.serialize())) {
        error_message.emplace("sparse_infill_pattern", cfg.sparse_infill_pattern.serialize() + L(" doesn't work at 100%% density "));
    }

    // --skirt-height
    if (cfg.skirt_height < 0) {
        error_message.emplace("skirt_height", L("invalid value ") + std::to_string(cfg.skirt_height));
    }

    // --bridge-flow-ratio
    if (cfg.bridge_flow <= 0) {
        error_message.emplace("bridge_flow", L("invalid value ") + std::to_string(cfg.bridge_flow));
    }

    // extruder clearance
    if (cfg.extruder_clearance_radius <= 0) {
        error_message.emplace("extruder_clearance_radius", L("invalid value ") + std::to_string(cfg.extruder_clearance_radius));
    }
    if (cfg.extruder_clearance_height_to_rod <= 0) {
        error_message.emplace("extruder_clearance_height_to_rod", L("invalid value ") + std::to_string(cfg.extruder_clearance_height_to_rod));
    }
    if (cfg.extruder_clearance_height_to_lid <= 0) {
        error_message.emplace("extruder_clearance_height_to_lid", L("invalid value ") + std::to_string(cfg.extruder_clearance_height_to_lid));
    }

    // --extrusion-multiplier
    for (double em : cfg.filament_flow_ratio.values)
        if (em <= 0) {
            error_message.emplace("filament_flow_ratio", L("invalid value ") + cfg.filament_flow_ratio.serialize());
            break;
        }

    // --spiral-vase
    //for non-cli case, we will popup dialog for spiral mode correction
    if (cfg.spiral_mode && under_cli) {
        // Note that we might want to have more than one perimeter on the bottom
        // solid layers.
        if (cfg.wall_loops != 1) {
            error_message.emplace("wall_loops", L("Invalid value when spiral vase mode is enabled: ") + std::to_string(cfg.wall_loops));
            //return "Can't make more than one perimeter when spiral vase mode is enabled";
            //return "Can't make less than one perimeter when spiral vase mode is enabled";
        }

        if (cfg.sparse_infill_density > 0) {
            error_message.emplace("sparse_infill_density", L("Invalid value when spiral vase mode is enabled: ") + std::to_string(cfg.sparse_infill_density));
            //return "Spiral vase mode can only print hollow objects, so you need to set Fill density to 0";
        }

        if (cfg.top_shell_layers > 0) {
            error_message.emplace("top_shell_layers", L("Invalid value when spiral vase mode is enabled: ") + std::to_string(cfg.top_shell_layers));
            //return "Spiral vase mode is not compatible with top solid layers";
        }

        if (cfg.enable_support ) {
            error_message.emplace("enable_support", L("Invalid value when spiral vase mode is enabled: ") + std::to_string(cfg.enable_support));
            //return "Spiral vase mode is not compatible with support";
        }
        if (cfg.enforce_support_layers > 0) {
            error_message.emplace("enforce_support_layers", L("Invalid value when spiral vase mode is enabled: ") + std::to_string(cfg.enforce_support_layers));
            //return "Spiral vase mode is not compatible with support";
        }
    }

    // extrusion widths
    {
        double max_nozzle_diameter = 0.;
        for (double dmr : cfg.nozzle_diameter.values)
            max_nozzle_diameter = std::max(max_nozzle_diameter, dmr);
        const char *widths[] = {
            "outer_wall_line_width",
            "inner_wall_line_width",
            "sparse_infill_line_width",
            "internal_solid_infill_line_width",
            "top_surface_line_width",
            "support_line_width",
            "initial_layer_line_width" };
        for (size_t i = 0; i < sizeof(widths) / sizeof(widths[i]); ++ i) {
            std::string key(widths[i]);
            if (cfg.get_abs_value(key) > 2.5 * max_nozzle_diameter) {
                error_message.emplace(key, L("too large line width ") + std::to_string(cfg.get_abs_value(key)));
                //return std::string("Too Large line width: ") + key;
            }
        }
    }

    // Out of range validation of numeric values.
    for (const std::string &opt_key : cfg.keys()) {
        const ConfigOption      *opt    = cfg.optptr(opt_key);
        assert(opt != nullptr);
        const ConfigOptionDef   *optdef = print_config_def.get(opt_key);
        assert(optdef != nullptr);
        bool out_of_range = false;
        switch (opt->type()) {
        case coFloat:
        case coPercent:
        case coFloatOrPercent:
        {
            auto *fopt = static_cast<const ConfigOptionFloat*>(opt);
            out_of_range = fopt->value < optdef->min || fopt->value > optdef->max;
            break;
        }
        case coFloats:
        case coPercents:
            for (double v : static_cast<const ConfigOptionVector<double>*>(opt)->values)
                if (v < optdef->min || v > optdef->max) {
                    out_of_range = true;
                    break;
                }
            break;
        case coInt:
        {
            auto *iopt = static_cast<const ConfigOptionInt*>(opt);
            out_of_range = iopt->value < optdef->min || iopt->value > optdef->max;
            break;
        }
        case coInts:
            for (int v : static_cast<const ConfigOptionVector<int>*>(opt)->values)
                if (v < optdef->min || v > optdef->max) {
                    out_of_range = true;
                    break;
                }
            break;
        default:;
        }
        if (out_of_range) {
            if (error_message.find(opt_key) == error_message.end())
                error_message.emplace(opt_key, opt->serialize() + L(" not in range ") +"[" + std::to_string(optdef->min) + "," + std::to_string(optdef->max) + "]");
            //return std::string("Value out of range: " + opt_key);
        }
    }

    // The configuration is valid.
    return error_message;
}

// Declare and initialize static caches of StaticPrintConfig derived classes.
#define PRINT_CONFIG_CACHE_ELEMENT_DEFINITION(r, data, CLASS_NAME) StaticPrintConfig::StaticCache<class Slic3r::CLASS_NAME> BOOST_PP_CAT(CLASS_NAME::s_cache_, CLASS_NAME);
#define PRINT_CONFIG_CACHE_ELEMENT_INITIALIZATION(r, data, CLASS_NAME) Slic3r::CLASS_NAME::initialize_cache();
#define PRINT_CONFIG_CACHE_INITIALIZE(CLASSES_SEQ) \
    BOOST_PP_SEQ_FOR_EACH(PRINT_CONFIG_CACHE_ELEMENT_DEFINITION, _, BOOST_PP_TUPLE_TO_SEQ(CLASSES_SEQ)) \
    int print_config_static_initializer() { \
        /* Putting a trace here to avoid the compiler to optimize out this function. */ \
        BOOST_LOG_TRIVIAL(trace) << "Initializing StaticPrintConfigs"; \
        BOOST_PP_SEQ_FOR_EACH(PRINT_CONFIG_CACHE_ELEMENT_INITIALIZATION, _, BOOST_PP_TUPLE_TO_SEQ(CLASSES_SEQ)) \
        return 1; \
    }
PRINT_CONFIG_CACHE_INITIALIZE((
    PrintObjectConfig, PrintRegionConfig, MachineEnvelopeConfig, GCodeConfig, PrintConfig, FullPrintConfig,
    SLAMaterialConfig, SLAPrintConfig, SLAPrintObjectConfig, SLAPrinterConfig, SLAFullPrintConfig))
static int print_config_static_initialized = print_config_static_initializer();

//BBS: remove unused command currently
CLIActionsConfigDef::CLIActionsConfigDef()
{
    ConfigOptionDef* def;

    // Actions:
    /*def = this->add("export_obj", coBool);
    def->label = L("Export OBJ");
    def->tooltip = L("Export the model(s) as OBJ.");
    def->set_default_value(new ConfigOptionBool(false));*/

/*
    def = this->add("export_svg", coBool);
    def->label = L("Export SVG");
    def->tooltip = L("Slice the model and export solid slices as SVG.");
    def->set_default_value(new ConfigOptionBool(false));
*/

    /*def = this->add("export_sla", coBool);
    def->label = L("Export SLA");
    def->tooltip = L("Slice the model and export SLA printing layers as PNG.");
    def->cli = "export-sla|sla";
    def->set_default_value(new ConfigOptionBool(false));*/

    def = this->add("export_3mf", coString);
    def->label = L("Export 3MF");
    def->tooltip = L("Export project as 3MF.");
    def->cli_params = "filename.3mf";
    def->set_default_value(new ConfigOptionString("output.3mf"));

    def = this->add("export_slicedata", coString);
    def->label = L("Export slicing data");
    def->tooltip = L("Export slicing data to a folder.");
    def->cli_params = "slicing_data_directory";
    def->set_default_value(new ConfigOptionString("cached_data"));

    def = this->add("load_slicedata", coStrings);
    def->label = L("Load slicing data");
    def->tooltip = L("Load cached slicing data from directory");
    def->cli_params = "slicing_data_directory";
    def->set_default_value(new ConfigOptionString("cached_data"));

    /*def = this->add("export_amf", coBool);
    def->label = L("Export AMF");
    def->tooltip = L("Export the model(s) as AMF.");
    def->set_default_value(new ConfigOptionBool(false));

    def = this->add("export_stl", coBool);
    def->label = L("Export STL");
    def->tooltip = L("Export the model(s) as STL.");
    def->set_default_value(new ConfigOptionBool(false));

    def = this->add("export_gcode", coBool);
    def->label = L("Export G-code");
    def->tooltip = L("Slice the model and export toolpaths as G-code.");
    def->cli = "export-gcode|gcode|g";
    def->set_default_value(new ConfigOptionBool(false));*/

    /*def = this->add("gcodeviewer", coBool);
    // BBS: remove _L()
    def->label = ("G-code viewer");
    def->tooltip = ("Visualize an already sliced and saved G-code");
    def->cli = "gcodeviewer";
    def->set_default_value(new ConfigOptionBool(false));*/

    def = this->add("slice", coInt);
    def->label = L("Slice");
    def->tooltip = L("Slice the plates: 0-all plates, i-plate i, others-invalid");
    def->cli = "slice";
    def->cli_params = "option";
    def->set_default_value(new ConfigOptionInt(0));

    def = this->add("help", coBool);
    def->label = L("Help");
    def->tooltip = L("Show command help.");
    def->cli = "help|h";
    def->set_default_value(new ConfigOptionBool(false));

    def = this->add("uptodate", coBool);
    def->label = L("UpToDate");
    def->tooltip = L("Update the configs values of 3mf to latest.");
    def->cli = "uptodate";
    def->set_default_value(new ConfigOptionBool(false));

    def = this->add("mtcpp", coInt);
    def->label = L("mtcpp");
    def->tooltip = L("max triangle count per plate for slicing.");
    def->cli = "mtcpp";
    def->cli_params = "count";
    def->set_default_value(new ConfigOptionInt(1000000));

    def = this->add("mstpp", coInt);
    def->label = L("mstpp");
    def->tooltip = L("max slicing time per plate in seconds.");
    def->cli = "mstpp";
    def->cli_params = "time";
    def->set_default_value(new ConfigOptionInt(300));

    // must define new params here, otherwise comamnd param check will fail
    def = this->add("no_check", coBool);
    def->label = L("No check");
    def->tooltip = L("Do not run any validity checks, such as gcode path conflicts check.");
    def->cli_params = "option";
    def->set_default_value(new ConfigOptionBool(false));

    def = this->add("normative_check", coBool);
    def->label = L("Normative check");
    def->tooltip = L("Check the normative items.");
    def->cli_params = "option";
    def->set_default_value(new ConfigOptionBool(true));

    /*def = this->add("help_fff", coBool);
    def->label = L("Help (FFF options)");
    def->tooltip = L("Show the full list of print/G-code configuration options.");
    def->set_default_value(new ConfigOptionBool(false));

    def = this->add("help_sla", coBool);
    def->label = L("Help (SLA options)");
    def->tooltip = L("Show the full list of SLA print configuration options.");
    def->set_default_value(new ConfigOptionBool(false));*/

    def = this->add("info", coBool);
    def->label = L("Output Model Info");
    def->tooltip = L("Output the model's information.");
    def->set_default_value(new ConfigOptionBool(false));

    def = this->add("export_settings", coString);
    def->label = L("Export Settings");
    def->tooltip = L("Export settings to a file.");
    def->cli_params = "settings.json";
    def->set_default_value(new ConfigOptionString("output.json"));

    def = this->add("pipe", coString);
    def->label = L("Send progress to pipe");
    def->tooltip = L("Send progress to pipe.");
    def->cli_params = "pipename";
    def->set_default_value(new ConfigOptionString(""));
}

//BBS: remove unused command currently
CLITransformConfigDef::CLITransformConfigDef()
{
    ConfigOptionDef* def;

    // Transform options:
    /*def = this->add("align_xy", coPoint);
    def->label = L("Align XY");
    def->tooltip = L("Align the model to the given point.");
    def->set_default_value(new ConfigOptionPoint(Vec2d(100,100)));

    def = this->add("cut", coFloat);
    def->label = L("Cut");
    def->tooltip = L("Cut model at the given Z.");
    def->set_default_value(new ConfigOptionFloat(0));*/

/*
    def = this->add("cut_grid", coFloat);
    def->label = L("Cut");
    def->tooltip = L("Cut model in the XY plane into tiles of the specified max size.");
    def->set_default_value(new ConfigOptionPoint());

    def = this->add("cut_x", coFloat);
    def->label = L("Cut");
    def->tooltip = L("Cut model at the given X.");
    def->set_default_value(new ConfigOptionFloat(0));

    def = this->add("cut_y", coFloat);
    def->label = L("Cut");
    def->tooltip = L("Cut model at the given Y.");
    def->set_default_value(new ConfigOptionFloat(0));
*/

    /*def = this->add("center", coPoint);
    def->label = L("Center");
    def->tooltip = L("Center the print around the given center.");
    def->set_default_value(new ConfigOptionPoint(Vec2d(100,100)));*/

    def = this->add("arrange", coInt);
    def->label = L("Arrange Options");
    def->tooltip = L("Arrange options: 0-disable, 1-enable, others-auto");
    def->cli_params = "option";
    //def->cli = "arrange|a";
    def->set_default_value(new ConfigOptionInt(0));

    /*def = this->add("ensure_on_bed", coBool);
    def->label = L("Ensure on bed");
    def->tooltip = L("Lift the object above the bed when it is partially below. Enabled by default, use --no-ensure-on-bed to disable.");
    def->set_default_value(new ConfigOptionBool(true));

    def = this->add("copy", coInt);
    def->label = L("Copy");
    def->tooltip =L("Duplicate copies of model");
    def->min = 1;
    def->set_default_value(new ConfigOptionInt(1));*/

    /*def = this->add("duplicate_grid", coPoint);
    def->label = L("Duplicate by grid");
    def->tooltip = L("Multiply copies by creating a grid.");

    def = this->add("assemble", coBool);
    def->label = L("Assemble");
    def->tooltip = L("Arrange the supplied models in a plate and merge them in a single model in order to perform actions once.");
    def->cli = "merge|m";*/

    def = this->add("convert_unit", coBool);
    def->label = L("Convert Unit");
    def->tooltip = L("Convert the units of model");
    def->set_default_value(new ConfigOptionBool(false));

    def = this->add("orient", coBool);
    def->label = L("Orient");
    def->tooltip = L("Orient the model");
    //def->cli = "orient|o";
    def->set_default_value(new ConfigOptionBool(false));

    /*def = this->add("repair", coBool);
    def->label = L("Repair");
    def->tooltip = L("Repair the model's meshes if it is non-manifold mesh");
    def->set_default_value(new ConfigOptionBool(false));*/

    /*def = this->add("rotate", coFloat);
    def->label = L("Rotate");
    def->tooltip = L("Rotation angle around the Z axis in degrees.");
    def->set_default_value(new ConfigOptionFloat(0));

    def = this->add("rotate_x", coFloat);
    def->label = L("Rotate around X");
    def->tooltip = L("Rotation angle around the X axis in degrees.");
    def->set_default_value(new ConfigOptionFloat(0));

    def = this->add("rotate_y", coFloat);
    def->label = L("Rotate around Y");
    def->tooltip = L("Rotation angle around the Y axis in degrees.");
    def->set_default_value(new ConfigOptionFloat(0));*/

    def = this->add("scale", coFloat);
    def->label = L("Scale");
    def->tooltip = L("Scale the model by a float factor");
    def->cli_params = "factor";
    def->set_default_value(new ConfigOptionFloat(1.f));

    /*def = this->add("split", coBool);
    def->label = L("Split");
    def->tooltip = L("Detect unconnected parts in the given model(s) and split them into separate objects.");

    def = this->add("scale_to_fit", coPoint3);
    def->label = L("Scale to Fit");
    def->tooltip = L("Scale to fit the given volume.");
    def->set_default_value(new ConfigOptionPoint3(Vec3d(0,0,0)));*/
}

CLIMiscConfigDef::CLIMiscConfigDef()
{
    ConfigOptionDef* def;

    /*def = this->add("ignore_nonexistent_config", coBool);
    def->label = L("Ignore non-existent config files");
    def->tooltip = L("Do not fail if a file supplied to --load does not exist.");

    def = this->add("config_compatibility", coEnum);
    def->label = L("Forward-compatibility rule when loading configurations from config files and project files (3MF, AMF).");
    def->tooltip = L("This version of OrcaSlicer may not understand configurations produced by the newest OrcaSlicer versions. "
                     "For example, newer OrcaSlicer may extend the list of supported firmware flavors. One may decide to "
                     "bail out or to substitute an unknown value with a default silently or verbosely.");
    def->enum_keys_map = &ConfigOptionEnum<ForwardCompatibilitySubstitutionRule>::get_enum_values();
    def->enum_values.push_back("disable");
    def->enum_values.push_back("enable");
    def->enum_values.push_back("enable_silent");
    def->enum_labels.push_back(L("Bail out on unknown configuration values"));
    def->enum_labels.push_back(L("Enable reading unknown configuration values by verbosely substituting them with defaults."));
    def->enum_labels.push_back(L("Enable reading unknown configuration values by silently substituting them with defaults."));
    def->set_default_value(new ConfigOptionEnum<ForwardCompatibilitySubstitutionRule>(ForwardCompatibilitySubstitutionRule::Enable));*/

    /*def = this->add("load", coStrings);
    def->label = L("Load config file");
    def->tooltip = L("Load configuration from the specified file. It can be used more than once to load options from multiple files.");*/

    def = this->add("load_settings", coStrings);
    def->label = L("Load General Settings");
    def->tooltip = L("Load process/machine settings from the specified file");
    def->cli_params = "\"setting1.json;setting2.json\"";
    def->set_default_value(new ConfigOptionStrings());

    def = this->add("load_filaments", coStrings);
    def->label = L("Load Filament Settings");
    def->tooltip = L("Load filament settings from the specified file list");
    def->cli_params = "\"filament1.json;filament2.json;...\"";
    def->set_default_value(new ConfigOptionStrings());

    def = this->add("skip_objects", coStrings);
    def->label = L("Skip Objects");
    def->tooltip = L("Skip some objects in this print");
    def->cli_params = "\"3;5;10;77\"";
    def->set_default_value(new ConfigOptionInts());

    /*def = this->add("output", coString);
    def->label = L("Output File");
    def->tooltip = L("The file where the output will be written (if not specified, it will be based on the input file).");
    def->cli = "output|o";

    def = this->add("single_instance", coBool);
    def->label = L("Single instance mode");
    def->tooltip = L("If enabled, the command line arguments are sent to an existing instance of GUI BambuStudio, "
                     "or an existing OrcaSlicer window is activated. "
                     "Overrides the \"single_instance\" configuration value from application preferences.");*/

/*
    def = this->add("autosave", coString);
    def->label = L("Autosave");
    def->tooltip = L("Automatically export current configuration to the specified file.");
*/

    def = this->add("datadir", coString);
    def->label = L("Data directory");
    def->tooltip = L("Load and store settings at the given directory. This is useful for maintaining different profiles or including configurations from a network storage.");


    def = this->add("outputdir", coString);
    def->label = L("Output directory");
    def->tooltip = L("Output directory for the exported files.");
    def->cli_params = "dir";
    def->set_default_value(new ConfigOptionString());

    def = this->add("debug", coInt);
    def->label = L("Debug level");
    def->tooltip = L("Sets debug logging level. 0:fatal, 1:error, 2:warning, 3:info, 4:debug, 5:trace\n");
    def->min = 0;
    def->cli_params = "level";
    def->set_default_value(new ConfigOptionInt(1));

#if (defined(_MSC_VER) || defined(__MINGW32__)) && defined(SLIC3R_GUI)
    /*def = this->add("sw_renderer", coBool);
    def->label = L("Render with a software renderer");
    def->tooltip = L("Render with a software renderer. The bundled MESA software renderer is loaded instead of the default OpenGL driver.");
    def->min = 0;*/
#endif /* _MSC_VER */
}

const CLIActionsConfigDef    cli_actions_config_def;
const CLITransformConfigDef  cli_transform_config_def;
const CLIMiscConfigDef       cli_misc_config_def;

DynamicPrintAndCLIConfig::PrintAndCLIConfigDef DynamicPrintAndCLIConfig::s_def;

void DynamicPrintAndCLIConfig::handle_legacy(t_config_option_key &opt_key, std::string &value) const
{
    if (cli_actions_config_def  .options.find(opt_key) == cli_actions_config_def  .options.end() &&
        cli_transform_config_def.options.find(opt_key) == cli_transform_config_def.options.end() &&
        cli_misc_config_def     .options.find(opt_key) == cli_misc_config_def     .options.end()) {
        PrintConfigDef::handle_legacy(opt_key, value);
    }
}

uint64_t ModelConfig::s_last_timestamp = 1;

static Points to_points(const std::vector<Vec2d> &dpts)
{
    Points pts; pts.reserve(dpts.size());
    for (auto &v : dpts)
        pts.emplace_back( coord_t(scale_(v.x())), coord_t(scale_(v.y())) );
    return pts;
}

Points get_bed_shape(const DynamicPrintConfig &config)
{
    const auto *bed_shape_opt = config.opt<ConfigOptionPoints>("printable_area");
    if (!bed_shape_opt) {

        // Here, it is certain that the bed shape is missing, so an infinite one
        // has to be used, but still, the center of bed can be queried
        if (auto center_opt = config.opt<ConfigOptionPoint>("center"))
            return { scaled(center_opt->value) };

        return {};
    }

    return to_points(bed_shape_opt->values);
}

Points get_bed_shape(const PrintConfig &cfg)
{
    return to_points(cfg.printable_area.values);
}

Points get_bed_shape(const SLAPrinterConfig &cfg) { return to_points(cfg.printable_area.values); }

Polygon get_bed_shape_with_excluded_area(const PrintConfig& cfg)
{
    Polygon bed_poly;
    bed_poly.points = get_bed_shape(cfg);

    Points excluse_area_points = to_points(cfg.bed_exclude_area.values);
    Polygons exclude_polys;
    Polygon exclude_poly;
    for (int i = 0; i < excluse_area_points.size(); i++) {
        auto pt = excluse_area_points[i];
        exclude_poly.points.emplace_back(pt);
        if (i % 4 == 3) {  // exclude areas are always rectangle
            exclude_polys.push_back(exclude_poly);
            exclude_poly.points.clear();
        }
    }
    auto tmp = diff({ bed_poly }, exclude_polys);
    if (!tmp.empty()) bed_poly = tmp[0];
    return bed_poly;
}
} // namespace Slic3r

#include <cereal/types/polymorphic.hpp>
CEREAL_REGISTER_TYPE(Slic3r::DynamicPrintConfig)
CEREAL_REGISTER_POLYMORPHIC_RELATION(Slic3r::DynamicConfig, Slic3r::DynamicPrintConfig)<|MERGE_RESOLUTION|>--- conflicted
+++ resolved
@@ -563,11 +563,7 @@
         "Value 0 means the filament does not support to print on the Cool Plate");
     def->sidetext = L("°C");
     def->min = 0;
-<<<<<<< HEAD
-    def->max = 300;
-=======
     def->max = 120;
->>>>>>> 1f155868
     def->set_default_value(new ConfigOptionInts{ 35 });
 
     def = this->add("eng_plate_temp_initial_layer", coInts);
@@ -577,11 +573,7 @@
         "Value 0 means the filament does not support to print on the Engineering Plate");
     def->sidetext = L("°C");
     def->min = 0;
-<<<<<<< HEAD
     def->max = 300;
-=======
-    def->max = 120;
->>>>>>> 1f155868
     def->set_default_value(new ConfigOptionInts{ 45 });
 
     def = this->add("hot_plate_temp_initial_layer", coInts);
@@ -590,12 +582,7 @@
     def->tooltip = L("Bed temperature of the initial layer. "
         "Value 0 means the filament does not support to print on the High Temp Plate");
     def->sidetext = L("°C");
-<<<<<<< HEAD
     def->max = 300;
-=======
-    def->min = 0;
-    def->max = 120;
->>>>>>> 1f155868
     def->set_default_value(new ConfigOptionInts{ 45 });
 
     def             = this->add("textured_plate_temp_initial_layer", coInts);
@@ -604,13 +591,8 @@
     def->tooltip    = L("Bed temperature of the initial layer. "
                      "Value 0 means the filament does not support to print on the Textured PEI Plate");
     def->sidetext   = L("°C");
-<<<<<<< HEAD
     def->max        = 0;
     def->max        = 300;
-=======
-    def->min        = 0;
-    def->max        = 120;
->>>>>>> 1f155868
     def->set_default_value(new ConfigOptionInts{45});
 
     def = this->add("curr_bed_type", coEnum);
@@ -848,7 +830,6 @@
     def->enum_keys_map = &ConfigOptionEnum<BrimType>::get_enum_values();
     def->enum_values.emplace_back("auto_brim");
     def->enum_values.emplace_back("outer_only");
-<<<<<<< HEAD
     def->enum_values.emplace_back("inner_only");
     def->enum_values.emplace_back("outer_and_inner");
     def->enum_values.emplace_back("no_brim");
@@ -857,24 +838,6 @@
     def->enum_labels.emplace_back(L("Inner brim only"));
     def->enum_labels.emplace_back(L("Outer and inner brim"));
     def->enum_labels.emplace_back(L("No-brim"));
-=======
-#if 1 //!BBL_RELEASE_TO_PUBLIC
-    // BBS: The following two types are disabled
-    def->enum_values.emplace_back("inner_only");
-    def->enum_values.emplace_back("outer_and_inner");
-#endif
-    def->enum_values.emplace_back("no_brim");
-
-    def->enum_labels.emplace_back(L("Auto"));
-    def->enum_labels.emplace_back(L("Outer brim only"));
-#if 1 //!BBL_RELEASE_TO_PUBLIC
-    // BBS: The following two types are disabled
-    def->enum_labels.emplace_back(L("Inner brim only"));
-    def->enum_labels.emplace_back(L("Outer and inner brim"));
-#endif
-    def->enum_labels.emplace_back(L("No-brim"));
-
->>>>>>> 1f155868
     def->mode = comSimple;
     def->set_default_value(new ConfigOptionEnum<BrimType>(btAutoBrim));
 
@@ -2340,7 +2303,6 @@
     def->min = 0;
     def->max = 1000;
     def->set_default_value(new ConfigOptionInt(2));
-<<<<<<< HEAD
     
     def = this->add("post_process", coStrings);
     def->label = L("Post-processing Scripts");
@@ -2348,26 +2310,13 @@
                    "just list their absolute paths here. Separate multiple scripts with a semicolon. "
                    "Scripts will be passed the absolute path to the G-code file as the first argument, "
                    "and they can access the Slic3r config settings by reading environment variables.");
-=======
-
-    def = this->add("post_process", coStrings);
-    def->label = L("Post-processing Scripts");
-    def->tooltip = L("If you want to process the output G-code through custom scripts, "
-        "just list their absolute paths here. Separate multiple scripts with a semicolon. "
-        "Scripts will be passed the absolute path to the G-code file as the first argument, "
-        "and variables of settings also can be read");
->>>>>>> 1f155868
     def->gui_flags = "serialized";
     def->multiline = true;
     def->full_width = true;
     def->height = 6;
     def->mode = comAdvanced;
     def->set_default_value(new ConfigOptionStrings());
-<<<<<<< HEAD
     
-=======
-
->>>>>>> 1f155868
     def = this->add("printer_model", coString);
     //def->label = L("Printer type");
     //def->tooltip = L("Type of the printer");
