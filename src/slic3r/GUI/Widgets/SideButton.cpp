#include "SideButton.hpp"
#include "Label.hpp"

#include <wx/dcgraph.h>

BEGIN_EVENT_TABLE(SideButton, wxPanel)
EVT_LEFT_DOWN(SideButton::mouseDown)
EVT_LEFT_UP(SideButton::mouseReleased)
EVT_PAINT(SideButton::paintEvent)
END_EVENT_TABLE()

SideButton::SideButton(wxWindow* parent, wxString text, wxString icon, long stlye, int iconSize)
    : wxWindow(parent, wxID_ANY, wxDefaultPosition, wxDefaultSize, stlye)
    , state_handler(this)
{
    radius = 12;
#ifdef __APPLE__
    extra_size = wxSize(38 + FromDIP(20), 10);
    text_margin = 15 + FromDIP(20);
#else
    extra_size = wxSize(38, 10);
    text_margin = 15;
#endif
    
    icon_offset = 0;
    text_orientation = HO_Left;
    


    border_color.append(0x6B6B6B, StateColor::Disabled);
<<<<<<< HEAD
    border_color.append(wxColour(0, 137, 123), StateColor::Pressed);
    border_color.append(wxColour(38, 166, 154), StateColor::Hovered);
    border_color.append(0x009688, StateColor::Normal);
=======
    border_color.append(wxColour(23, 129, 63), StateColor::Pressed);
    border_color.append(wxColour(48,221,112), StateColor::Hovered);
    border_color.append(0x00AE42, StateColor::Normal);
    border_color.setTakeFocusedAsHovered(false);
>>>>>>> 2f9434a8

    text_color.append(0xACACAC, StateColor::Disabled);
    text_color.append(0xFEFEFE, StateColor::Pressed);
    text_color.append(0xFEFEFE, StateColor::Hovered);
    text_color.append(0xFEFEFE, StateColor::Normal);

    background_color.append(0x6B6B6B, StateColor::Disabled);
<<<<<<< HEAD
    background_color.append(wxColour(0, 137, 123), StateColor::Pressed);
    background_color.append(wxColour(38, 166, 154), StateColor::Hovered);
    background_color.append(0x009688, StateColor::Normal);
=======
    background_color.append(wxColour(23, 129, 63), StateColor::Pressed);
    background_color.append(wxColour(48, 221, 112), StateColor::Hovered);
    background_color.append(0x00AE42, StateColor::Normal);
    background_color.setTakeFocusedAsHovered(false);
>>>>>>> 2f9434a8

    SetBottomColour(wxColour("#3B4446"));

    state_handler.attach({ &border_color, &text_color, &background_color });
    state_handler.update_binds();

    // icon only
    if (!icon.IsEmpty()) {
        this->icon = ScalableBitmap(this, icon.ToStdString(), iconSize > 0 ? iconSize : 14);
    }

    SetFont(Label::Body_14);
    wxWindow::SetLabel(text);

    messureSize();
}

void SideButton::SetCornerRadius(double radius)
{
    this->radius = radius;
    Refresh();
}

void SideButton::SetCornerEnable(const std::vector<bool>& enable)
{
    radius_enable.clear();
    for (auto en : enable) {
        radius_enable.push_back(en);
    }
}

void SideButton::SetTextLayout(EHorizontalOrientation orient, int margin)
{
    text_orientation = orient;
    text_margin = margin;
    messureSize();
    Refresh();
}

void SideButton::SetLayoutStyle(int style)
{
    layout_style = style;
    messureSize();
    Refresh();
}

void SideButton::SetLabel(const wxString& label)
{
    wxWindow::SetLabel(label);
    messureSize();
    Refresh();
}

bool SideButton::SetForegroundColour(wxColour const &color)
{
    text_color = StateColor(color);
    state_handler.update_binds();
    return true;
}

bool SideButton::SetBackgroundColour(wxColour const& color)
{
    background_color = StateColor(color);
    state_handler.update_binds();
    return true;
}

bool SideButton::SetBottomColour(wxColour const& color)
{
    bottom_color = color;
    return true;
}

void SideButton::SetMinSize(const wxSize& size)
{
    minSize = size;
    messureSize();
}

void SideButton::SetBorderColor(StateColor const &color)
{
    border_color = color;
    state_handler.update_binds();
    Refresh();
}

void SideButton::SetForegroundColor(StateColor const &color)
{
    text_color = color;
    state_handler.update_binds();
    Refresh();
}

void SideButton::SetBackgroundColor(StateColor const &color)
{
    background_color = color;
    state_handler.update_binds();
    Refresh();
}

bool SideButton::Enable(bool enable)
{
    bool result = wxWindow::Enable(enable);
    if (result) {
        wxCommandEvent e(EVT_ENABLE_CHANGED);
        e.SetEventObject(this);
        GetEventHandler()->ProcessEvent(e);
    }
    return result;
}

void SideButton::Rescale()
{
    if (this->icon.bmp().IsOk())
        this->icon.msw_rescale();
    messureSize();
}

void SideButton::SetExtraSize(const wxSize& size)
{
    extra_size = size;
    messureSize();
}

void SideButton::SetIconOffset(const int offset)
{
    icon_offset = offset;
    messureSize();
}

void SideButton::paintEvent(wxPaintEvent& evt)
{
    // depending on your system you may need to look at double-buffered dcs
    wxPaintDC dc(this);
#ifdef __WXMSW__
    wxGCDC dc2(dc);
#else
    wxDC & dc2(dc);
#endif

    wxDC & dctext(dc);
    dorender(dc2, dctext);
}

/*
 * Here we do the actual rendering. I put it in a separate
 * method so that it can work no matter what type of DC
 * (e.g. wxPaintDC or wxClientDC) is used.
 */
void SideButton::dorender(wxDC& dc, wxDC& text_dc)
{
    wxSize size = GetSize();

    // draw background
    dc.SetPen(wxNullPen);
    dc.SetBrush(StateColor::darkModeColorFor(bottom_color));
    dc.DrawRectangle(0, 0, size.x, size.y);

    int states = state_handler.states();
    dc.SetBrush(wxBrush(background_color.colorForStates(states)));

    dc.SetPen(wxPen(border_color.colorForStates(states)));
    int pen_width = dc.GetPen().GetWidth();

    
    // draw icon style
    if (icon.bmp().IsOk()) {
        if (radius > 1e-5) {
            dc.DrawRoundedRectangle(0, 0, size.x, size.y, radius);
            dc.DrawRectangle(radius, 0, size.x - radius, size.y);
            dc.SetPen(wxNullPen);
            dc.DrawRectangle(radius - pen_width, pen_width, radius, size.y - 2 * pen_width);
        }
        else {
            dc.DrawRectangle(0, 0, size.x, size.y);
        }
    }
    // draw text style
    else {
        if (radius > 1e-5) {
            if (layout_style == 1) {
                dc.DrawRoundedRectangle(0, 0, size.x, size.y, radius);
                dc.SetPen(wxNullPen);
            } else {
                dc.DrawRoundedRectangle(0, 0, size.x, size.y, radius);
                dc.DrawRectangle(0, 0, radius, size.y);
                dc.SetPen(wxNullPen);
                dc.DrawRectangle(pen_width, pen_width, size.x - radius, size.y - 2 * pen_width);
            }
        } else {
            dc.DrawRectangle(0, 0, size.x, size.y);
        }
    }

    dc.SetBrush(*wxTRANSPARENT_BRUSH);
    // calc content size
    wxSize szIcon;
    wxSize szContent = textSize;
    if (icon.bmp().IsOk()) {
        if (szContent.y > 0) {
            //BBS norrow size between text and icon
            szContent.x += 5;
        }
        szIcon = icon.GetBmpSize();
        szContent.x += szIcon.x;
        if (szIcon.y > szContent.y)
            szContent.y = szIcon.y;
    }
    // move to center
    wxRect rcContent = { {0, 0}, size };
    if (text_orientation == EHorizontalOrientation::HO_Center) {
        wxSize offset = (size - szContent) / 2;
        rcContent.Deflate(offset.x, offset.y);
    } else if (text_orientation == EHorizontalOrientation::HO_Left) {
        wxSize offset = (size - szContent) / 2;
        rcContent.Deflate(text_margin, offset.y);
    } else if (text_orientation == EHorizontalOrientation::HO_Right) {
        wxSize offset = (size - szContent) / 2;
        rcContent.Deflate(size.x - text_margin, offset.y);
    }

    // start draw
    wxPoint pt = rcContent.GetLeftTop();
    if (icon.bmp().IsOk()) {
        //BBS extra pixels for icon
        pt.x += icon_offset;
        pt.y += (rcContent.height - szIcon.y) / 2;
        dc.DrawBitmap(icon.bmp(), pt);
        //BBS norrow size between text and icon
        pt.x += szIcon.x + 5;
        pt.y = rcContent.y;
    }

    auto text = GetLabel();
    if (!text.IsEmpty()) {
        pt.y += (rcContent.height - textSize.y) / 2;

        text_dc.SetFont(GetFont());
        text_dc.SetTextForeground(text_color.colorForStates(states));
        text_dc.DrawText(text, pt);
    }
}

void SideButton::messureSize()
{
    textSize = GetTextExtent(GetLabel());
    if (minSize.GetWidth() > 0) {
        wxWindow::SetMinSize(minSize);
        return;
    }

    wxSize szContent = textSize;
    if (this->icon.bmp().IsOk()) {
        if (szContent.y > 0) {
            szContent.x += 5;
        }
        wxSize szIcon = this->icon.GetBmpSize();
        szContent.x += szIcon.x;
        if (szIcon.y > szContent.y)
            szContent.y = szIcon.y;
        //BBS icon only
        wxWindow::SetMinSize(szContent + wxSize(szContent.GetX() + extra_size.GetX(), minSize.GetHeight()));
    }
    else {
        if (minSize.GetHeight() > 0) {
            //BBS with text size
            wxWindow::SetMinSize(wxSize(szContent.GetX() + extra_size.GetX(), minSize.GetHeight()));
        } else {
            //BBS with text size
            wxWindow::SetMinSize(szContent + extra_size);
        }
    }
}

void SideButton::mouseDown(wxMouseEvent& event)
{
    event.Skip();
    pressedDown = true;
    SetFocus();
    CaptureMouse();
}

void SideButton::mouseReleased(wxMouseEvent& event)
{
    event.Skip();
    if (pressedDown) {
        pressedDown = false;
        ReleaseMouse();
        if (wxRect({0, 0}, GetSize()).Contains(event.GetPosition()))
            sendButtonEvent();
    }
}

void SideButton::sendButtonEvent()
{
    wxCommandEvent event(wxEVT_COMMAND_BUTTON_CLICKED, GetId());
    event.SetEventObject(this);
    GetEventHandler()->ProcessEvent(event);
}<|MERGE_RESOLUTION|>--- conflicted
+++ resolved
@@ -28,16 +28,10 @@
 
 
     border_color.append(0x6B6B6B, StateColor::Disabled);
-<<<<<<< HEAD
-    border_color.append(wxColour(0, 137, 123), StateColor::Pressed);
-    border_color.append(wxColour(38, 166, 154), StateColor::Hovered);
-    border_color.append(0x009688, StateColor::Normal);
-=======
     border_color.append(wxColour(23, 129, 63), StateColor::Pressed);
     border_color.append(wxColour(48,221,112), StateColor::Hovered);
     border_color.append(0x00AE42, StateColor::Normal);
     border_color.setTakeFocusedAsHovered(false);
->>>>>>> 2f9434a8
 
     text_color.append(0xACACAC, StateColor::Disabled);
     text_color.append(0xFEFEFE, StateColor::Pressed);
@@ -45,16 +39,10 @@
     text_color.append(0xFEFEFE, StateColor::Normal);
 
     background_color.append(0x6B6B6B, StateColor::Disabled);
-<<<<<<< HEAD
-    background_color.append(wxColour(0, 137, 123), StateColor::Pressed);
-    background_color.append(wxColour(38, 166, 154), StateColor::Hovered);
-    background_color.append(0x009688, StateColor::Normal);
-=======
     background_color.append(wxColour(23, 129, 63), StateColor::Pressed);
     background_color.append(wxColour(48, 221, 112), StateColor::Hovered);
     background_color.append(0x00AE42, StateColor::Normal);
     background_color.setTakeFocusedAsHovered(false);
->>>>>>> 2f9434a8
 
     SetBottomColour(wxColour("#3B4446"));
 
