#include "AMSControl.hpp"
#include "Label.hpp"
#include "../BitmapCache.hpp"
#include "../I18N.hpp"
#include "../GUI_App.hpp"

#include <wx/simplebook.h>
#include <wx/dcgraph.h>

namespace Slic3r { namespace GUI {

static const int LOAD_STEP_COUNT    = 5;
static const int LOAD_WITH_TEMP_STEP_COUNT    = 3;
static const int UNLOAD_STEP_COUNT  = 3;
static const int VT_LOAD_STEP_COUNT = 4;

static const wxColour AMS_TRAY_DEFAULT_COL = wxColour(255, 255, 255);

wxDEFINE_EVENT(EVT_AMS_EXTRUSION_CALI, wxCommandEvent);
wxDEFINE_EVENT(EVT_AMS_LOAD, SimpleEvent);
wxDEFINE_EVENT(EVT_AMS_UNLOAD, SimpleEvent);
wxDEFINE_EVENT(EVT_AMS_SETTINGS, SimpleEvent);
wxDEFINE_EVENT(EVT_AMS_FILAMENT_BACKUP, SimpleEvent);
wxDEFINE_EVENT(EVT_AMS_REFRESH_RFID, wxCommandEvent);
wxDEFINE_EVENT(EVT_AMS_ON_SELECTED, wxCommandEvent);
wxDEFINE_EVENT(EVT_AMS_ON_FILAMENT_EDIT, wxCommandEvent);
wxDEFINE_EVENT(EVT_VAMS_ON_FILAMENT_EDIT, wxCommandEvent);
wxDEFINE_EVENT(EVT_AMS_CLIBRATION_AGAIN, wxCommandEvent);
wxDEFINE_EVENT(EVT_AMS_CLIBRATION_CANCEL, wxCommandEvent);
wxDEFINE_EVENT(EVT_AMS_GUIDE_WIKI, wxCommandEvent);
wxDEFINE_EVENT(EVT_AMS_RETRY, wxCommandEvent);
wxDEFINE_EVENT(EVT_AMS_SHOW_HUMIDITY_TIPS, wxCommandEvent);
wxDEFINE_EVENT(EVT_AMS_UNSELETED_VAMS, wxCommandEvent);
wxDEFINE_EVENT(EVT_CLEAR_SPEED_CONTROL, wxCommandEvent);

bool AMSinfo::parse_ams_info(Ams *ams, bool remain_flag, bool humidity_flag)
{
    if (!ams) return false;
    this->ams_id = ams->id;

    if (humidity_flag) {
        this->ams_humidity = ams->humidity;
    }
    else {
        this->ams_humidity = -1;
    }
    
    cans.clear();
    for (int i = 0; i < 4; i++) {
        auto    it = ams->trayList.find(std::to_string(i));
        Caninfo info;
        // tray is exists
        if (it != ams->trayList.end() && it->second->is_exists) {
            if (it->second->is_tray_info_ready()) {
                info.can_id        = it->second->id;
                info.material_name = it->second->get_display_filament_type();
                if (!it->second->color.empty()) {
                    info.material_colour = AmsTray::decode_color(it->second->color);
                } else {
                    // set to white by default
                    info.material_colour = AMS_TRAY_DEFAULT_COL;
                }

                for (std::string cols:it->second->cols) {
                    info.material_cols.push_back(AmsTray::decode_color(cols));
                }

                if (MachineObject::is_bbl_filament(it->second->tag_uid)) {
                    info.material_state = AMSCanType::AMS_CAN_TYPE_BRAND;
                } else {
                    info.material_state = AMSCanType::AMS_CAN_TYPE_THIRDBRAND;
                }
     
                if (!MachineObject::is_bbl_filament(it->second->tag_uid) || !remain_flag) {
                    info.material_remain = 100;
                } else {
                    info.material_remain = it->second->remain < 0 ? 0 : it->second->remain;
                    info.material_remain = it->second->remain > 100 ? 100 : info.material_remain;
                }
                
                
            } else {
                info.can_id = it->second->id;
                info.material_name = "";
                info.material_colour = AMS_TRAY_DEFAULT_COL;
                info.material_state = AMSCanType::AMS_CAN_TYPE_THIRDBRAND;
                wxColour(255, 255, 255);
            }

            info.k = it->second->k;
            info.n = it->second->n;

        } else {
            info.can_id         = i;
            info.material_state = AMSCanType::AMS_CAN_TYPE_EMPTY;
        }
        cans.push_back(info);
    }
    return true;
}

/*************************************************
Description:AMSrefresh
**************************************************/

AMSrefresh::AMSrefresh() { SetFont(Label::Body_10);}

AMSrefresh::AMSrefresh(wxWindow *parent, wxWindowID id, wxString number, Caninfo info, const wxPoint &pos, const wxSize &size) : AMSrefresh()
{
    m_info = info;
    m_can_id = number.ToStdString();
    create(parent, id, pos, size);
}

AMSrefresh::AMSrefresh(wxWindow *parent, wxWindowID id, int number, Caninfo info, const wxPoint &pos, const wxSize &size) : AMSrefresh()
{
    m_info = info;
    m_can_id = wxString::Format("%d", number).ToStdString();
    create(parent, id, pos, size);
}

 AMSrefresh::~AMSrefresh() 
 {
     if (m_playing_timer) {
         m_playing_timer->Stop();
         delete m_playing_timer;
         m_playing_timer = nullptr;
     }
 }

void AMSrefresh::create(wxWindow *parent, wxWindowID id, const wxPoint &pos, const wxSize &size)
{
    wxWindow::Create(parent, id, pos, size, wxBORDER_NONE);
    SetBackgroundColour(AMS_CONTROL_DEF_BLOCK_BK_COLOUR);
   
    Bind(wxEVT_TIMER, &AMSrefresh::on_timer, this);
    Bind(wxEVT_PAINT, &AMSrefresh::paintEvent, this);
    Bind(wxEVT_ENTER_WINDOW, &AMSrefresh::OnEnterWindow, this);
    Bind(wxEVT_LEAVE_WINDOW, &AMSrefresh::OnLeaveWindow, this);
    Bind(wxEVT_LEFT_DOWN, &AMSrefresh::OnClick, this);

    m_bitmap_normal   = ScalableBitmap(this, "ams_refresh_normal", 30);
    m_bitmap_selected = ScalableBitmap(this, "ams_refresh_selected", 30);

    m_bitmap_ams_rfid_0 = ScalableBitmap(this, "ams_rfid_0", 30);
    m_bitmap_ams_rfid_1 = ScalableBitmap(this, "ams_rfid_1", 30);
    m_bitmap_ams_rfid_2 = ScalableBitmap(this, "ams_rfid_2", 30);
    m_bitmap_ams_rfid_3 = ScalableBitmap(this, "ams_rfid_3", 30);
    m_bitmap_ams_rfid_4 = ScalableBitmap(this, "ams_rfid_4", 30);
    m_bitmap_ams_rfid_5 = ScalableBitmap(this, "ams_rfid_5", 30);
    m_bitmap_ams_rfid_6 = ScalableBitmap(this, "ams_rfid_6", 30);
    m_bitmap_ams_rfid_7 = ScalableBitmap(this, "ams_rfid_7", 30);

    m_rfid_bitmap_list.push_back(m_bitmap_ams_rfid_0);
    m_rfid_bitmap_list.push_back(m_bitmap_ams_rfid_1);
    m_rfid_bitmap_list.push_back(m_bitmap_ams_rfid_2);
    m_rfid_bitmap_list.push_back(m_bitmap_ams_rfid_3);
    m_rfid_bitmap_list.push_back(m_bitmap_ams_rfid_4);
    m_rfid_bitmap_list.push_back(m_bitmap_ams_rfid_5);
    m_rfid_bitmap_list.push_back(m_bitmap_ams_rfid_6);
    m_rfid_bitmap_list.push_back(m_bitmap_ams_rfid_7);

    m_playing_timer = new wxTimer();
    m_playing_timer->SetOwner(this);
    wxPostEvent(this, wxTimerEvent());

    SetSize(AMS_REFRESH_SIZE);
    SetMinSize(AMS_REFRESH_SIZE);
    SetMaxSize(AMS_REFRESH_SIZE);
}

void AMSrefresh::on_timer(wxTimerEvent &event) 
{
    //if (m_rotation_angle >= m_rfid_bitmap_list.size()) {
    //    m_rotation_angle = 0;
    //} else {
    //    m_rotation_angle++;
    //}
    Refresh();
}

void AMSrefresh::PlayLoading()
{
    if (m_play_loading)  return;
    m_play_loading = true;
    //m_rotation_angle = 0;
    m_playing_timer->Start(AMS_REFRESH_PLAY_LOADING_TIMER);
    Refresh();
}

void AMSrefresh::StopLoading()
{
    if (!m_play_loading) return;
    m_playing_timer->Stop();
    m_play_loading = false;
    Refresh();
}

void AMSrefresh::OnEnterWindow(wxMouseEvent &evt)
{
    m_selected = true;
    Refresh();
}

void AMSrefresh::OnLeaveWindow(wxMouseEvent &evt)
{
    m_selected = false;
    Refresh();
}

void AMSrefresh::OnClick(wxMouseEvent &evt) {
    post_event(wxCommandEvent(EVT_AMS_REFRESH_RFID)); 
}

void AMSrefresh::post_event(wxCommandEvent &&event)
{
    event.SetString(m_info.can_id);
    event.SetEventObject(m_parent);
    wxPostEvent(m_parent, event);
    event.Skip();
}

void AMSrefresh::paintEvent(wxPaintEvent &evt)
{
    wxSize    size = GetSize();
    wxPaintDC dc(this);

    auto colour = StateColor::darkModeColorFor(AMS_CONTROL_GRAY700);
    if (!wxWindow::IsEnabled()) { colour = AMS_CONTROL_GRAY500; }

    auto pot = wxPoint((size.x - m_bitmap_selected.GetBmpSize().x) / 2, (size.y - m_bitmap_selected.GetBmpSize().y) / 2);

    if (!m_play_loading) {
        dc.DrawBitmap(m_selected ? m_bitmap_selected.bmp() : m_bitmap_normal.bmp(), pot);
    } else {
        /* m_bitmap_rotation    = ScalableBitmap(this, "ams_refresh_normal", 30);
         auto           image = m_bitmap_rotation.bmp().ConvertToImage();
         wxPoint        offset;
         auto           loading_img = image.Rotate(m_rotation_angle, wxPoint(image.GetWidth() / 2, image.GetHeight() / 2), true, &offset);
         ScalableBitmap loading_bitmap;
         loading_bitmap.bmp() = wxBitmap(loading_img);
         dc.DrawBitmap(loading_bitmap.bmp(), offset.x , offset.y);*/
        m_rotation_angle++;
        if (m_rotation_angle >= m_rfid_bitmap_list.size()) {
            m_rotation_angle = 0;
        }
        if (m_rfid_bitmap_list.size() <= 0)return;
        dc.DrawBitmap(m_rfid_bitmap_list[m_rotation_angle].bmp(), pot);
    }

    dc.SetPen(wxPen(colour));
    dc.SetBrush(wxBrush(colour));
    dc.SetFont(Label::Body_11);
    dc.SetTextForeground(colour);
    auto tsize = dc.GetTextExtent(m_refresh_id);
    pot        = wxPoint((size.x - tsize.x) / 2, (size.y - tsize.y) / 2);
    dc.DrawText(m_refresh_id, pot);
}

void AMSrefresh::Update(std::string ams_id, Caninfo info)
{
    m_ams_id = ams_id;
    m_info   = info;

    if (!m_ams_id.empty() && !m_can_id.empty()) {
        auto aid = atoi(m_ams_id.c_str());
        auto tid = atoi(m_can_id.c_str());
        auto tray_id = aid * 4 + tid;
        m_refresh_id = wxGetApp().transition_tridid(tray_id);
    }
    StopLoading();
}

void AMSrefresh::msw_rescale() {
    m_bitmap_normal     = ScalableBitmap(this, "ams_refresh_normal", 30);
    m_bitmap_selected   = ScalableBitmap(this, "ams_refresh_selected", 30);
    m_bitmap_ams_rfid_0 = ScalableBitmap(this, "ams_rfid_0", 30);
    m_bitmap_ams_rfid_1 = ScalableBitmap(this, "ams_rfid_1", 30);
    m_bitmap_ams_rfid_2 = ScalableBitmap(this, "ams_rfid_2", 30);
    m_bitmap_ams_rfid_3 = ScalableBitmap(this, "ams_rfid_3", 30);
    m_bitmap_ams_rfid_4 = ScalableBitmap(this, "ams_rfid_4", 30);
    m_bitmap_ams_rfid_5 = ScalableBitmap(this, "ams_rfid_5", 30);
    m_bitmap_ams_rfid_6 = ScalableBitmap(this, "ams_rfid_6", 30);
    m_bitmap_ams_rfid_7 = ScalableBitmap(this, "ams_rfid_7", 30);

    m_rfid_bitmap_list.clear();
    m_rfid_bitmap_list.push_back(m_bitmap_ams_rfid_0);
    m_rfid_bitmap_list.push_back(m_bitmap_ams_rfid_1);
    m_rfid_bitmap_list.push_back(m_bitmap_ams_rfid_2);
    m_rfid_bitmap_list.push_back(m_bitmap_ams_rfid_3);
    m_rfid_bitmap_list.push_back(m_bitmap_ams_rfid_4);
    m_rfid_bitmap_list.push_back(m_bitmap_ams_rfid_5);
    m_rfid_bitmap_list.push_back(m_bitmap_ams_rfid_6);
    m_rfid_bitmap_list.push_back(m_bitmap_ams_rfid_7);
}

void AMSrefresh::DoSetSize(int x, int y, int width, int height, int sizeFlags)
{
    wxWindow::DoSetSize(x, y, width, height, sizeFlags);
}

/*************************************************
Description:AMSextruder
**************************************************/
void AMSextruderImage::TurnOn(wxColour col) 
{
    m_colour  = col;
    Refresh();
}

void AMSextruderImage::TurnOff() 
{
    m_colour = AMS_EXTRUDER_DEF_COLOUR;
    Refresh();
}

void AMSextruderImage::msw_rescale() 
{
    //m_ams_extruder.SetSize(AMS_EXTRUDER_BITMAP_SIZE);
    //auto image     = m_ams_extruder.ConvertToImage();
    m_ams_extruder = ScalableBitmap(this, "monitor_ams_extruder", 55);
    Refresh();
}

void AMSextruderImage::paintEvent(wxPaintEvent &evt) 
{
    wxPaintDC dc(this);
    render(dc);
}

void AMSextruderImage::render(wxDC &dc)
{
#ifdef __WXMSW__
    wxSize     size = GetSize();
    wxMemoryDC memdc;
    wxBitmap   bmp(size.x, size.y);
    memdc.SelectObject(bmp);
    memdc.Blit({0, 0}, size, &dc, {0, 0});

    {
        wxGCDC dc2(memdc);
        doRender(dc2);
    }

    memdc.SelectObject(wxNullBitmap);
    dc.DrawBitmap(bmp, 0, 0);
#else
    doRender(dc);
#endif
}

void AMSextruderImage::doRender(wxDC &dc) 
{ 
    auto size = GetSize();
    dc.SetPen(*wxTRANSPARENT_PEN);
    dc.SetBrush(m_colour);
    dc.DrawRectangle(0, FromDIP(18), size.x, size.y - FromDIP(18) - FromDIP(5));
    dc.DrawBitmap(m_ams_extruder.bmp(), wxPoint((size.x - m_ams_extruder.GetBmpSize().x) / 2, (size.y - m_ams_extruder.GetBmpSize().y) / 2));
}


AMSextruderImage::AMSextruderImage(wxWindow *parent, wxWindowID id, const wxPoint &pos, const wxSize &size) 
{
    wxWindow::Create(parent, id, pos, AMS_EXTRUDER_BITMAP_SIZE); 
    SetBackgroundColour(*wxWHITE);

    m_ams_extruder = ScalableBitmap(this, "monitor_ams_extruder",55);
    SetSize(AMS_EXTRUDER_BITMAP_SIZE);
    SetMinSize(AMS_EXTRUDER_BITMAP_SIZE);
    SetMaxSize(AMS_EXTRUDER_BITMAP_SIZE);


    Bind(wxEVT_PAINT, &AMSextruderImage::paintEvent, this);
}

AMSextruderImage::~AMSextruderImage() {}



AMSextruder::AMSextruder(wxWindow *parent, wxWindowID id, const wxPoint &pos, const wxSize &size) { create(parent, id, pos, size); }

 AMSextruder::~AMSextruder() {}

void AMSextruder::TurnOn(wxColour col)
{ 
    m_amsSextruder->TurnOn(col);
}

void AMSextruder::TurnOff()
{
    m_amsSextruder->TurnOff();
}

void AMSextruder::create(wxWindow *parent, wxWindowID id, const wxPoint &pos, const wxSize &size)
{
    wxWindow::Create(parent, id, pos, AMS_EXTRUDER_SIZE, wxBORDER_NONE);
    SetBackgroundColour(AMS_CONTROL_WHITE_COLOUR);

    wxBoxSizer *m_sizer_body = new wxBoxSizer(wxVERTICAL);

    m_bitmap_panel = new wxPanel(this, wxID_ANY, wxDefaultPosition, AMS_EXTRUDER_BITMAP_SIZE, wxTAB_TRAVERSAL);
    m_bitmap_panel->SetBackgroundColour(AMS_EXTRUDER_DEF_COLOUR);
    m_bitmap_panel->SetDoubleBuffered(true);
    m_bitmap_sizer = new wxBoxSizer(wxHORIZONTAL);

    m_amsSextruder = new AMSextruderImage(m_bitmap_panel, wxID_ANY, wxDefaultPosition, AMS_EXTRUDER_BITMAP_SIZE);
    m_bitmap_sizer->Add(m_amsSextruder, 0, wxALIGN_CENTER, 0);

    m_bitmap_panel->SetSizer(m_bitmap_sizer);
    m_bitmap_panel->Layout();
    m_sizer_body->Add( 0, 0, 1, wxEXPAND, 0 );
    m_sizer_body->Add(m_bitmap_panel, 0, wxALIGN_CENTER, 0);

    SetSizer(m_sizer_body);

    Bind(wxEVT_PAINT, &AMSextruder::paintEvent, this);
    Layout();
}

void AMSextruder::OnVamsLoading(bool load, wxColour col)
{
    m_vams_loading = load;
    if (load)m_current_colur = col;
    Refresh();
}

void AMSextruder::OnAmsLoading(bool load, wxColour col /*= AMS_CONTROL_GRAY500*/)
{
    m_ams_loading = load;
    if (load)m_current_colur = col;
    Refresh();
}

void AMSextruder::paintEvent(wxPaintEvent& evt)
{
    wxPaintDC dc(this);
    render(dc);
}

void AMSextruder::render(wxDC& dc)
{
#ifdef __WXMSW__
    wxSize     size = GetSize();
    wxMemoryDC memdc;
    wxBitmap   bmp(size.x, size.y);
    memdc.SelectObject(bmp);
    memdc.Blit({ 0, 0 }, size, &dc, { 0, 0 });

    {
        wxGCDC dc2(memdc);
        doRender(dc2);
    }

    memdc.SelectObject(wxNullBitmap);
    dc.DrawBitmap(bmp, 0, 0);
#else
    doRender(dc);
#endif

}

void AMSextruder::doRender(wxDC& dc)
{
    //m_current_colur = 
    wxSize size = GetSize();
    dc.SetPen(wxPen(AMS_CONTROL_GRAY500, 2, wxSOLID));
    dc.SetBrush(wxBrush(*wxTRANSPARENT_BRUSH));

    if (!m_none_ams_mode) {
        dc.DrawLine(size.x / 2, -1, size.x / 2, size.y * 0.6 - 1);
    }

    if (m_has_vams) {
        dc.DrawRoundedRectangle(-size.x / 2, size.y * 0.1, size.x, size.y, 4);

        if (m_vams_loading) {
            dc.SetPen(wxPen(m_current_colur, 6, wxSOLID));
            dc.DrawRoundedRectangle(-size.x / 2, size.y * 0.1, size.x, size.y, 4);

            if (m_current_colur == *wxWHITE && !wxGetApp().dark_mode()) {
                dc.SetPen(wxPen(AMS_CONTROL_DEF_BLOCK_BK_COLOUR, 1, wxSOLID));
                dc.DrawRoundedRectangle(-size.x / 2 - FromDIP(3), size.y * 0.1 + FromDIP(3), size.x, size.y, 3);
                dc.DrawRoundedRectangle(-size.x / 2 + FromDIP(3), size.y * 0.1 - FromDIP(3), size.x, size.y, 5);
            }
        }

        if (m_ams_loading && !m_none_ams_mode) {
            dc.SetPen(wxPen(m_current_colur, 6, wxSOLID));
            dc.DrawLine(size.x / 2, -1, size.x / 2, size.y * 0.6 - 1);

            if (m_current_colur == *wxWHITE && !wxGetApp().dark_mode()) {
                dc.SetPen(wxPen(AMS_CONTROL_DEF_BLOCK_BK_COLOUR, 1, wxSOLID));
                dc.DrawLine(size.x / 2 - FromDIP(4), -1, size.x / 2 - FromDIP(3), size.y * 0.6 - 1);
                dc.DrawLine(size.x / 2 + FromDIP(3), -1, size.x / 2 + FromDIP(3), size.y * 0.6 - 1);
            }
        }
    }
    else {
        if (m_ams_loading) {
            dc.SetPen(wxPen(m_current_colur, 6, wxSOLID));
            dc.DrawLine(size.x / 2, -1, size.x / 2, size.y * 0.6 - 1);

            if (m_current_colur == *wxWHITE && !wxGetApp().dark_mode()) {
                dc.SetPen(wxPen(AMS_CONTROL_DEF_BLOCK_BK_COLOUR, 1, wxSOLID));
                dc.DrawLine(size.x / 2 - FromDIP(4), -1, size.x / 2 - FromDIP(3), size.y * 0.6 - 1);
                dc.DrawLine(size.x / 2 + FromDIP(3), -1, size.x / 2 + FromDIP(3), size.y * 0.6 - 1);
            }
        }
    }

}

void AMSextruder::msw_rescale()
{
    m_amsSextruder->msw_rescale();
    Layout();
    Update();
    Refresh();
}

/*************************************************
Description:AMSVirtualRoad
**************************************************/

AMSVirtualRoad::AMSVirtualRoad(wxWindow* parent, wxWindowID id, const wxPoint& pos, const wxSize& size) { create(parent, id, pos, size); }

AMSVirtualRoad::~AMSVirtualRoad() {}

void AMSVirtualRoad::OnVamsLoading(bool load, wxColour col)
{
    m_vams_loading = load;
    if (load)m_current_color = col;
    Refresh();
}

void AMSVirtualRoad::create(wxWindow* parent, wxWindowID id, const wxPoint& pos, const wxSize& size)
{
    wxWindow::Create(parent, id, pos, wxDefaultSize, wxBORDER_NONE);
    SetBackgroundColour(AMS_CONTROL_WHITE_COLOUR);
    Layout();
    Bind(wxEVT_PAINT, &AMSVirtualRoad::paintEvent, this);
}

void AMSVirtualRoad::paintEvent(wxPaintEvent& evt)
{
    wxPaintDC dc(this);
    render(dc);
}

void AMSVirtualRoad::render(wxDC& dc)
{
#ifdef __WXMSW__
    wxSize     size = GetSize();
    wxMemoryDC memdc;
    wxBitmap   bmp(size.x, size.y);
    memdc.SelectObject(bmp);
    memdc.Blit({ 0, 0 }, size, &dc, { 0, 0 });

    {
        wxGCDC dc2(memdc);
        doRender(dc2);
    }

    memdc.SelectObject(wxNullBitmap);
    dc.DrawBitmap(bmp, 0, 0);
#else
    doRender(dc);
#endif
}

void AMSVirtualRoad::doRender(wxDC& dc)
{
    if (!m_has_vams) return;

    wxSize size = GetSize();
    if (m_vams_loading) {
        dc.SetPen(wxPen(m_current_color, 6, wxSOLID));
    }
    else {
        dc.SetPen(wxPen(AMS_CONTROL_GRAY500, 2, wxSOLID));
    }

    dc.SetBrush(wxBrush(*wxTRANSPARENT_BRUSH));
    dc.DrawRoundedRectangle(size.x / 2, -size.y / 1.1 + FromDIP(1), size.x, size.y, 4);

    if (m_current_color == *wxWHITE && !wxGetApp().dark_mode()) {
        dc.SetPen(wxPen(AMS_CONTROL_DEF_BLOCK_BK_COLOUR, 1, wxSOLID));
        dc.DrawRoundedRectangle(size.x / 2 - FromDIP(3), -size.y / 1.1 + FromDIP(4), size.x, size.y, 5);
        dc.DrawRoundedRectangle(size.x / 2 + FromDIP(3), -size.y / 1.1 - FromDIP(2), size.x, size.y, 3);
    }
}


void AMSVirtualRoad::msw_rescale()
{
    Layout();
    Update();
    Refresh();
}


/*************************************************
Description:AMSLib
**************************************************/
AMSLib::AMSLib(wxWindow *parent, wxWindowID id, Caninfo info, const wxPoint &pos, const wxSize &size)
{
    m_border_color   = (wxColour(130, 130, 128));
    m_road_def_color = AMS_CONTROL_GRAY500;
    wxWindow::SetBackgroundColour(AMS_CONTROL_DEF_BLOCK_BK_COLOUR);
    create(parent, id, pos, size);

    Bind(wxEVT_PAINT, &AMSLib::paintEvent, this);
    Bind(wxEVT_ENTER_WINDOW, &AMSLib::on_enter_window, this);
    Bind(wxEVT_LEAVE_WINDOW, &AMSLib::on_leave_window, this);
    Bind(wxEVT_LEFT_DOWN, &AMSLib::on_left_down, this);

    Update(info, false);
}

void AMSLib::create(wxWindow *parent, wxWindowID id, const wxPoint &pos, const wxSize &size)
{
    wxWindow::Create(parent, id, pos, size);

    SetSize(AMS_CAN_LIB_SIZE);
    SetMinSize(AMS_CAN_LIB_SIZE);
    SetMaxSize(AMS_CAN_LIB_SIZE);

    auto m_sizer_body = new wxBoxSizer(wxVERTICAL);

    wxBoxSizer *m_sizer_edit = new wxBoxSizer(wxHORIZONTAL);

    m_bitmap_editable       = ScalableBitmap(this, "ams_editable", 14);
    m_bitmap_editable_light = ScalableBitmap(this, "ams_editable_light", 14);
    m_bitmap_readonly       = ScalableBitmap(this, "ams_readonly", 14);
    m_bitmap_readonly_light = ScalableBitmap(this, "ams_readonly_light", 14);

    m_sizer_body->Add(0, 0, 1, wxEXPAND, 0);
    m_sizer_body->Add(m_sizer_edit, 0, wxALIGN_CENTER, 0);
    m_sizer_body->Add(0, 0, 0, wxBOTTOM, GetSize().y * 0.12);
    SetSizer(m_sizer_body);
    Layout();
}

void AMSLib::on_enter_window(wxMouseEvent &evt)
{ 
    m_hover = true;
    Refresh();
}

void AMSLib::on_leave_window(wxMouseEvent &evt)
{ 
    m_hover = false;
    Refresh();
}

void AMSLib::on_left_down(wxMouseEvent &evt)
{
    //dc.DrawBitmap(temp_bitmap, (size.x - m_bitmap_editable.GetSize().x) / 2, ( size.y - FromDIP(10) - temp_bitmap.GetSize().y) );
    if (m_info.material_state != AMSCanType::AMS_CAN_TYPE_EMPTY && m_info.material_state != AMSCanType::AMS_CAN_TYPE_NONE) {
        auto size = GetSize();
        auto pos  = evt.GetPosition();
        if (m_info.material_state == AMSCanType::AMS_CAN_TYPE_THIRDBRAND || m_info.material_state == AMSCanType::AMS_CAN_TYPE_BRAND ||
            m_info.material_state == AMSCanType::AMS_CAN_TYPE_VIRTUAL) {
            auto left = FromDIP(10);
            auto top = (size.y - FromDIP(15) - m_bitmap_editable_light.GetBmpSize().y);
            auto right = size.x - FromDIP(10);;
            auto bottom = size.y - FromDIP(15);

            if (pos.x >= left && pos.x <= right && pos.y >= top && top <= bottom) {
                if (m_selected) {
                    if (m_info.material_state == AMSCanType::AMS_CAN_TYPE_VIRTUAL) {
                        post_event(wxCommandEvent(EVT_VAMS_ON_FILAMENT_EDIT));
                    }
                    else {
                        post_event(wxCommandEvent(EVT_AMS_ON_FILAMENT_EDIT));
                    }
                } else {
                    BOOST_LOG_TRIVIAL(trace) << "current amslib is not selected";
                }
            }
        }
    }
}


void AMSLib::paintEvent(wxPaintEvent &evt)
{
    wxPaintDC dc(this); 
    render(dc);
}

void AMSLib::render(wxDC &dc)
{
#ifdef __WXMSW__
    wxSize     size = GetSize();
    wxMemoryDC memdc;
    wxBitmap   bmp(size.x, size.y);
    memdc.SelectObject(bmp);
    memdc.Blit({0, 0}, size, &dc, {0, 0});

    {
        wxGCDC dc2(memdc);
        doRender(dc2);
    }

    memdc.SelectObject(wxNullBitmap);
    dc.DrawBitmap(bmp, 0, 0);
#else
    doRender(dc);
#endif

    // text
    auto tmp_lib_colour  = m_info.material_colour;
    auto temp_text_colour = AMS_CONTROL_GRAY800;

    if (tmp_lib_colour.GetLuminance() < 0.5) {
        temp_text_colour = AMS_CONTROL_WHITE_COLOUR;
    } else {
        temp_text_colour = AMS_CONTROL_GRAY800;
    }

    if (m_info.material_remain < 50) {
        temp_text_colour = AMS_CONTROL_GRAY800;
    }

    //if (!wxWindow::IsEnabled()) {
        //temp_text_colour = AMS_CONTROL_DISABLE_TEXT_COLOUR;
    //}

    dc.SetFont(::Label::Body_13);
    dc.SetTextForeground(temp_text_colour);

    auto libsize = GetSize();
    if (m_info.material_state == AMSCanType::AMS_CAN_TYPE_THIRDBRAND
        || m_info.material_state == AMSCanType::AMS_CAN_TYPE_BRAND
        || m_info.material_state == AMSCanType::AMS_CAN_TYPE_VIRTUAL) {

        if (m_info.material_name.empty() &&  m_info.material_state != AMSCanType::AMS_CAN_TYPE_VIRTUAL) {
            auto tsize = dc.GetMultiLineTextExtent("?");
            auto pot = wxPoint(0, 0);
            if (m_show_kn) {
                pot = wxPoint((libsize.x - tsize.x) / 2, (libsize.y - tsize.y) / 2 - FromDIP(9));
            } else {
                pot = wxPoint((libsize.x - tsize.x) / 2, (libsize.y - tsize.y) / 2 + FromDIP(3));
            }
            dc.DrawText(L("?"), pot);
        } else {
            auto tsize = dc.GetMultiLineTextExtent(m_info.material_name);
            std::vector<std::string> split_char_arr = {" ", "-"};
            bool has_split = false;
            std::string has_split_char = " ";

            for (std::string split_char : split_char_arr) {
                if (m_info.material_name.find(split_char) != std::string::npos) {
                    has_split = true;
                    has_split_char = split_char;
                }
            }


            if (has_split) {
                dc.SetFont(::Label::Body_12);

                auto line_top    = m_info.material_name.substr(0, m_info.material_name.find(has_split_char));
                auto line_bottom = m_info.material_name.substr(m_info.material_name.find(has_split_char));

                auto line_top_tsize    = dc.GetMultiLineTextExtent(line_top);
                auto line_bottom_tsize = dc.GetMultiLineTextExtent(line_bottom);

                auto pot_top = wxPoint((libsize.x - line_top_tsize.x) / 2, (libsize.y - line_top_tsize.y) / 2 - line_top_tsize.y + FromDIP(6));
                dc.DrawText(line_top, pot_top);

                auto pot_bottom = wxPoint((libsize.x - line_bottom_tsize.x) / 2, (libsize.y - line_bottom_tsize.y) / 2 + FromDIP(6));
                dc.DrawText(line_bottom, pot_bottom);

            } else {
                auto pot = wxPoint(0, 0);
                if (m_obj && m_obj->is_function_supported(PrinterFunction::FUNC_EXTRUSION_CALI)) {
                    pot = wxPoint((libsize.x - tsize.x) / 2, (libsize.y - tsize.y) / 2 - FromDIP(9));
                } else {
                    pot = wxPoint((libsize.x - tsize.x) / 2, (libsize.y - tsize.y) / 2 + FromDIP(3));
                }
                dc.DrawText(m_info.material_name, pot);
            }
        }

        //draw k&n
        if (m_obj && m_obj->is_function_supported(PrinterFunction::FUNC_EXTRUSION_CALI)) {
            if (m_show_kn){
                wxString str_k = wxString::Format("K %1.3f", m_info.k);
                wxString str_n = wxString::Format("N %1.3f", m_info.n);
                dc.SetFont(::Label::Body_11);
                auto tsize = dc.GetMultiLineTextExtent(str_k);
                auto pot_k = wxPoint((libsize.x - tsize.x) / 2, (libsize.y - tsize.y) / 2 - FromDIP(9) + tsize.y);
                dc.DrawText(str_k, pot_k);
            }
        }
    }

    if (m_info.material_state == AMSCanType::AMS_CAN_TYPE_EMPTY) {
        auto tsize = dc.GetMultiLineTextExtent(_L("Empty"));
        auto pot   = wxPoint((libsize.x - tsize.x) / 2, (libsize.y - tsize.y) / 2 + FromDIP(3));
        dc.DrawText(_L("Empty"), pot);
    }
}

void AMSLib::doRender(wxDC &dc)
{
    wxSize size                   = GetSize();
    auto   tmp_lib_colour         = m_info.material_colour;
    auto   temp_bitmap_third      = m_bitmap_editable_light;
    auto   temp_bitmap_brand      = m_bitmap_readonly_light;

    //draw def background
    dc.SetPen(wxPen(*wxTRANSPARENT_PEN));
    dc.SetBrush(wxBrush(AMS_CONTROL_DEF_LIB_BK_COLOUR));
    dc.DrawRoundedRectangle(FromDIP(4), FromDIP(4), size.x - FromDIP(8), size.y - FromDIP(8), m_radius);

    if (tmp_lib_colour.GetLuminance() < 0.5) {
        temp_bitmap_third = m_bitmap_editable_light;
        temp_bitmap_brand = m_bitmap_readonly_light;
    } else {
        temp_bitmap_third = m_bitmap_editable;
        temp_bitmap_brand = m_bitmap_readonly;
    }

    if (m_info.material_remain < 50) {
        temp_bitmap_third = m_bitmap_editable;
        temp_bitmap_brand = m_bitmap_readonly;
    }

    //if (!wxWindow::IsEnabled()) {
        //tmp_lib_colour   = AMS_CONTROL_DISABLE_COLOUR;
    //}

    // selected
    if (m_selected) {
        // lib
        dc.SetPen(wxPen(tmp_lib_colour, 2, wxSOLID));
        dc.SetBrush(wxBrush(*wxTRANSPARENT_BRUSH));
        if (m_radius == 0) {
            dc.DrawRectangle(0, 0, size.x, size.y);
        } else {
            dc.DrawRoundedRectangle(FromDIP(1), FromDIP(1), size.x - FromDIP(1), size.y - FromDIP(1), m_radius);
        }

        dc.SetPen(wxPen(*wxTRANSPARENT_PEN));
        dc.SetBrush(wxBrush(tmp_lib_colour));
        /* if (m_radius == 0) {
             dc.DrawRectangle(0, 0, size.x, size.y);
         } else {
             dc.DrawRoundedRectangle(FromDIP(4), FromDIP(4), size.x - FromDIP(8), size.y - FromDIP(8), m_radius);
         }*/
    }
    
    if (!m_selected && m_hover) {
        dc.SetPen(wxPen(AMS_CONTROL_BRAND_COLOUR, 2, wxSOLID));
        dc.SetBrush(wxBrush(*wxTRANSPARENT_BRUSH));
        if (m_radius == 0) {
            dc.DrawRectangle(0, 0, size.x, size.y);
        }
        else {
            dc.DrawRoundedRectangle(FromDIP(1), FromDIP(1), size.x - FromDIP(1), size.y - FromDIP(1), m_radius);
        }

        dc.SetPen(wxPen(*wxTRANSPARENT_PEN));
        dc.SetBrush(wxBrush(tmp_lib_colour));
       /* if (m_radius == 0) {
            dc.DrawRectangle(0, 0, size.x, size.y);
        } else {
            dc.DrawRoundedRectangle(FromDIP(4), FromDIP(4), size.x - FromDIP(8), size.y - FromDIP(8), m_radius);
        }*/
    } else {
        dc.SetPen(wxPen(tmp_lib_colour, 1, wxSOLID));
        dc.SetBrush(wxBrush(tmp_lib_colour));
        /*if (m_radius == 0) {
            dc.DrawRectangle(0, 0, size.x, size.y);
        } else {
            dc.DrawRoundedRectangle(FromDIP(4), FromDIP(4), size.x - FromDIP(8), size.y - FromDIP(8), m_radius);
        }*/
    }

    //draw remain
    int height = size.y - FromDIP(8);
    int curr_height = height * float(m_info.material_remain * 1.0 / 100.0);

    int top = height - curr_height;

    if (curr_height >= FromDIP(6)) {

        //gradient
        if (m_info.material_cols.size() > 1) {
            int left = FromDIP(4);
            float total_width = size.x - FromDIP(8);
            int gwidth = std::round(total_width / (m_info.material_cols.size() - 1));

            for (int i = 0; i < m_info.material_cols.size() - 1; i++) {

                if ((left + gwidth) > (size.x - FromDIP(8))) {
                    gwidth = (size.x - FromDIP(4)) - left;
                }

                auto rect = wxRect(left, height - curr_height + FromDIP(4), gwidth, curr_height);
                dc.GradientFillLinear(rect, m_info.material_cols[i], m_info.material_cols[i + 1], wxEAST);
                left += gwidth;
            }
        }
        else {
#ifdef __APPLE__
            dc.DrawRoundedRectangle(FromDIP(4), FromDIP(4) + top, size.x - FromDIP(8), curr_height, m_radius);
#else
            dc.DrawRoundedRectangle(FromDIP(4), FromDIP(4) + top, size.x - FromDIP(8), curr_height, m_radius - 1);
#endif
        } 
    }

    if (top > 2) {
        if (curr_height >= FromDIP(6)) {
            dc.DrawRectangle(FromDIP(4), FromDIP(4) + top, size.x - FromDIP(8), FromDIP(2));
            if (tmp_lib_colour.Red() > 238 && tmp_lib_colour.Green() > 238 && tmp_lib_colour.Blue() > 238) {
                dc.SetPen(wxPen(wxColour(130, 129, 128), 1, wxSOLID));
                dc.SetBrush(wxBrush(*wxTRANSPARENT_BRUSH));
                dc.DrawLine(FromDIP(4), FromDIP(4) + top, size.x - FromDIP(4), FromDIP(4) + top);
            }
        }
        else {
            dc.SetBrush(wxBrush(*wxTRANSPARENT_BRUSH));
            if (tmp_lib_colour.Red() > 238 && tmp_lib_colour.Green() > 238 && tmp_lib_colour.Blue() > 238) {
                dc.SetPen(wxPen(wxColour(130, 129, 128), 2, wxSOLID));
            }
            else {
                dc.SetPen(wxPen(tmp_lib_colour, 2, wxSOLID));
            }

#ifdef __APPLE__
            dc.DrawLine(FromDIP(5), FromDIP(4) + height - FromDIP(2), size.x - FromDIP(5), FromDIP(4) + height - FromDIP(2));
            dc.DrawLine(FromDIP(6), FromDIP(4) + height - FromDIP(1), size.x - FromDIP(6), FromDIP(4) + height - FromDIP(1));
#else
            dc.DrawLine(FromDIP(4), FromDIP(4) + height - FromDIP(2), size.x - FromDIP(4), FromDIP(4) + height - FromDIP(2));
            dc.DrawLine(FromDIP(5), FromDIP(4) + height - FromDIP(1), size.x - FromDIP(5), FromDIP(4) + height - FromDIP(1));
#endif
        }
    }
        
    //border
    dc.SetPen(wxPen(wxColour(130, 130, 128), 1, wxSOLID));
    dc.SetBrush(wxBrush(*wxTRANSPARENT_BRUSH));
#ifdef __APPLE__
    dc.DrawRoundedRectangle(FromDIP(4), FromDIP(4), size.x - FromDIP(7), size.y - FromDIP(7), m_radius);
#else
    dc.DrawRoundedRectangle(FromDIP(3), FromDIP(3), size.x - FromDIP(6), size.y - FromDIP(6), m_radius);
#endif
    
    
    // edit icon
    if (m_info.material_state != AMSCanType::AMS_CAN_TYPE_EMPTY && m_info.material_state != AMSCanType::AMS_CAN_TYPE_NONE)
    {
        if (m_info.material_state == AMSCanType::AMS_CAN_TYPE_THIRDBRAND || m_info.material_state == AMSCanType::AMS_CAN_TYPE_VIRTUAL)
            dc.DrawBitmap(temp_bitmap_third.bmp(), (size.x - temp_bitmap_third.GetBmpSize().x) / 2, (size.y - FromDIP(10) - temp_bitmap_third.GetBmpSize().y));
        if (m_info.material_state == AMSCanType::AMS_CAN_TYPE_BRAND)
            dc.DrawBitmap(temp_bitmap_brand.bmp(), (size.x - temp_bitmap_brand.GetBmpSize().x) / 2, (size.y - FromDIP(10) - temp_bitmap_brand.GetBmpSize().y));
    }
}

void AMSLib::Update(Caninfo info, bool refresh)
{
    DeviceManager* dev = Slic3r::GUI::wxGetApp().getDeviceManager();
    if (!dev) return;
    if (dev->get_selected_machine() && dev->get_selected_machine() != m_obj) {
        m_obj = dev->get_selected_machine();
    }

    m_info = info;
    Layout();
    if (refresh) Refresh();
}

wxColour AMSLib::GetLibColour() { return m_info.material_colour; }

void AMSLib::OnSelected()
{
    if (!wxWindow::IsEnabled()) return;
    if (m_unable_selected) return;

    post_event(wxCommandEvent(EVT_AMS_ON_SELECTED));
    m_selected = true;
    Refresh();
}

void AMSLib::post_event(wxCommandEvent &&event)
{
    event.SetString(m_info.can_id);
    event.SetEventObject(m_parent);
    wxPostEvent(m_parent, event);
    event.Skip();
}

void AMSLib::UnSelected()
{
    m_selected = false;
    Refresh();
}

bool AMSLib::Enable(bool enable) { return wxWindow::Enable(enable); }

/*************************************************
Description:AMSRoad
**************************************************/
AMSRoad::AMSRoad() : m_road_def_color(AMS_CONTROL_GRAY500), m_road_color(AMS_CONTROL_GRAY500) {}
AMSRoad::AMSRoad(wxWindow *parent, wxWindowID id, Caninfo info, int canindex, int maxcan, const wxPoint &pos, const wxSize &size) 
    : AMSRoad()
{
    m_info     = info;
    m_canindex = canindex;
    // road type
    auto mode = AMSRoadMode::AMS_ROAD_MODE_END;
    if (m_canindex == 0 && maxcan == 1) {
        m_rode_mode = AMSRoadMode::AMS_ROAD_MODE_NONE;
    } else if (m_canindex == 0 && maxcan > 1) {
        m_rode_mode = AMSRoadMode::AMS_ROAD_MODE_END;
    } else if (m_canindex < (maxcan - 1)) {
        m_rode_mode = AMSRoadMode::AMS_ROAD_MODE_LEFT_RIGHT;
    } else if (m_canindex == (maxcan - 1)) {
        m_rode_mode = AMSRoadMode::AMS_ROAD_MODE_LEFT;
    } else if (m_canindex == -1 && maxcan == -1) {
        m_rode_mode = AMSRoadMode::AMS_ROAD_MODE_VIRTUAL_TRAY;
    }
    else {
        m_rode_mode = AMSRoadMode::AMS_ROAD_MODE_NONE_ANY_ROAD;
    }

    ams_humidity_0 = ScalableBitmap(this, "ams_humidity_0", 20);
    ams_humidity_1 = ScalableBitmap(this, "ams_humidity_1", 20);
    ams_humidity_2 = ScalableBitmap(this, "ams_humidity_2", 20);
    ams_humidity_3 = ScalableBitmap(this, "ams_humidity_3", 20);
    ams_humidity_4 = ScalableBitmap(this, "ams_humidity_4", 20);

    create(parent, id, pos, size);
    Bind(wxEVT_PAINT, &AMSRoad::paintEvent, this);
    wxWindow::SetBackgroundColour(AMS_CONTROL_DEF_BLOCK_BK_COLOUR);

    Bind(wxEVT_LEFT_UP, [this](wxMouseEvent& e) {
        if (m_canindex == 3 && m_show_humidity) {
            auto mouse_pos = ClientToScreen(e.GetPosition());
            auto rect = ClientToScreen(wxPoint(0, 0));

            if (mouse_pos.x > rect.x + GetSize().x - FromDIP(25) && 
                mouse_pos.y > rect.y + GetSize().y - FromDIP(25)) {
                wxCommandEvent show_event(EVT_AMS_SHOW_HUMIDITY_TIPS);
                wxPostEvent(GetParent()->GetParent(), show_event);

#ifdef __WXMSW__
                wxCommandEvent close_event(EVT_CLEAR_SPEED_CONTROL);
                wxPostEvent(GetParent()->GetParent(), close_event);
#endif // __WXMSW__

               
            }
        }
    });
}

void AMSRoad::create(wxWindow *parent, wxWindowID id, const wxPoint &pos, const wxSize &size) { wxWindow::Create(parent, id, pos, size); }

void AMSRoad::Update(AMSinfo amsinfo, Caninfo info, int canindex, int maxcan)
{
    m_amsinfo = amsinfo;
    m_info     = info;
    m_canindex = canindex;
    if (m_canindex == 0 && maxcan == 1) {
        m_rode_mode = AMSRoadMode::AMS_ROAD_MODE_END_ONLY;
    } else if (m_canindex == 0 && maxcan > 1) {
        m_rode_mode = AMSRoadMode::AMS_ROAD_MODE_END;
    } else if (m_canindex < (maxcan - 1)) {
        m_rode_mode = AMSRoadMode::AMS_ROAD_MODE_LEFT_RIGHT;
    } else if (m_canindex == (maxcan - 1)) {
        m_rode_mode = AMSRoadMode::AMS_ROAD_MODE_LEFT;
    }
    m_pass_rode_mode.push_back(AMSPassRoadMode::AMS_ROAD_MODE_NONE);
    Refresh();
}

void AMSRoad::OnVamsLoading(bool load, wxColour col /*= AMS_CONTROL_GRAY500*/)
{
    m_vams_loading = load;
    if(load)m_road_color = col;
    Refresh();
}

void AMSRoad::SetPassRoadColour(wxColour col) { m_road_color = col; }

void AMSRoad::SetMode(AMSRoadMode mode)
{
    m_rode_mode = mode;
    Refresh();
}

void AMSRoad::paintEvent(wxPaintEvent &evt)
{
    wxPaintDC dc(this);
    render(dc);
}

void AMSRoad::render(wxDC &dc)
{
#ifdef __WXMSW__
    wxSize     size = GetSize();
    wxMemoryDC memdc;
    wxBitmap   bmp(size.x, size.y);
    memdc.SelectObject(bmp);
    memdc.Blit({0, 0}, size, &dc, {0, 0});

    {
        wxGCDC dc2(memdc);
        doRender(dc2);
    }

    memdc.SelectObject(wxNullBitmap);
    dc.DrawBitmap(bmp, 0, 0);
#else
    doRender(dc);
#endif
}

void AMSRoad::doRender(wxDC &dc)
{
    wxSize size = GetSize();

    dc.SetPen(wxPen(m_road_def_color, 2, wxSOLID));
    dc.SetBrush(wxBrush(*wxTRANSPARENT_BRUSH));
    // left mode
    if (m_rode_mode == AMSRoadMode::AMS_ROAD_MODE_LEFT) { dc.DrawRoundedRectangle(-10, -10, size.x / 2 + 10, size.y * 0.6 + 10, 4); }

    // left right mode
    if (m_rode_mode == AMSRoadMode::AMS_ROAD_MODE_LEFT_RIGHT) {
        dc.DrawLine(size.x / 2, -1, size.x / 2, size.y * 0.6 - 1);
        dc.DrawLine(0, size.y * 0.6 - 1, size.x, size.y * 0.6 - 1);
    }

    // end mode
    if (m_rode_mode == AMSRoadMode::AMS_ROAD_MODE_END) {
        dc.SetBrush(wxBrush(m_road_def_color));
        dc.DrawLine(size.x / 2, -1, size.x / 2, size.y * 0.6 - 1);
        dc.DrawLine(size.x / 2, size.y * 0.6, size.x / 2, size.y);
        dc.DrawLine(size.x / 2, size.y * 0.6 - 1, size.x, size.y * 0.6 - 1);
    }

    // end mode only
    if (m_rode_mode == AMSRoadMode::AMS_ROAD_MODE_END_ONLY) {
        dc.SetBrush(wxBrush(m_road_def_color));
        dc.DrawLine(size.x / 2, -1, size.x / 2, size.y * 0.6 - 1);
        dc.DrawLine(size.x / 2, size.y * 0.6, size.x / 2, size.y);
    }

    // end none
    if (m_rode_mode == AMSRoadMode::AMS_ROAD_MODE_NONE) {
        dc.SetBrush(wxBrush(m_road_def_color));
        dc.DrawLine(size.x / 2, -1, size.x / 2, size.y * 0.6 - 1);
        dc.DrawLine(size.x / 2, size.y * 0.6, size.x / 2, size.y);
        // dc.DrawLine(size.x / 2, size.y * 0.6 - 1, size.x, size.y * 0.6 - 1);
    }

    //virtual road
    if (m_rode_mode == AMSRoadMode::AMS_ROAD_MODE_VIRTUAL_TRAY) {
        dc.SetBrush(wxBrush(m_road_def_color));
        dc.DrawLine(size.x / 2, -1, size.x / 2, size.y - 1);
    }

    // mode none
    // if (m_pass_rode_mode.size() == 1 && m_pass_rode_mode[0] == AMSPassRoadMode::AMS_ROAD_MODE_NONE) return;

    dc.SetPen(wxPen(m_road_color, m_passroad_width, wxSOLID));
    dc.SetBrush(wxBrush(*wxTRANSPARENT_BRUSH));

    // left pass mode
    for (auto pass_mode : m_pass_rode_mode) {
        switch (pass_mode) {
        case AMSPassRoadMode::AMS_ROAD_MODE_LEFT: dc.DrawRoundedRectangle(-10, -10, size.x / 2 + 10, size.y * 0.6 + 10, 4); break;

        case AMSPassRoadMode::AMS_ROAD_MODE_LEFT_RIGHT: dc.DrawLine(0, size.y * 0.6 - 1, size.x, size.y * 0.6 - 1); break;

        case AMSPassRoadMode::AMS_ROAD_MODE_END_TOP: dc.DrawLine(size.x / 2, -1, size.x / 2, size.y * 0.6 - 1); break;

        case AMSPassRoadMode::AMS_ROAD_MODE_END_BOTTOM: dc.DrawLine(size.x / 2, size.y * 0.6, size.x / 2, size.y); break;

        case AMSPassRoadMode::AMS_ROAD_MODE_END_RIGHT: dc.DrawLine(size.x / 2, size.y * 0.6 - 1, size.x, size.y * 0.6 - 1); break;

        default: break;
        }
    }

    if (m_rode_mode == AMSRoadMode::AMS_ROAD_MODE_VIRTUAL_TRAY && m_vams_loading) {
        dc.DrawLine(size.x / 2, -1, size.x / 2, size.y - 1);
    }

    // end mode
    if (m_rode_mode == AMSRoadMode::AMS_ROAD_MODE_END || m_rode_mode == AMSRoadMode::AMS_ROAD_MODE_END_ONLY) {
        dc.SetPen(wxPen(m_road_def_color, 2, wxSOLID));
        dc.SetBrush(wxBrush(m_road_def_color));
        dc.DrawRoundedRectangle(size.x * 0.37 / 2, size.y * 0.6 - size.y / 6, size.x * 0.63, size.y / 3, m_radius);
    }

    if (m_canindex == 3) {

        if (m_amsinfo.ams_humidity >= 1 && m_amsinfo.ams_humidity <= 5) {m_show_humidity = true;}
        else {m_show_humidity = false;}

        if (m_amsinfo.ams_humidity == 5) {
            dc.DrawBitmap(ams_humidity_4.bmp(), wxPoint(size.x - ams_humidity_4.GetBmpSize().x - FromDIP(4), size.y - ams_humidity_4.GetBmpSize().y - FromDIP(8)));
        }
        else if (m_amsinfo.ams_humidity == 4) {
            dc.DrawBitmap(ams_humidity_3.bmp(), wxPoint(size.x - ams_humidity_3.GetBmpSize().x - FromDIP(4), size.y - ams_humidity_3.GetBmpSize().y - FromDIP(8)));
        }
        else if (m_amsinfo.ams_humidity == 3) {
    
            dc.DrawBitmap(ams_humidity_2.bmp(), wxPoint(size.x - ams_humidity_2.GetBmpSize().x - FromDIP(4), size.y - ams_humidity_2.GetBmpSize().y - FromDIP(8)));
        }
        else if (m_amsinfo.ams_humidity == 2) {
            dc.DrawBitmap(ams_humidity_1.bmp(), wxPoint(size.x - ams_humidity_1.GetBmpSize().x - FromDIP(4), size.y - ams_humidity_1.GetBmpSize().y - FromDIP(8)));
        }
        else if (m_amsinfo.ams_humidity == 1) {
            dc.DrawBitmap(ams_humidity_0.bmp(), wxPoint(size.x - ams_humidity_0.GetBmpSize().x - FromDIP(4), size.y - ams_humidity_0.GetBmpSize().y - FromDIP(8)));
        }
        else {
            /*dc.DrawBitmap(ams_humidity_4.bmp(), wxPoint(size.x - ams_humidity_4.GetBmpSize().x - FromDIP(4), size.y - ams_humidity_4.GetBmpSize().y - FromDIP(8)));*/
            //to do ...
        }
    }
}

void AMSRoad::UpdatePassRoad(int tag_index, AMSPassRoadType type, AMSPassRoadSTEP step) {}

void AMSRoad::OnPassRoad(std::vector<AMSPassRoadMode> prord_list)
{
    // AMS_ROAD_MODE_NONE, AMS_ROAD_MODE_LEFT, AMS_ROAD_MODE_LEFT_RIGHT, AMS_ROAD_MODE_END_TOP, AMS_ROAD_MODE_END_BOTTOM, AMS_ROAD_MODE_END_RIGHT,
    // AMS_ROAD_MODE_LEFT, AMS_ROAD_MODE_LEFT_RIGHT, AMS_ROAD_MODE_END,

    m_pass_rode_mode.clear();
    auto left_types       = std::vector<AMSPassRoadMode>{AMSPassRoadMode::AMS_ROAD_MODE_NONE, AMSPassRoadMode::AMS_ROAD_MODE_LEFT};
    auto left_right_types = std::vector<AMSPassRoadMode>{AMSPassRoadMode::AMS_ROAD_MODE_NONE, AMSPassRoadMode::AMS_ROAD_MODE_LEFT, AMSPassRoadMode::AMS_ROAD_MODE_LEFT_RIGHT};
    auto end_types        = std::vector<AMSPassRoadMode>{AMSPassRoadMode::AMS_ROAD_MODE_NONE, AMSPassRoadMode::AMS_ROAD_MODE_END_TOP, AMSPassRoadMode::AMS_ROAD_MODE_END_BOTTOM,
                                                  AMSPassRoadMode::AMS_ROAD_MODE_END_RIGHT};

    // left
    if (m_rode_mode == AMSRoadMode::AMS_ROAD_MODE_LEFT) {
        for (auto i = 0; i < prord_list.size(); i++) {
            std::vector<AMSPassRoadMode>::iterator iter = std::find(left_types.begin(), left_types.end(), prord_list[i]);
            if (iter != left_types.end()) m_pass_rode_mode.push_back(prord_list[i]);

            if (prord_list[i] == AMSPassRoadMode::AMS_ROAD_MODE_NONE) {
                m_pass_rode_mode = std::vector<AMSPassRoadMode>{AMSPassRoadMode::AMS_ROAD_MODE_NONE};
                break;
            }
        }
    }

    // left right
    if (m_rode_mode == AMSRoadMode::AMS_ROAD_MODE_LEFT_RIGHT) {
        for (auto i = 0; i < prord_list.size(); i++) {
            std::vector<AMSPassRoadMode>::iterator iter = std::find(left_right_types.begin(), left_right_types.end(), prord_list[i]);
            if (iter != left_right_types.end()) m_pass_rode_mode.push_back(prord_list[i]);

            if (prord_list[i] == AMSPassRoadMode::AMS_ROAD_MODE_NONE) {
                m_pass_rode_mode = std::vector<AMSPassRoadMode>{AMSPassRoadMode::AMS_ROAD_MODE_NONE};
                break;
            }
        }
    }

    // left end
    if (m_rode_mode == AMSRoadMode::AMS_ROAD_MODE_END || m_rode_mode == AMSRoadMode::AMS_ROAD_MODE_END_ONLY) {
        for (auto i = 0; i < prord_list.size(); i++) {
            std::vector<AMSPassRoadMode>::iterator iter = std::find(end_types.begin(), end_types.end(), prord_list[i]);
            if (iter != end_types.end()) m_pass_rode_mode.push_back(prord_list[i]);

            if (prord_list[i] == AMSPassRoadMode::AMS_ROAD_MODE_NONE) {
                m_pass_rode_mode = std::vector<AMSPassRoadMode>{AMSPassRoadMode::AMS_ROAD_MODE_NONE};
                break;
            }
        }
    }
}

/*************************************************
Description:AMSControl
**************************************************/
AMSItem::AMSItem() {}

AMSItem::AMSItem(wxWindow *parent, wxWindowID id, AMSinfo amsinfo, const wxSize cube_size, const wxPoint &pos, const wxSize &size) : AMSItem()
{
    m_amsinfo   = amsinfo;
    m_cube_size = cube_size;
    create(parent, id, pos, size);
    Bind(wxEVT_PAINT, &AMSItem::paintEvent, this);
    Bind(wxEVT_ENTER_WINDOW, &AMSItem::OnEnterWindow, this);
    Bind(wxEVT_LEAVE_WINDOW, &AMSItem::OnLeaveWindow, this);
}

void AMSItem::Open()
{
    m_open = true;
    Show();
}

void AMSItem::Close()
{
    m_open = false;
    Hide();
}

void AMSItem::Update(AMSinfo amsinfo)
{
    m_amsinfo = amsinfo;
}

void AMSItem::create(wxWindow *parent, wxWindowID id, const wxPoint &pos, const wxSize &size)
{
    wxWindow::Create(parent, id, pos, size);
    SetBackgroundColour(AMS_CONTROL_WHITE_COLOUR);
    HideHumidity();
    Refresh();
}

void AMSItem::OnEnterWindow(wxMouseEvent &evt)
{
    // m_hover = true;
    // Refresh();
}

void AMSItem::OnLeaveWindow(wxMouseEvent &evt)
{
    // m_hover = false;
    // Refresh();
}

void AMSItem::OnSelected()
{
    if (!wxWindow::IsEnabled()) { return; }
    m_selected = true;
    Refresh();
}

void AMSItem::UnSelected()
{
    m_selected = false;
    Refresh();
}

void AMSItem::ShowHumidity()
{
    m_show_humidity = true;
    SetSize(AMS_ITEM_HUMIDITY_SIZE);
    SetMinSize(AMS_ITEM_HUMIDITY_SIZE);
    Refresh();
}

void AMSItem::HideHumidity()
{
    m_show_humidity = false;
    SetSize(AMS_ITEM_SIZE);
    SetMinSize(AMS_ITEM_SIZE);
    Refresh();
}

void AMSItem::SetHumidity(int humidity)
{
    m_humidity = humidity;
    Refresh();
}

bool AMSItem::Enable(bool enable) { return wxWindow::Enable(enable); }

void AMSItem::paintEvent(wxPaintEvent &evt)
{
    wxPaintDC dc(this);
    render(dc);
}

void AMSItem::render(wxDC &dc)
{
#ifdef __WXMSW__
    wxSize     size = GetSize();
    wxMemoryDC memdc;
    wxBitmap   bmp(size.x, size.y);
    memdc.SelectObject(bmp);
    memdc.Blit({0, 0}, size, &dc, {0, 0});

    {
        wxGCDC dc2(memdc);
        doRender(dc2);
    }

    memdc.SelectObject(wxNullBitmap);
    dc.DrawBitmap(bmp, 0, 0);
#else
    doRender(dc);
#endif
}

void AMSItem::doRender(wxDC &dc)
{
    wxSize size = GetSize();
    dc.SetPen(wxPen(StateColor::darkModeColorFor(m_background_colour)));
    dc.SetBrush(wxBrush(StateColor::darkModeColorFor(m_background_colour)));
    dc.DrawRoundedRectangle(0, 0, size.x, size.y, 3);

    auto left = m_padding;
    for (std::vector<Caninfo>::iterator iter = m_amsinfo.cans.begin(); iter != m_amsinfo.cans.end(); iter++) {
        dc.SetPen(wxPen(*wxTRANSPARENT_PEN));

        if (wxWindow::IsEnabled()) {
            dc.SetBrush(wxBrush(iter->material_colour));
        } else {
            dc.SetBrush(AMS_CONTROL_DISABLE_COLOUR);
        }

        if (iter->material_cols.size() > 1) {
            int fleft = left;
            float total_width = AMS_ITEM_CUBE_SIZE.x;
            int gwidth = std::round(total_width / (iter->material_cols.size() - 1));

            for (int i = 0; i < iter->material_cols.size() - 1; i++) {

                if ((fleft + gwidth) > (AMS_ITEM_CUBE_SIZE.x)) {
                    gwidth = (fleft + AMS_ITEM_CUBE_SIZE.x) - fleft;
                }

                auto rect = wxRect(fleft, (size.y - AMS_ITEM_CUBE_SIZE.y) / 2, gwidth, AMS_ITEM_CUBE_SIZE.y);
                dc.GradientFillLinear(rect, iter->material_cols[i], iter->material_cols[i + 1], wxEAST);
                fleft += gwidth;
            }

            dc.SetPen(wxPen(StateColor::darkModeColorFor(m_background_colour)));
            dc.SetBrush(*wxTRANSPARENT_BRUSH);
            dc.DrawRoundedRectangle(left - 1, (size.y - AMS_ITEM_CUBE_SIZE.y) / 2 - 1, AMS_ITEM_CUBE_SIZE.x + 2, AMS_ITEM_CUBE_SIZE.y + 2, 2);

        }else {
            dc.DrawRoundedRectangle(left, (size.y - AMS_ITEM_CUBE_SIZE.y) / 2, AMS_ITEM_CUBE_SIZE.x, AMS_ITEM_CUBE_SIZE.y, 2);
        }

        
        left += AMS_ITEM_CUBE_SIZE.x;
        left += m_space;
    }

    m_show_humidity = false;
    if (m_show_humidity) {
        left = 4 * AMS_ITEM_CUBE_SIZE.x + 6 * m_space;
        dc.SetPen(wxPen(AMS_CONTROL_GRAY500, 1));
        dc.SetBrush(wxBrush(*wxTRANSPARENT_BRUSH));
        dc.DrawLine(left, (size.y - AMS_ITEM_CUBE_SIZE.y) / 2, left, ((size.y - AMS_ITEM_CUBE_SIZE.y) / 2) + AMS_ITEM_CUBE_SIZE.y);

        left += m_space + m_space / 2;
        /* dc.SetFont(::Label::Body_13);
         dc.SetTextForeground(AMS_CONTROL_GRAY800);
         auto tsize = dc.GetTextExtent("00% RH");
         auto text  = wxString::Format("%d%% RH", m_humidity);*/
    }

    auto border_colour = AMS_CONTROL_BRAND_COLOUR;
    if (!wxWindow::IsEnabled()) { border_colour = AMS_CONTROL_DISABLE_COLOUR; }

    if (m_hover) {
        dc.SetPen(wxPen(border_colour, 1));
        dc.SetBrush(wxBrush(*wxTRANSPARENT_BRUSH));
        dc.DrawRoundedRectangle(0, 0, size.x, size.y, 3);
    }

    if (m_selected) {
        dc.SetPen(wxPen(border_colour, 1));
        dc.SetBrush(wxBrush(*wxTRANSPARENT_BRUSH));
        dc.DrawRoundedRectangle(0, 0, size.x, size.y, 3);
    }
}

void AMSItem::DoSetSize(int x, int y, int width, int height, int sizeFlags /*= wxSIZE_AUTO*/) { wxWindow::DoSetSize(x, y, width, height, sizeFlags); }

/*************************************************
Description:AmsCan
**************************************************/

AmsCans::AmsCans() {}

AmsCans::AmsCans(wxWindow *parent, wxWindowID id, AMSinfo info, const wxPoint &pos, const wxSize &size) : AmsCans()
{
    wxWindow::Create(parent, wxID_ANY, pos, AMS_CANS_WINDOW_SIZE);
    create(parent, id, info, pos, size);
}

void AmsCans::create(wxWindow *parent, wxWindowID id, AMSinfo info, const wxPoint &pos, const wxSize &size)
{
    sizer_can = new wxBoxSizer(wxHORIZONTAL);
    m_info    = info;

    Freeze();
    for (auto it = m_info.cans.begin(); it != m_info.cans.end(); it++) {
        AddCan(*it, m_can_count, m_info.cans.size());
        m_can_count++;
    }

    SetSizer(sizer_can);
    Layout();
    Fit();
    Thaw();
}

void AmsCans::Update(AMSinfo info)
{
    m_info      = info;
    m_can_count = info.cans.size();

    for (auto i = 0; i < m_can_refresh_list.GetCount(); i++) {
        Canrefreshs *refresh = m_can_refresh_list[i];
        if (i < m_can_count) {
            refresh->canrefresh->Update(info.ams_id, info.cans[i]);
            refresh->canrefresh->Show();
        } else {
            refresh->canrefresh->Hide();
        }
    }
   
    for (auto i = 0; i < m_can_lib_list.GetCount(); i++) {
        CanLibs *lib = m_can_lib_list[i];
        if (i < m_can_count) {
            lib->canLib->Update(info.cans[i]);
            lib->canLib->Show();
        } else {
            lib->canLib->Hide();
        }
    }
    for (auto i = 0; i < m_can_road_list.GetCount(); i++) {
        CanRoads *road = m_can_road_list[i];
        if (i < m_can_count) {
            road->canRoad->Update(m_info, info.cans[i], i, m_can_count);
            road->canRoad->Show();
        } else {
            road->canRoad->Hide();
        }
    }

    Layout();
}

void AmsCans::AddCan(Caninfo caninfo, int canindex, int maxcan)
{
    auto        amscan      = new wxWindow(this, wxID_ANY);
    amscan->SetBackgroundColour(AMS_CONTROL_DEF_BLOCK_BK_COLOUR);
    wxBoxSizer *m_sizer_ams = new wxBoxSizer(wxVERTICAL);
    m_sizer_ams->Add(0, 0, 0, wxEXPAND | wxTOP, FromDIP(14));

    auto m_panel_refresh = new AMSrefresh(amscan, wxID_ANY, m_can_count, caninfo);
    m_sizer_ams->Add(m_panel_refresh, 0, wxALIGN_CENTER_HORIZONTAL, 0);
    m_sizer_ams->Add(0, 0, 0, wxEXPAND | wxTOP, FromDIP(2));

    auto m_panel_lib = new AMSLib(amscan, wxID_ANY, caninfo);
    m_panel_lib->Bind(wxEVT_LEFT_DOWN, [this, canindex](wxMouseEvent &ev) {
        m_canlib_selection = canindex;
        // m_canlib_id        = caninfo.can_id;

        for (auto i = 0; i < m_can_lib_list.GetCount(); i++) {
            CanLibs *lib = m_can_lib_list[i];
            if (lib->canLib->m_can_index == m_canlib_selection) {
                wxCommandEvent evt(EVT_AMS_UNSELETED_VAMS);
                evt.SetString(m_info.ams_id);
                wxPostEvent(GetParent()->GetParent(), evt);
                lib->canLib->OnSelected();
            } else {
                lib->canLib->UnSelected();
            }
        }
        ev.Skip();
    });

    m_panel_lib->m_info.can_id = caninfo.can_id;
    m_panel_lib->m_can_index   = canindex;
    auto m_panel_road          = new AMSRoad(amscan, wxID_ANY, caninfo, canindex, maxcan, wxDefaultPosition, AMS_CAN_ROAD_SIZE);
    m_sizer_ams->Add(m_panel_lib, 1, wxEXPAND | wxTOP | wxLEFT | wxRIGHT, FromDIP(4));
    m_sizer_ams->Add(m_panel_road, 0, wxALL, 0);

    amscan->SetSizer(m_sizer_ams);
    amscan->Layout();
    amscan->Fit();
    sizer_can->Add(amscan, 0, wxALL, 0);

    Canrefreshs *canrefresh = new Canrefreshs;
    canrefresh->canID       = caninfo.can_id;
    canrefresh->canrefresh  = m_panel_refresh;
    m_can_refresh_list.Add(canrefresh);

    CanLibs *canlib = new CanLibs;
    canlib->canID   = caninfo.can_id;
    canlib->canLib  = m_panel_lib;
    m_can_lib_list.Add(canlib);

    CanRoads *canroad = new CanRoads;
    canroad->canID    = caninfo.can_id;
    canroad->canRoad  = m_panel_road;
    m_can_road_list.Add(canroad);
}


void AmsCans::SetDefSelectCan()
{
    if (m_can_lib_list.GetCount() > 0) {
        CanLibs* lib = m_can_lib_list[0];
        m_canlib_selection =lib->canLib->m_can_index;
        m_canlib_id = lib->canLib->m_info.can_id;
        SelectCan(m_canlib_id);
    }
}


void AmsCans::SelectCan(std::string canid)
{
    for (auto i = 0; i < m_can_lib_list.GetCount(); i++) {
        CanLibs *lib = m_can_lib_list[i];
        if (lib->canLib->m_info.can_id == canid) { m_canlib_selection = lib->canLib->m_can_index; }
    }

    m_canlib_id = canid;

    for (auto i = 0; i < m_can_lib_list.GetCount(); i++) {
        CanLibs *lib = m_can_lib_list[i];
        if (lib->canLib->m_info.can_id == m_canlib_id) {
            wxCommandEvent evt(EVT_AMS_UNSELETED_VAMS);
            evt.SetString(m_info.ams_id);
            wxPostEvent(GetParent()->GetParent(), evt);
            lib->canLib->OnSelected();
        } else {
            lib->canLib->UnSelected();
        }
    }
}

wxColour AmsCans::GetTagColr(wxString canid) 
{
    auto tag_colour = *wxWHITE;
    for (auto i = 0; i < m_can_lib_list.GetCount(); i++) {
        CanLibs* lib = m_can_lib_list[i];
        if (canid == lib->canLib->m_info.can_id) tag_colour = lib->canLib->GetLibColour();
    }
    return tag_colour;
}

void AmsCans::SetAmsStep(wxString canid, AMSPassRoadType type, AMSPassRoadSTEP step)
{

    if (step == AMSPassRoadSTEP::AMS_ROAD_STEP_NONE) {
        for (auto i = 0; i < m_can_road_list.GetCount(); i++) {
            CanRoads *road = m_can_road_list[i];
            auto      pr   = std::vector<AMSPassRoadMode>{};
            pr.push_back(AMSPassRoadMode::AMS_ROAD_MODE_NONE);
            road->canRoad->OnPassRoad(pr);
        }

        return;
    }

    
    auto tag_can_index = -1;
    for (auto i = 0; i < m_can_road_list.GetCount(); i++) {
        CanRoads *road = m_can_road_list[i];
        if (canid == road->canRoad->m_info.can_id) { tag_can_index = road->canRoad->m_canindex; }
    }
    if (tag_can_index == -1) return;

    // get colour
    auto tag_colour = *wxWHITE;
    for (auto i = 0; i < m_can_lib_list.GetCount(); i++) {
        CanLibs *lib = m_can_lib_list[i];
        if (canid == lib->canLib->m_info.can_id) tag_colour = lib->canLib->GetLibColour();
    }

    // unload
    if (type == AMSPassRoadType::AMS_ROAD_TYPE_UNLOAD) {
        for (auto i = 0; i < m_can_road_list.GetCount(); i++) {
            CanRoads *road = m_can_road_list[i];

            auto index = road->canRoad->m_canindex;
            auto pr    = std::vector<AMSPassRoadMode>{};

            pr.push_back(AMSPassRoadMode::AMS_ROAD_MODE_END_BOTTOM);
            if (step == AMSPassRoadSTEP::AMS_ROAD_STEP_2) { pr.push_back(AMSPassRoadMode::AMS_ROAD_MODE_END_BOTTOM); }

            if (step == AMSPassRoadSTEP::AMS_ROAD_STEP_3) {
                if (index == tag_can_index && index > 0) { pr.push_back(AMSPassRoadMode::AMS_ROAD_MODE_LEFT); }
                if (index < tag_can_index && index > 0) { pr.push_back(AMSPassRoadMode::AMS_ROAD_MODE_LEFT_RIGHT); }
                if (index == 0 && tag_can_index == index) { pr.push_back(AMSPassRoadMode::AMS_ROAD_MODE_END_TOP); }
                if (index == 0 && tag_can_index > index) { pr.push_back(AMSPassRoadMode::AMS_ROAD_MODE_END_RIGHT); }
            }

            road->canRoad->SetPassRoadColour(tag_colour);
            road->canRoad->OnPassRoad(pr);
        }
    }

    // load
    if (type == AMSPassRoadType::AMS_ROAD_TYPE_LOAD) {
        for (auto i = 0; i < m_can_road_list.GetCount(); i++) {
            CanRoads *road = m_can_road_list[i];

            auto index = road->canRoad->m_canindex;
            auto pr    = std::vector<AMSPassRoadMode>{};

            if (index == tag_can_index && index > 0) { pr.push_back(AMSPassRoadMode::AMS_ROAD_MODE_LEFT); }
            if (index < tag_can_index && index > 0) { pr.push_back(AMSPassRoadMode::AMS_ROAD_MODE_LEFT_RIGHT); }
            if (index == 0 && tag_can_index == index) { pr.push_back(AMSPassRoadMode::AMS_ROAD_MODE_END_TOP); }
            if (index == 0 && tag_can_index > index) { pr.push_back(AMSPassRoadMode::AMS_ROAD_MODE_END_RIGHT); }

            if (step == AMSPassRoadSTEP::AMS_ROAD_STEP_2) { pr.push_back(AMSPassRoadMode::AMS_ROAD_MODE_END_BOTTOM); }

            road->canRoad->SetPassRoadColour(tag_colour);
            road->canRoad->OnPassRoad(pr);
        }
    }
}

void AmsCans::PlayRridLoading(wxString canid)
{
    for (auto i = 0; i < m_can_refresh_list.GetCount(); i++) {
        Canrefreshs *refresh = m_can_refresh_list[i];
        if (refresh->canrefresh->m_info.can_id == canid) { refresh->canrefresh->PlayLoading(); }
    }
}

std::string AmsCans::GetCurrentCan()
{
    if (m_canlib_selection < 0)
        return "";

    return wxString::Format("%d", m_canlib_selection).ToStdString();
}

void AmsCans::StopRridLoading(wxString canid)
{
    for (auto i = 0; i < m_can_refresh_list.GetCount(); i++) {
        Canrefreshs *refresh = m_can_refresh_list[i];
        if (refresh->canrefresh->m_info.can_id == canid) { refresh->canrefresh->StopLoading(); }
    }
}

void AmsCans::msw_rescale() 
{
    for (auto i = 0; i < m_can_refresh_list.GetCount(); i++) {
        Canrefreshs *refresh = m_can_refresh_list[i];
        refresh->canrefresh->msw_rescale(); 
    }
}

void AmsCans::show_sn_value(bool show)
{
    for (auto i = 0; i < m_can_lib_list.GetCount(); i++) {
        CanLibs* lib = m_can_lib_list[i];
        lib->canLib->show_kn_value(show);
    }
}

//wxColour AmsCans::GetCanColour(wxString canid)
//{
//    wxColour col = *wxWHITE;
//    for (auto i = 0; i < m_can_lib_list.GetCount(); i++) {
//        CanLibs *lib = m_can_lib_list[i];
//        if (lib->canLib->m_info.can_id == canid) { col = lib->canLib->m_info.material_colour; }
//    }
//    return col;
//}

/*************************************************
Description:AMSControl
**************************************************/
// WX_DEFINE_OBJARRAY(AmsItemsHash);
AMSControl::AMSControl(wxWindow *parent, wxWindowID id, const wxPoint &pos, const wxSize &size) 
    : wxSimplebook(parent, wxID_ANY, pos, size)
    , m_Humidity_tip_popup(AmsHumidityTipPopup(this))
    , m_ams_introduce_popup(AmsIntroducePopup(this))
{
    SetBackgroundColour(*wxWHITE);
    // normal mode
    //Freeze();
    wxBoxSizer *m_sizer_body = new wxBoxSizer(wxVERTICAL);
    m_amswin                 = new wxWindow(this, wxID_ANY, wxDefaultPosition, wxSize(-1, AMS_CAN_ITEM_HEIGHT_SIZE));
    m_amswin->SetBackgroundColour(*wxWHITE);

    // top - ams tag
    m_simplebook_amsitems = new wxSimplebook(m_amswin, wxID_ANY);
    m_simplebook_amsitems->SetSize(wxSize(-1, AMS_CAN_ITEM_HEIGHT_SIZE));
    m_simplebook_amsitems->SetMinSize(wxSize(-1, AMS_CAN_ITEM_HEIGHT_SIZE));
    auto m_sizer_amsitems = new wxBoxSizer(wxHORIZONTAL);
    m_simplebook_amsitems->SetSizer(m_sizer_amsitems);
    m_simplebook_amsitems->Layout();
    m_sizer_amsitems->Fit(m_simplebook_amsitems);
    
    m_panel_top = new wxPanel(m_simplebook_amsitems, wxID_ANY, wxDefaultPosition, wxSize(-1, AMS_CAN_ITEM_HEIGHT_SIZE));
    m_sizer_top = new wxBoxSizer(wxHORIZONTAL);
    m_panel_top->SetSizer(m_sizer_top);
    m_panel_top->Layout();
    m_sizer_top->Fit(m_panel_top);

    auto m_panel_top_empty = new wxPanel(m_simplebook_amsitems, wxID_ANY, wxDefaultPosition, wxSize(-1, AMS_CAN_ITEM_HEIGHT_SIZE));
    auto m_sizer_top_empty = new wxBoxSizer(wxHORIZONTAL);
    m_panel_top_empty->SetSizer(m_sizer_top_empty);
    m_panel_top_empty->Layout();
    m_sizer_top_empty->Fit(m_panel_top_empty);

    m_simplebook_amsitems->AddPage(m_panel_top, wxEmptyString, false);
    m_simplebook_amsitems->AddPage(m_panel_top_empty, wxEmptyString, false);


    wxBoxSizer *m_sizer_bottom = new wxBoxSizer(wxHORIZONTAL);
    wxBoxSizer *m_sizer_left   = new wxBoxSizer(wxVERTICAL);

    //ams tip
    m_sizer_ams_tips = new wxBoxSizer(wxHORIZONTAL);
    auto m_ams_tip = new Label(m_amswin, _L("AMS"));
    m_ams_tip->SetFont(::Label::Body_12);
    m_ams_tip->SetBackgroundColour(*wxWHITE);
    auto img_amsmapping_tip = new wxStaticBitmap(m_amswin, wxID_ANY, create_scaled_bitmap("enable_ams", this, 16), wxDefaultPosition, wxSize(FromDIP(16), FromDIP(16)), 0);
    img_amsmapping_tip->SetBackgroundColour(*wxWHITE);

    m_sizer_ams_tips->Add(m_ams_tip, 0, wxTOP, FromDIP(5));
    m_sizer_ams_tips->Add(img_amsmapping_tip, 0, wxALL, FromDIP(3));

    img_amsmapping_tip->Bind(wxEVT_ENTER_WINDOW, [this, img_amsmapping_tip](auto& e) {
         wxPoint img_pos = img_amsmapping_tip->ClientToScreen(wxPoint(0, 0));
         wxPoint popup_pos(img_pos.x, img_pos.y + img_amsmapping_tip->GetRect().height);
         m_ams_introduce_popup.set_mode(true);
         m_ams_introduce_popup.Position(popup_pos, wxSize(0, 0));
         m_ams_introduce_popup.Popup();

#ifdef __WXMSW__
         wxCommandEvent close_event(EVT_CLEAR_SPEED_CONTROL);
         wxPostEvent(this, close_event);
#endif // __WXMSW__
    });
    img_amsmapping_tip->Bind(wxEVT_LEAVE_WINDOW, [this](auto& e) {
         m_ams_introduce_popup.Dismiss();
    });


    //backup tips

#ifdef FILAMENT_BACKUP
    auto m_ams_backup_tip = new Label(m_amswin, _L("Ams filament backup"));
    m_ams_backup_tip->SetFont(::Label::Head_12);
    m_ams_backup_tip->SetForegroundColour(wxColour(0x00AE42));
    m_ams_backup_tip->SetBackgroundColour(*wxWHITE);
    auto m_img_ams_backup = new wxStaticBitmap(m_amswin, wxID_ANY, create_scaled_bitmap("automatic_material_renewal", this, 16), wxDefaultPosition, wxSize(FromDIP(16), FromDIP(16)), 0);
    m_img_ams_backup->SetBackgroundColour(*wxWHITE);

    m_sizer_ams_tips->Add(0, 0, 1, wxEXPAND, 0);
    m_sizer_ams_tips->Add(m_img_ams_backup, 0, wxALL, FromDIP(3));
    m_sizer_ams_tips->Add(m_ams_backup_tip, 0, wxTOP, FromDIP(5));

    m_ams_backup_tip->Bind(wxEVT_ENTER_WINDOW, [this, img_amsmapping_tip](auto& e) {SetCursor(wxCURSOR_HAND); });
    m_img_ams_backup->Bind(wxEVT_ENTER_WINDOW, [this, img_amsmapping_tip](auto& e) {SetCursor(wxCURSOR_HAND); });

    m_ams_backup_tip->Bind(wxEVT_LEAVE_WINDOW, [this](auto& e) {SetCursor(wxCURSOR_ARROW); });
    m_img_ams_backup->Bind(wxEVT_LEAVE_WINDOW, [this](auto& e) {SetCursor(wxCURSOR_ARROW); });

    m_ams_backup_tip->Bind(wxEVT_LEFT_DOWN, [this](auto& e) {post_event(SimpleEvent(EVT_AMS_FILAMENT_BACKUP)); });
    m_img_ams_backup->Bind(wxEVT_LEFT_DOWN, [this](auto& e) {post_event(SimpleEvent(EVT_AMS_FILAMENT_BACKUP)); });
#endif // FILAMENT_BACKUP

   


    //ams cans
    m_panel_can = new StaticBox(m_amswin, wxID_ANY, wxDefaultPosition, AMS_CANS_SIZE, wxBORDER_NONE);
    m_panel_can->SetMinSize(AMS_CANS_SIZE);
    m_panel_can->SetCornerRadius(FromDIP(10));
    m_panel_can->SetBackgroundColor(StateColor(std::pair<wxColour, int>(AMS_CONTROL_DEF_BLOCK_BK_COLOUR, StateColor::Normal)));

    m_sizer_cans = new wxBoxSizer(wxHORIZONTAL);

    m_simplebook_ams = new wxSimplebook(m_panel_can, wxID_ANY, wxDefaultPosition, AMS_CANS_WINDOW_SIZE, 0);
    m_simplebook_ams->SetBackgroundColour(AMS_CONTROL_DEF_BLOCK_BK_COLOUR);
    m_sizer_cans->Add(m_simplebook_ams, 0, wxLEFT | wxLEFT, FromDIP(10));

    // ams mode
    m_simplebook_cans = new wxSimplebook(m_simplebook_ams, wxID_ANY, wxDefaultPosition, AMS_CANS_WINDOW_SIZE, 0);
    m_simplebook_cans->SetBackgroundColour(AMS_CONTROL_DEF_BLOCK_BK_COLOUR);

    // none ams mode
    m_none_ams_panel = new wxPanel(m_simplebook_ams, wxID_ANY, wxDefaultPosition, AMS_CANS_WINDOW_SIZE, 0);
    m_none_ams_panel->SetBackgroundColour(AMS_CONTROL_DEF_BLOCK_BK_COLOUR);
    //m_none_ams_panel->SetDoubleBuffered(true);

    auto m_tip_none_ams = new wxStaticText(m_none_ams_panel, wxID_ANY, _L("AMS not connected"), wxDefaultPosition, wxDefaultSize, wxALIGN_CENTER_HORIZONTAL);
    m_tip_none_ams->SetMinSize(wxSize(AMS_CANS_SIZE.x - FromDIP(20), -1));
    m_tip_none_ams->SetFont(::Label::Head_16);
    m_tip_none_ams->SetForegroundColour(AMS_CONTROL_DISABLE_COLOUR);

    wxBoxSizer *sizer_ams_panel_v = new wxBoxSizer(wxVERTICAL);
    wxBoxSizer *sizer_ams_panel_h = new wxBoxSizer(wxHORIZONTAL);

    sizer_ams_panel_v->Add(m_tip_none_ams, 0, wxALIGN_CENTER, 0);
    sizer_ams_panel_h->Add(sizer_ams_panel_v, 0, wxALIGN_CENTER, 0);

    m_none_ams_panel->SetSizer(sizer_ams_panel_h);
    m_none_ams_panel->Layout();

    m_simplebook_ams->AddPage(m_simplebook_cans, wxEmptyString, true);
    m_simplebook_ams->AddPage(m_none_ams_panel, wxEmptyString, false);

    m_panel_can->SetSizer(m_sizer_cans);
    m_panel_can->Layout();
    m_sizer_cans->Fit(m_panel_can);

    m_sizer_left->Add(m_sizer_ams_tips, 0, wxEXPAND, 0);
    m_sizer_left->Add(m_panel_can, 1, wxEXPAND, 0);

    wxBoxSizer *m_sizer_left_bottom = new wxBoxSizer(wxHORIZONTAL);
    wxBoxSizer *sizer_sextruder     = new wxBoxSizer(wxVERTICAL);

    auto extruder_pane = new wxPanel(m_amswin, wxID_ANY, wxDefaultPosition, AMS_EXTRUDER_SIZE);

    extruder_pane->SetSizer(sizer_sextruder);
    extruder_pane->Layout();

    m_extruder = new AMSextruder(extruder_pane, wxID_ANY, wxDefaultPosition, AMS_EXTRUDER_SIZE);
    sizer_sextruder->Add(m_extruder, 0, wxALIGN_CENTER, 0);

    m_sizer_left_bottom->Add(extruder_pane, 0, wxALL,0);

    //m_sizer_left_bottom->Add(0, 0, 0, wxEXPAND, 0);

<<<<<<< HEAD
    StateColor btn_bg_green(std::pair<wxColour, int>(AMS_CONTROL_DISABLE_COLOUR, StateColor::Disabled),std::pair<wxColour, int>(wxColour(0, 137, 123), StateColor::Pressed), std::pair<wxColour, int>(wxColour(38, 166, 154), StateColor::Hovered),
=======
    StateColor btn_bg_green(std::pair<wxColour, int>(AMS_CONTROL_DISABLE_COLOUR, StateColor::Disabled),
                            std::pair<wxColour, int>(wxColour(27, 136, 68), StateColor::Pressed), 
                            std::pair<wxColour, int>(wxColour(61, 203, 115), StateColor::Hovered),
>>>>>>> 1f155868
                            std::pair<wxColour, int>(AMS_CONTROL_BRAND_COLOUR, StateColor::Normal));

    StateColor btn_bg_white(std::pair<wxColour, int>(AMS_CONTROL_DISABLE_COLOUR, StateColor::Disabled), 
                            std::pair<wxColour, int>(AMS_CONTROL_DISABLE_COLOUR, StateColor::Pressed),
                            std::pair<wxColour, int>(AMS_CONTROL_DEF_BLOCK_BK_COLOUR, StateColor::Hovered),
                            std::pair<wxColour, int>(AMS_CONTROL_WHITE_COLOUR, StateColor::Normal));

    StateColor btn_bd_green(std::pair<wxColour, int>(wxColour(255,255,254), StateColor::Disabled), 
                            std::pair<wxColour, int>(AMS_CONTROL_BRAND_COLOUR, StateColor::Enabled));

    StateColor btn_bd_white(std::pair<wxColour, int>(wxColour(255,255,254), StateColor::Disabled), 
                            std::pair<wxColour, int>(wxColour(38, 46, 48), StateColor::Enabled));

    StateColor btn_text_green(std::pair<wxColour, int>(wxColour(255,255,254), StateColor::Disabled), 
                              std::pair<wxColour, int>(wxColour(255,255,254), StateColor::Enabled));

    StateColor btn_text_white(std::pair<wxColour, int>(wxColour(255, 255, 254), StateColor::Disabled),
                              std::pair<wxColour, int>(wxColour(38, 46, 48), StateColor::Enabled));

    m_button_area = new wxWindow(m_amswin, wxID_ANY);
    m_button_area->SetBackgroundColour(m_amswin->GetBackgroundColour());


    wxBoxSizer *m_sizer_button = new wxBoxSizer(wxVERTICAL);
    wxBoxSizer *m_sizer_button_area = new wxBoxSizer(wxHORIZONTAL);

    m_button_extrusion_cali = new Button(m_button_area, _L("Cali"));
    m_button_extrusion_cali->SetToolTip(_L("Calibration of extrusion"));
    m_button_extrusion_cali->SetBackgroundColor(btn_bg_green);
    m_button_extrusion_cali->SetBorderColor(btn_bd_green);
    m_button_extrusion_cali->SetTextColor(btn_text_green);
    m_button_extrusion_cali->SetFont(Label::Body_13);

    m_button_extruder_feed = new Button(m_button_area, _L("Load Filament"));
    m_button_extruder_feed->SetBackgroundColor(btn_bg_green);
    m_button_extruder_feed->SetBorderColor(btn_bd_green);
    m_button_extruder_feed->SetTextColor(btn_text_green);
    m_button_extruder_feed->SetFont(Label::Body_13);

    m_button_extruder_back = new Button(m_button_area, _L("Unload Filament"));
    m_button_extruder_back->SetBackgroundColor(btn_bg_white);
    m_button_extruder_back->SetBorderColor(btn_bd_white);
    m_button_extruder_back->SetTextColor(btn_text_white);
    m_button_extruder_back->SetFont(Label::Body_13);

    m_sizer_button_area->Add(0, 0, 1, wxEXPAND, 0);
    m_sizer_button_area->Add(m_button_extrusion_cali, 0, wxLEFT, FromDIP(5));
    m_sizer_button_area->Add(m_button_extruder_back, 0, wxLEFT, FromDIP(6));
    m_sizer_button_area->Add(m_button_extruder_feed, 0, wxLEFT, FromDIP(6));

    m_sizer_button->Add(m_sizer_button_area, 0, 1, wxEXPAND, 0);

    m_button_area->SetSizer(m_sizer_button);
    m_button_area->Layout();
    m_button_area->Fit();

    m_sizer_left_bottom->Add(0, 0, 1, wxEXPAND, 0);
    m_sizer_left_bottom->Add(m_button_area, 0, wxEXPAND | wxTOP, FromDIP(18));
    m_sizer_left->Add(m_sizer_left_bottom, 0, wxEXPAND, 0);


    //virtual ams
    m_panel_virtual = new StaticBox(m_amswin, wxID_ANY, wxDefaultPosition, wxDefaultSize, wxBORDER_NONE);
    m_panel_virtual->SetBackgroundColor(StateColor(std::pair<wxColour, int>(AMS_CONTROL_DEF_BLOCK_BK_COLOUR, StateColor::Normal)));
    m_panel_virtual->SetMinSize(wxSize(AMS_CAN_LIB_SIZE.x + FromDIP(16), AMS_CANS_SIZE.y));
    m_panel_virtual->SetMaxSize(wxSize(AMS_CAN_LIB_SIZE.x + FromDIP(16), AMS_CANS_SIZE.y));

    m_vams_info.material_state = AMSCanType::AMS_CAN_TYPE_VIRTUAL;
    m_vams_info.can_id = wxString::Format("%d", VIRTUAL_TRAY_ID).ToStdString();

    auto vams_panel = new wxWindow(m_panel_virtual, wxID_ANY);
    vams_panel->SetBackgroundColour(AMS_CONTROL_DEF_BLOCK_BK_COLOUR);

    m_vams_lib = new AMSLib(vams_panel, wxID_ANY, m_vams_info);
    m_vams_road = new AMSRoad(vams_panel, wxID_ANY, m_vams_info, -1, -1, wxDefaultPosition, AMS_CAN_ROAD_SIZE);

    m_vams_lib->Bind(wxEVT_LEFT_DOWN, [this](auto& e) {
        //clear all selected
        m_current_ams = m_vams_info.can_id;
        m_vams_lib->OnSelected();

        SwitchAms(m_current_ams);
        for (auto i = 0; i < m_ams_cans_list.GetCount(); i++) {
            AmsCansWindow* cans = m_ams_cans_list[i];
            cans->amsCans->SelectCan(m_current_ams);
        }

        e.Skip();
        });

    Bind(EVT_AMS_UNSELETED_VAMS, [this](wxCommandEvent& e) {
        if (m_current_ams == e.GetString().ToStdString()) {
            return;
        }
        m_current_ams = e.GetString().ToStdString();
        SwitchAms(m_current_ams);
        m_vams_lib->UnSelected();
        e.Skip();
    });

    wxBoxSizer* m_vams_top_sizer = new wxBoxSizer(wxVERTICAL);

    m_vams_top_sizer->Add(0, 0, 0, wxEXPAND | wxTOP, FromDIP(14));
    m_vams_top_sizer->Add(0, 0, 0, wxEXPAND | wxTOP, FromDIP(2) + AMS_REFRESH_SIZE.y);
    m_vams_top_sizer->Add(m_vams_lib, 1, wxEXPAND | wxTOP | wxLEFT | wxRIGHT, FromDIP(4));
    m_vams_top_sizer->Add(m_vams_road, 0, wxALL, 0);

    //extra road

    vams_panel->SetSizer(m_vams_top_sizer);
    vams_panel->Layout();
    vams_panel->Fit();

    wxBoxSizer* m_sizer_vams_panel = new wxBoxSizer(wxVERTICAL);

    m_sizer_vams_panel->Add(vams_panel, 0, wxALIGN_CENTER_HORIZONTAL, 0);
    m_panel_virtual->SetSizer(m_sizer_vams_panel);
    m_panel_virtual->Layout();
    m_panel_virtual->Fit();

    m_vams_sizer =  new wxBoxSizer(wxVERTICAL);
    m_sizer_vams_tips = new wxBoxSizer(wxHORIZONTAL);

    auto m_vams_tip = new wxStaticText(m_amswin, wxID_ANY, _L("Ext Spool"));
    m_vams_tip->SetFont(::Label::Body_12);
    m_vams_tip->SetBackgroundColour(*wxWHITE);
    auto img_vams_tip = new wxStaticBitmap(m_amswin, wxID_ANY, create_scaled_bitmap("enable_ams", this, 16), wxDefaultPosition, wxSize(FromDIP(16), FromDIP(16)), 0);
    img_vams_tip->SetBackgroundColour(*wxWHITE);
    img_vams_tip->Bind(wxEVT_ENTER_WINDOW, [this, img_vams_tip](auto& e) {
        wxPoint img_pos = img_vams_tip->ClientToScreen(wxPoint(0, 0));
        wxPoint popup_pos(img_pos.x, img_pos.y + img_vams_tip->GetRect().height);
        m_ams_introduce_popup.set_mode(false);
        m_ams_introduce_popup.Position(popup_pos, wxSize(0, 0));
        m_ams_introduce_popup.Popup();

#ifdef __WXMSW__
        wxCommandEvent close_event(EVT_CLEAR_SPEED_CONTROL);
        wxPostEvent(this, close_event);
#endif // __WXMSW__
    });

    img_vams_tip->Bind(wxEVT_LEAVE_WINDOW, [this](wxMouseEvent& e) {
        m_ams_introduce_popup.Dismiss();
    });

    m_sizer_vams_tips->Add(m_vams_tip, 0, wxTOP, FromDIP(5));
    m_sizer_vams_tips->Add(img_vams_tip, 0, wxALL, FromDIP(3));

    m_vams_extra_road = new AMSVirtualRoad(m_amswin, wxID_ANY);
    m_vams_extra_road->SetMinSize(wxSize(m_panel_virtual->GetSize().x + FromDIP(16), -1));

    m_vams_sizer->Add(m_sizer_vams_tips, 0, wxALIGN_CENTER, 0);
    m_vams_sizer->Add(m_panel_virtual, 0, wxALIGN_CENTER, 0);
    m_vams_sizer->Add(m_vams_extra_road, 1, wxEXPAND, 0);


    //Right
    wxBoxSizer *m_sizer_right = new wxBoxSizer(wxVERTICAL);
    m_simplebook_right        = new wxSimplebook(m_amswin, wxID_ANY);
    m_simplebook_right->SetMinSize(wxSize(AMS_STEP_SIZE.x, AMS_STEP_SIZE.y + FromDIP(19)));
    m_simplebook_right->SetMaxSize(wxSize(AMS_STEP_SIZE.x, AMS_STEP_SIZE.y + FromDIP(19)));
    m_simplebook_right->SetBackgroundColour(*wxWHITE);

    m_sizer_right->Add(m_simplebook_right, 0, wxALL, 0);

    auto tip_right    = new wxPanel(m_simplebook_right, wxID_ANY, wxDefaultPosition, AMS_STEP_SIZE, wxTAB_TRAVERSAL);
    m_sizer_right_tip = new wxBoxSizer(wxVERTICAL);

    m_tip_right_top   = new wxStaticText(tip_right, wxID_ANY, _L("Tips"), wxDefaultPosition, wxDefaultSize, 0);
    m_tip_right_top->SetFont(::Label::Head_13);
    m_tip_right_top->SetForegroundColour(AMS_CONTROL_BRAND_COLOUR);
    m_tip_right_top->Wrap(AMS_STEP_SIZE.x);


    m_tip_load_info = new wxStaticText(tip_right, wxID_ANY, wxEmptyString, wxDefaultPosition, wxDefaultSize, 0);
    m_tip_load_info->SetFont(::Label::Body_13);
    m_tip_load_info->SetForegroundColour(AMS_CONTROL_GRAY700);

    m_sizer_right_tip->Add(m_tip_right_top, 0, 0, 0);
    m_sizer_right_tip->Add(0, 0, 0, wxEXPAND, FromDIP(10));
    m_sizer_right_tip->Add(m_tip_load_info, 0, 0, 0);

    tip_right->SetSizer(m_sizer_right_tip);
    tip_right->Layout();

    m_filament_load_step = new ::StepIndicator(m_simplebook_right, wxID_ANY);
    m_filament_load_step->SetMinSize(AMS_STEP_SIZE);
    m_filament_load_step->SetMaxSize(AMS_STEP_SIZE);
    m_filament_load_step->SetBackgroundColour(*wxWHITE);

    m_filament_unload_step = new ::StepIndicator(m_simplebook_right, wxID_ANY);
    m_filament_unload_step->SetMinSize(AMS_STEP_SIZE);
    m_filament_unload_step->SetMaxSize(AMS_STEP_SIZE);
    m_filament_unload_step->SetBackgroundColour(*wxWHITE);

    m_filament_vt_load_step = new ::StepIndicator(m_simplebook_right, wxID_ANY);
    m_filament_vt_load_step->SetMinSize(AMS_STEP_SIZE);
    m_filament_vt_load_step->SetMaxSize(AMS_STEP_SIZE);
    m_filament_vt_load_step->SetBackgroundColour(*wxWHITE);

    m_simplebook_right->AddPage(tip_right, wxEmptyString, false);
    m_simplebook_right->AddPage(m_filament_load_step, wxEmptyString, false);
    m_simplebook_right->AddPage(m_filament_unload_step, wxEmptyString, false);
    m_simplebook_right->AddPage(m_filament_vt_load_step, wxEmptyString, false);


    m_button_ams_setting_normal = ScalableBitmap(this, "ams_setting_normal", 24);
    m_button_ams_setting_hover = ScalableBitmap(this, "ams_setting_hover", 24);
    m_button_ams_setting_press = ScalableBitmap(this, "ams_setting_press", 24);

    wxBoxSizer *m_sizer_right_bottom = new wxBoxSizer(wxHORIZONTAL);
    m_button_ams_setting = new wxStaticBitmap(m_amswin, wxID_ANY, m_button_ams_setting_normal.bmp(), wxDefaultPosition, wxSize(FromDIP(24), FromDIP(24)));
    m_button_ams_setting->SetBackgroundColour(m_amswin->GetBackgroundColour());

    m_button_guide = new Button(m_amswin, _L("Guide"));
    m_button_guide->SetFont(Label::Body_13);
    m_button_guide->SetCornerRadius(FromDIP(12));
    m_button_guide->SetBorderColor(btn_bd_white);
    m_button_guide->SetTextColor(btn_text_white);
    m_button_guide->SetMinSize(wxSize(-1, FromDIP(24)));
    m_button_guide->SetBackgroundColor(btn_bg_white);

    m_button_retry = new Button(m_amswin, _L("Retry"));
    m_button_retry->SetFont(Label::Body_13);
    m_button_retry->SetCornerRadius(FromDIP(12));
    m_button_retry->SetBorderColor(btn_bd_white);
    m_button_retry->SetTextColor(btn_text_white);
    m_button_retry->SetMinSize(wxSize(-1, FromDIP(24)));
    m_button_retry->SetBackgroundColor(btn_bg_white);

    m_sizer_right_bottom->Add(m_button_ams_setting, 0);
    m_sizer_right_bottom->Add(m_button_guide, 0, wxLEFT, FromDIP(10));
    m_sizer_right_bottom->Add(m_button_retry, 0, wxLEFT, FromDIP(10));
    m_sizer_right->Add(m_sizer_right_bottom, 0, wxEXPAND | wxTOP, FromDIP(20));


    m_sizer_bottom->Add(m_vams_sizer, 0, wxEXPAND, 0);
    m_sizer_bottom->Add(m_sizer_left, 0, wxEXPAND, 0);
    m_sizer_bottom->Add(0, 0, 0, wxLEFT, FromDIP(15));
    m_sizer_bottom->Add(m_sizer_right, 0, wxEXPAND, FromDIP(0));

    m_sizer_body->Add(m_simplebook_amsitems, 0, wxEXPAND, 0);
    m_sizer_body->Add(0, 0, 1, wxEXPAND | wxTOP, FromDIP(18));
    m_sizer_body->Add(m_sizer_bottom, 0, wxEXPAND | wxLEFT, FromDIP(6));

    init_scaled_buttons();
    m_amswin->SetSizer(m_sizer_body);
    m_amswin->Layout();
    m_amswin->Fit();
    //Thaw();

    SetSize(m_amswin->GetSize());
    SetMinSize(m_amswin->GetSize());

    // calibration mode
    m_simplebook_calibration = new wxSimplebook(this, wxID_ANY, wxDefaultPosition, m_amswin->GetSize(), wxTAB_TRAVERSAL);

    auto m_in_calibration_panel = new wxWindow(m_simplebook_calibration, wxID_ANY, wxDefaultPosition, m_amswin->GetSize(), wxTAB_TRAVERSAL);
    m_in_calibration_panel->SetBackgroundColour(AMS_CONTROL_WHITE_COLOUR);
    wxBoxSizer *sizer_calibration_h = new wxBoxSizer(wxHORIZONTAL);
    wxBoxSizer *sizer_calibration_v = new wxBoxSizer(wxVERTICAL);
    auto        thumbnail           = new wxStaticBitmap(m_in_calibration_panel, wxID_ANY, create_scaled_bitmap("ams_icon", nullptr, 126), wxDefaultPosition, wxDefaultSize);
    m_text_calibration_percent      = new wxStaticText(m_in_calibration_panel, wxID_ANY, wxT("0%"), wxDefaultPosition, wxDefaultSize, 0);
    m_text_calibration_percent->SetFont(::Label::Head_16);
    m_text_calibration_percent->SetForegroundColour(AMS_CONTROL_BRAND_COLOUR);
    auto m_text_calibration_tip = new wxStaticText(m_in_calibration_panel, wxID_ANY, _L("Calibrating AMS..."), wxDefaultPosition, wxDefaultSize, 0);
    m_text_calibration_tip->SetFont(::Label::Body_14);
    m_text_calibration_tip->SetForegroundColour(AMS_CONTROL_GRAY700);
    sizer_calibration_v->Add(thumbnail, 0, wxALIGN_CENTER, 0);
    sizer_calibration_v->Add(0, 0, 0, wxTOP, FromDIP(16));
    sizer_calibration_v->Add(m_text_calibration_percent, 0, wxALIGN_CENTER, 0);
    sizer_calibration_v->Add(0, 0, 0, wxTOP, FromDIP(8));
    sizer_calibration_v->Add(m_text_calibration_tip, 0, wxALIGN_CENTER, 0);
    sizer_calibration_h->Add(sizer_calibration_v, 1, wxALIGN_CENTER, 0);
    m_in_calibration_panel->SetSizer(sizer_calibration_h);
    m_in_calibration_panel->Layout();

    auto m_calibration_err_panel = new wxWindow(m_simplebook_calibration, wxID_ANY, wxDefaultPosition, m_amswin->GetSize(), wxTAB_TRAVERSAL);
    m_calibration_err_panel->SetBackgroundColour(AMS_CONTROL_WHITE_COLOUR);
    wxBoxSizer *sizer_err_calibration_h = new wxBoxSizer(wxHORIZONTAL);
    wxBoxSizer *sizer_err_calibration_v = new wxBoxSizer(wxVERTICAL);
    m_hyperlink = new wxHyperlinkCtrl(m_calibration_err_panel, wxID_ANY, wxEmptyString, wxEmptyString, wxDefaultPosition, wxDefaultSize, wxHL_DEFAULT_STYLE);
    m_hyperlink->SetVisitedColour(wxColour(31, 142, 234));
    auto m_tip_calibration_err = new wxStaticText(m_calibration_err_panel, wxID_ANY, _L("A problem occured during calibration. Click to view the solution."), wxDefaultPosition,
                                                  wxDefaultSize, 0);
    m_tip_calibration_err->SetFont(::Label::Body_14);
    m_tip_calibration_err->SetForegroundColour(AMS_CONTROL_GRAY700);

    wxBoxSizer *sizer_button = new wxBoxSizer(wxHORIZONTAL);

    auto m_button_calibration_again = new Button(m_calibration_err_panel, _L("Calibrate again"));
    m_button_calibration_again->SetBackgroundColor(btn_bg_green);
    m_button_calibration_again->SetBorderColor(AMS_CONTROL_BRAND_COLOUR);
    m_button_calibration_again->SetTextColor(AMS_CONTROL_WHITE_COLOUR);
    m_button_calibration_again->SetMinSize(AMS_CONTRO_CALIBRATION_BUTTON_SIZE);
    m_button_calibration_again->SetCornerRadius(FromDIP(12));
    m_button_calibration_again->Bind(wxEVT_LEFT_DOWN, &AMSControl::on_clibration_again_click, this);

    sizer_button->Add(m_button_calibration_again, 0, wxALL, 5);

    auto       m_button_calibration_cancel = new Button(m_calibration_err_panel, _L("Cancel calibration"));
    m_button_calibration_cancel->SetBackgroundColor(btn_bg_white);
    m_button_calibration_cancel->SetBorderColor(AMS_CONTROL_GRAY700);
    m_button_calibration_cancel->SetTextColor(AMS_CONTROL_GRAY800);
    m_button_calibration_cancel->SetMinSize(AMS_CONTRO_CALIBRATION_BUTTON_SIZE);
    m_button_calibration_cancel->SetCornerRadius(FromDIP(12));
    m_button_calibration_cancel->Bind(wxEVT_LEFT_DOWN, &AMSControl::on_clibration_cancel_click, this);
    sizer_button->Add(m_button_calibration_cancel, 0, wxALL, 5);

    sizer_err_calibration_v->Add(m_hyperlink, 0, wxALIGN_CENTER, 0);
    sizer_err_calibration_v->Add(0, 0, 0, wxTOP, FromDIP(6));
    sizer_err_calibration_v->Add(m_tip_calibration_err, 0, wxALIGN_CENTER, 0);
    sizer_err_calibration_v->Add(0, 0, 0, wxTOP, FromDIP(8));
    sizer_err_calibration_v->Add(sizer_button, 0, wxALIGN_CENTER | wxTOP, FromDIP(18));
    sizer_err_calibration_h->Add(sizer_err_calibration_v, 1, wxALIGN_CENTER, 0);
    m_calibration_err_panel->SetSizer(sizer_err_calibration_h);
    m_calibration_err_panel->Layout();

    m_simplebook_calibration->AddPage(m_in_calibration_panel, wxEmptyString, false);
    m_simplebook_calibration->AddPage(m_calibration_err_panel, wxEmptyString, false);

    AddPage(m_amswin, wxEmptyString, false);
    AddPage(m_simplebook_calibration, wxEmptyString, false);

    UpdateStepCtrl(false);

    m_button_extrusion_cali->Connect(wxEVT_COMMAND_BUTTON_CLICKED, wxCommandEventHandler(AMSControl::on_extrusion_cali), NULL, this);
    m_button_extruder_feed->Connect(wxEVT_COMMAND_BUTTON_CLICKED, wxCommandEventHandler(AMSControl::on_filament_load), NULL, this);
    m_button_extruder_back->Connect(wxEVT_COMMAND_BUTTON_CLICKED, wxCommandEventHandler(AMSControl::on_filament_unload), NULL, this);
    
    m_button_ams_setting->Bind(wxEVT_ENTER_WINDOW, [this](wxMouseEvent& e) {
        m_button_ams_setting->SetBitmap(m_button_ams_setting_hover.bmp());
        e.Skip();
    });
    m_button_ams_setting->Bind(wxEVT_LEFT_DOWN, [this](wxMouseEvent& e) {
        m_button_ams_setting->SetBitmap(m_button_ams_setting_press.bmp());
        on_ams_setting_click(e);
        e.Skip();
    });

    m_button_ams_setting->Bind(wxEVT_LEAVE_WINDOW, [this](wxMouseEvent& e) {
        m_button_ams_setting->SetBitmap(m_button_ams_setting_normal.bmp());
        e.Skip();
    });

    Bind(EVT_AMS_SHOW_HUMIDITY_TIPS, [this](wxCommandEvent& evt) {
        wxPoint img_pos = ClientToScreen(wxPoint(0, 0));
        wxPoint popup_pos(img_pos.x - m_Humidity_tip_popup.GetSize().GetWidth() + FromDIP(150), img_pos.y);
        m_Humidity_tip_popup.Position(popup_pos, wxSize(0, 0));
        m_Humidity_tip_popup.Popup();
    });
    

    m_button_guide->Bind(wxEVT_BUTTON, [this](wxCommandEvent& e) {
        post_event(wxCommandEvent(EVT_AMS_GUIDE_WIKI));
        });
    m_button_retry->Bind(wxEVT_BUTTON, [this](wxCommandEvent& e) {
        post_event(wxCommandEvent(EVT_AMS_RETRY));
        });

    CreateAms();
    SetSelection(0);
    EnterNoneAMSMode();
}

void AMSControl::init_scaled_buttons()
{
    m_button_extrusion_cali->SetMinSize(wxSize(-1, FromDIP(24)));
    m_button_extrusion_cali->SetCornerRadius(FromDIP(12));
    m_button_extruder_feed->SetMinSize(wxSize(-1, FromDIP(24)));
    m_button_extruder_feed->SetCornerRadius(FromDIP(12));
    m_button_extruder_back->SetMinSize(wxSize(-1, FromDIP(24)));
    m_button_extruder_back->SetCornerRadius(FromDIP(12));
}

std::string AMSControl::GetCurentAms() { return m_current_ams; }
std::string AMSControl::GetCurentShowAms() { return m_current_show_ams; }

std::string AMSControl::GetCurrentCan(std::string amsid)
{
    std::string current_can;
    for (auto i = 0; i < m_ams_cans_list.GetCount(); i++) {
        AmsCansWindow *ams = m_ams_cans_list[i];
        if (ams->amsCans->m_info.ams_id == amsid) {
            current_can = ams->amsCans->GetCurrentCan();
            return current_can;
        }
    }
    return current_can;
}

wxColour AMSControl::GetCanColour(std::string amsid, std::string canid) 
{
    wxColour col = *wxWHITE;
    for (auto i = 0; i < m_ams_info.size(); i++) {
        if (m_ams_info[i].ams_id == amsid) { 
            for (auto o = 0; o < m_ams_info[i].cans.size(); o++) {
                if (m_ams_info[i].cans[o].can_id == canid) { 
                    col = m_ams_info[i].cans[o].material_colour;
                }
            }
        }
    }
    return col;
}

void AMSControl::SetActionState(bool button_status[])
{
    if (button_status[ActionButton::ACTION_BTN_CALI]) m_button_extrusion_cali->Enable();
    else m_button_extrusion_cali->Disable();

    if (button_status[ActionButton::ACTION_BTN_LOAD]) m_button_extruder_feed->Enable();
    else m_button_extruder_feed->Disable();

    if (button_status[ActionButton::ACTION_BTN_UNLOAD]) m_button_extruder_back->Enable();
    else m_button_extruder_back->Disable();
}

void AMSControl::EnterNoneAMSMode(bool support_vt_load)
{
    m_simplebook_amsitems->Hide();
    m_panel_top->Hide();
    m_simplebook_amsitems->SetSelection(1);
    m_simplebook_ams->SetSelection(1);
    m_extruder->no_ams_mode(true);
    m_button_ams_setting->Hide();
    m_button_guide->Hide();
    m_button_retry->Hide();
    if (support_vt_load) {
        m_button_extruder_feed->Show();
        m_button_extruder_back->Show();
    } else {
        m_button_extruder_feed->Hide();
        m_button_extruder_back->Hide();
    }

    ShowFilamentTip(false);
    m_amswin->Layout();
    m_amswin->Fit();
    Layout();
    m_is_none_ams_mode = true;
}

void AMSControl::ExitNoneAMSMode()
{
    m_simplebook_amsitems->Show();
    m_panel_top->Show();
    m_simplebook_ams->SetSelection(0);
    m_simplebook_amsitems->SetSelection(0);
    m_extruder->no_ams_mode(false);
    m_button_ams_setting->Show();
    m_button_guide->Show();
    m_button_retry->Show();
    m_button_extruder_feed->Show();
    m_button_extruder_back->Show();
    ShowFilamentTip(true);
    m_amswin->Layout();
    m_amswin->Fit();
    Layout();
    m_is_none_ams_mode = false;
}

void AMSControl::EnterCalibrationMode(bool read_to_calibration)
{
    SetSelection(1);
    if (read_to_calibration)
        m_simplebook_calibration->SetSelection(0);
    else
        m_simplebook_calibration->SetSelection(1);
}

void AMSControl::ExitcClibrationMode() { SetSelection(0); }

void AMSControl::SetClibrationpercent(int percent) { m_text_calibration_percent->SetLabelText(wxString::Format("%d%%", percent)); }

void AMSControl::SetClibrationLink(wxString link)
{
    m_hyperlink->SetLabel(link);
    m_hyperlink->SetURL(link);
    m_hyperlink->Refresh();
    m_hyperlink->Update();
}

void AMSControl::PlayRridLoading(wxString amsid, wxString canid)
{
    AmsCansHash::iterator iter             = m_ams_cans_list.begin();
    auto                  count_item_index = 0;

    for (auto i = 0; i < m_ams_cans_list.GetCount(); i++) {
        AmsCansWindow *cans = m_ams_cans_list[i];
        if (cans->amsCans->m_info.ams_id == amsid) { cans->amsCans->PlayRridLoading(canid); }
        iter++;
    }
}

void AMSControl::StopRridLoading(wxString amsid, wxString canid)
{
    AmsCansHash::iterator iter             = m_ams_cans_list.begin();
    auto                  count_item_index = 0;

    for (auto i = 0; i < m_ams_cans_list.GetCount(); i++) {
        AmsCansWindow *cans = m_ams_cans_list[i];
        if (cans->amsCans->m_info.ams_id == amsid) { cans->amsCans->StopRridLoading(canid); }
        iter++;
    }
}

void AMSControl::msw_rescale()
{
    m_button_ams_setting_normal.msw_rescale();
    m_button_ams_setting_hover.msw_rescale();
    m_button_ams_setting_press.msw_rescale();
    m_button_ams_setting->SetBitmap(m_button_ams_setting_normal.bmp());

    m_extruder->msw_rescale();
    m_vams_extra_road->msw_rescale();

    m_button_extrusion_cali->SetMinSize(wxSize(-1, FromDIP(24)));
    m_button_extruder_feed->SetMinSize(wxSize(-1, FromDIP(24)));
    m_button_extruder_back->SetMinSize(wxSize(-1, FromDIP(24)));
    m_button_ams_setting->SetMinSize(wxSize(FromDIP(25), FromDIP(24)));
    m_button_guide->SetMinSize(wxSize(-1, FromDIP(24)));
    m_button_retry->SetMinSize(wxSize(-1, FromDIP(24)));

    for (auto i = 0; i < m_ams_cans_list.GetCount(); i++) {
        AmsCansWindow *cans = m_ams_cans_list[i];
        cans->amsCans->msw_rescale();
    }

    Layout();
    Refresh();
}

void AMSControl::UpdateStepCtrl(bool is_extrusion)
{
    m_filament_load_step->DeleteAllItems();
    m_filament_unload_step->DeleteAllItems();
    m_filament_vt_load_step->DeleteAllItems();
    
    if(is_extrusion){
        wxString FILAMENT_LOAD_STEP_STRING[LOAD_STEP_COUNT] = {
            _L("Heat the nozzle"),
            _L("Cut filament"),
            _L("Pull back current filament"),
            _L("Push new filament into extruder"),
            _L("Purge old filament"),
        };
        
        for (int i = 0; i < LOAD_STEP_COUNT; i++) {
            m_filament_load_step->AppendItem(FILAMENT_LOAD_STEP_STRING[i]);
        }
    }else{
        wxString FILAMENT_LOAD_STEP_STRING[LOAD_WITH_TEMP_STEP_COUNT] = {
            _L("Heat the nozzle"),
            _L("Push new filament into extruder"),
            _L("Purge old filament"),
        };
        
        for (int i = 0; i < LOAD_WITH_TEMP_STEP_COUNT; i++) {
            m_filament_load_step->AppendItem(FILAMENT_LOAD_STEP_STRING[i]);
        }
    }

    wxString VT_TRAY_LOAD_STEP_STRING[VT_LOAD_STEP_COUNT] = {
        _L("Heat the nozzle"),
        _L("Feed new filament from external spool"),
        _L("Confirm whether the filament has been extruded"),
        _L("Purge old filament"),
    };

    wxString FILAMENT_UNLOAD_STEP_STRING[UNLOAD_STEP_COUNT] = {
        _L("Heat the nozzle"),
        _L("Cut filament"),
        _L("Pull back current filament")
    };

//    for (int i = 0; i < LOAD_STEP_COUNT; i++) {
//        m_filament_load_step->AppendItem(FILAMENT_LOAD_STEP_STRING[i]);
//    }
    for (int i = 0; i < UNLOAD_STEP_COUNT; i++) {
        m_filament_unload_step->AppendItem(FILAMENT_UNLOAD_STEP_STRING[i]);
    }
    for (int i = 0; i < VT_LOAD_STEP_COUNT; i++) {
        m_filament_vt_load_step->AppendItem(VT_TRAY_LOAD_STEP_STRING[i]);
    }
}

void AMSControl::CreateAms()
{
    auto caninfo0_0 = Caninfo{"def_can_0", (""), *wxWHITE, AMSCanType::AMS_CAN_TYPE_NONE};
    auto caninfo0_1 = Caninfo{"def_can_1", (""), *wxWHITE, AMSCanType::AMS_CAN_TYPE_NONE};
    auto caninfo0_2 = Caninfo{"def_can_2", (""), *wxWHITE, AMSCanType::AMS_CAN_TYPE_NONE};
    auto caninfo0_3 = Caninfo{"def_can_3", (""), *wxWHITE, AMSCanType::AMS_CAN_TYPE_NONE};

    AMSinfo                        ams1 = AMSinfo{"0", std::vector<Caninfo>{caninfo0_0, caninfo0_1, caninfo0_2, caninfo0_3}};
    AMSinfo                        ams2 = AMSinfo{"1", std::vector<Caninfo>{caninfo0_0, caninfo0_1, caninfo0_2, caninfo0_3}};
    AMSinfo                        ams3 = AMSinfo{"2", std::vector<Caninfo>{caninfo0_0, caninfo0_1, caninfo0_2, caninfo0_3}};
    AMSinfo                        ams4 = AMSinfo{"3", std::vector<Caninfo>{caninfo0_0, caninfo0_1, caninfo0_2, caninfo0_3}};
    std::vector<AMSinfo>           ams_info{ams1, ams2, ams3, ams4};
    std::vector<AMSinfo>::iterator it;
    Freeze();
    for (it = ams_info.begin(); it != ams_info.end(); it++) { AddAms(*it, true); }
    m_sizer_top->Layout();
    Thaw();
}

void AMSControl::Reset() 
{
    auto caninfo0_0 = Caninfo{"0", "", *wxWHITE, AMSCanType::AMS_CAN_TYPE_NONE};
    auto caninfo0_1 = Caninfo{"1", "", *wxWHITE, AMSCanType::AMS_CAN_TYPE_NONE};
    auto caninfo0_2 = Caninfo{"2", "", *wxWHITE, AMSCanType::AMS_CAN_TYPE_NONE};
    auto caninfo0_3 = Caninfo{"3", "", *wxWHITE, AMSCanType::AMS_CAN_TYPE_NONE};

    AMSinfo ams1 = AMSinfo{"0", std::vector<Caninfo>{caninfo0_0, caninfo0_1, caninfo0_2, caninfo0_3}};
    AMSinfo ams2 = AMSinfo{"1", std::vector<Caninfo>{caninfo0_0, caninfo0_1, caninfo0_2, caninfo0_3}};
    AMSinfo ams3 = AMSinfo{"2", std::vector<Caninfo>{caninfo0_0, caninfo0_1, caninfo0_2, caninfo0_3}};
    AMSinfo ams4 = AMSinfo{"3", std::vector<Caninfo>{caninfo0_0, caninfo0_1, caninfo0_2, caninfo0_3}};

    std::vector<AMSinfo>           ams_info{ams1, ams2, ams3, ams4};
    std::vector<AMSinfo>::iterator it;
    UpdateAms(ams_info, false, false, true);
    m_current_show_ams  = "";
    m_current_ams       = "";
    m_current_senect    = "";
}

void AMSControl::show_noams_mode(bool show, bool support_virtual_tray, bool support_extrustion_cali, bool support_vt_load)
{
    show_vams(support_virtual_tray);
    m_sizer_ams_tips->Show(support_virtual_tray);

    if (!support_extrustion_cali)
        m_button_extrusion_cali->Hide();
    else {
        m_button_extrusion_cali->Show();
    }

    show?ExitNoneAMSMode() : EnterNoneAMSMode(support_vt_load);
}

void AMSControl::show_vams(bool show)
{
    m_panel_virtual->Show(show);
    m_vams_sizer->Show(show);
    m_vams_extra_road->Show(show);
    m_extruder->has_ams(show);
    show_vams_kn_value(show);
    Layout();

    if (show && m_is_none_ams_mode) {
        if (m_current_ams == "") {
            wxMouseEvent event(wxEVT_LEFT_DOWN);
            event.SetEventObject(m_vams_lib);
            wxPostEvent(m_vams_lib, event);
        }
    }
}

void AMSControl::show_vams_kn_value(bool show)
{
    m_vams_lib->show_kn_value(show);
}

void AMSControl::update_vams_kn_value(AmsTray tray, MachineObject* obj)
{
    m_vams_lib->m_obj = obj;
    m_vams_info.k = tray.k;
    m_vams_info.n = tray.n;
    m_vams_lib->m_info.k = tray.k;
    m_vams_lib->m_info.n = tray.n;
    m_vams_info.material_name = tray.get_display_filament_type();
    m_vams_info.material_colour = tray.get_color();
    m_vams_lib->m_info.material_name = tray.get_display_filament_type();
    m_vams_lib->m_info.material_colour = tray.get_color();
    m_vams_lib->Refresh();
}

void AMSControl::show_filament_backup(bool show)
{
}

void AMSControl::reset_vams()
{
    m_vams_lib->m_info.k = 0;
    m_vams_lib->m_info.n = 0;
    m_vams_lib->m_info.material_name = wxEmptyString;
    m_vams_lib->m_info.material_colour = AMS_CONTROL_WHITE_COLOUR;
    m_vams_info.material_name = wxEmptyString;
    m_vams_info.material_colour = AMS_CONTROL_WHITE_COLOUR;
    m_vams_lib->Refresh();
}


void AMSControl::UpdateAms(std::vector<AMSinfo> info, bool keep_selection, bool has_extrusion_cali, bool is_reset)
{
    std::string curr_ams_id = GetCurentAms();
    std::string curr_can_id = GetCurrentCan(curr_ams_id);

    m_button_area->Layout();
    m_button_area->Fit();        

    // update item
    m_ams_info = info;

    if (info.size() > 1) {
        m_simplebook_amsitems->Show();
        m_amswin->Layout();
        m_amswin->Fit();
        SetSize(m_amswin->GetSize());
        SetMinSize(m_amswin->GetSize());
    } else {
        m_simplebook_amsitems->Hide();
        m_amswin->Layout();
        m_amswin->Fit();
        SetSize(m_amswin->GetSize());
        SetMinSize(m_amswin->GetSize());
    }

    for (auto i = 0; i < m_ams_item_list.GetCount(); i++) {
        AmsItems *item = m_ams_item_list[i];
        if (i < info.size() && info.size() > 1) {
            item->amsItem->Update(m_ams_info[i]);
            item->amsItem->Open();
        } else {
            item->amsItem->Close();
        }
    }

    // update cans
    for (auto i = 0; i < m_ams_cans_list.GetCount(); i++) {
        AmsCansWindow *cans = m_ams_cans_list[i];

        for (auto ifo : m_ams_info) {
            if (ifo.ams_id == cans->amsIndex) {
                cans->amsCans->m_info = ifo;
                cans->amsCans->Update(ifo);
                cans->amsCans->show_sn_value(has_extrusion_cali);
            }
        }
    }

    /*if (m_current_senect.empty() && info.size() > 0) {
        if (curr_ams_id.empty()) {
            SwitchAms(info[0].ams_id);
            return;
        }

        if (keep_selection) {
            SwitchAms(curr_ams_id);
            for (auto i = 0; i < m_ams_cans_list.GetCount(); i++) {
                AmsCansWindow *cans = m_ams_cans_list[i];
                if (i < info.size()) { cans->amsCans->SelectCan(curr_can_id); }
            }
            return;
        }
    }*/

    if ( m_current_show_ams.empty() && !is_reset ) {
        if (info.size() > 0) {
            SwitchAms(info[0].ams_id);
        }
    }
}

void AMSControl::AddAms(AMSinfo info, bool refresh)
{
    if (m_ams_count >= AMS_CONTROL_MAX_COUNT) return;

    // item
    auto amsitem = new AMSItem(m_panel_top, wxID_ANY, info);
    amsitem->Bind(wxEVT_LEFT_DOWN, [this, amsitem](wxMouseEvent &e) {
        SwitchAms(amsitem->m_amsinfo.ams_id);
        e.Skip();
    });

    AmsItems *item = new AmsItems();
    item->amsIndex = info.ams_id;
    item->amsItem  = amsitem;

    m_ams_item_list.Add(item);
    m_sizer_top->Add(amsitem, 0, wxALIGN_CENTER|wxRIGHT, 6);

    AmsCansWindow *canswin = new AmsCansWindow();
    auto           amscans = new AmsCans(m_simplebook_cans, wxID_ANY, info);

    canswin->amsIndex = info.ams_id;
    canswin->amsCans  = amscans;
    m_ams_cans_list.Add(canswin);

    m_simplebook_cans->AddPage(amscans, wxEmptyString, false);
    amscans->m_selection = m_simplebook_cans->GetPageCount() - 1;

    if (refresh) { m_sizer_top->Layout(); }
    m_ams_count++;
    m_ams_info.push_back(info);
}

void AMSControl::SwitchAms(std::string ams_id)
{
    if (ams_id != std::to_string(VIRTUAL_TRAY_ID)) {
        if (m_current_show_ams != ams_id) {
            m_current_show_ams = ams_id;
            m_extruder->OnAmsLoading(false);
        }
    }

    for (auto i = 0; i < m_ams_item_list.GetCount(); i++) {
        AmsItems *item = m_ams_item_list[i];
        if (item->amsItem->m_amsinfo.ams_id == m_current_show_ams) {
            item->amsItem->OnSelected();
            m_current_senect = ams_id;

            for (auto i = 0; i < m_ams_cans_list.GetCount(); i++) {
                AmsCansWindow* ams = m_ams_cans_list[i];
                if (ams->amsCans->m_info.ams_id == ams_id) {
                    ams->amsCans->SetDefSelectCan();
                    m_vams_lib->UnSelected();
                }
            }

        } else {
            item->amsItem->UnSelected();
            //item->amsItem->HideHumidity();
        }
        m_sizer_top->Layout();
        m_panel_top->Fit();
    }

    for (auto i = 0; i < m_ams_cans_list.GetCount(); i++) {
        AmsCansWindow *cans = m_ams_cans_list[i];
        if (cans->amsCans->m_info.ams_id == ams_id) { 
            m_simplebook_cans->SetSelection(cans->amsCans->m_selection);
        }
    }

    m_current_ams = ams_id;


     // update extruder
    //m_extruder->OnAmsLoading(false);
    for (auto i = 0; i < m_ams_info.size(); i++) {
        if (m_ams_info[i].ams_id == m_current_ams) {
            switch (m_ams_info[i].current_step) {
            case AMSPassRoadSTEP::AMS_ROAD_STEP_NONE: m_extruder->TurnOff(); break;

            case AMSPassRoadSTEP::AMS_ROAD_STEP_COMBO_LOAD_STEP1: m_extruder->TurnOff(); break;

            case AMSPassRoadSTEP::AMS_ROAD_STEP_COMBO_LOAD_STEP2: m_extruder->TurnOn(GetCanColour(m_current_ams, m_ams_info[i].current_can_id)); break;

            case AMSPassRoadSTEP::AMS_ROAD_STEP_COMBO_LOAD_STEP3: m_extruder->TurnOn(GetCanColour(m_current_ams, m_ams_info[i].current_can_id)); break;
            }
        }
    }
}

void AMSControl::SetFilamentStep(int item_idx, FilamentStepType f_type, bool is_extrusion_exist)
{
    if (item_idx == FilamentStep::STEP_IDLE) {
        m_simplebook_right->SetSelection(0);
        m_filament_load_step->Idle();
        m_filament_unload_step->Idle();
        m_filament_vt_load_step->Idle();
        return;
    }

    if (f_type == FilamentStepType::STEP_TYPE_LOAD) {
        if (item_idx > 0 && item_idx < FilamentStep::STEP_COUNT) {
            m_simplebook_right->SetSelection(1);
            m_filament_load_step->SelectItem(item_idx - 1);
        } else {
            m_filament_load_step->Idle();
        }
    } else if (f_type == FilamentStepType::STEP_TYPE_UNLOAD) {
        if (item_idx > 0 && item_idx < FilamentStep::STEP_COUNT) {
            m_simplebook_right->SetSelection(2);
            m_filament_unload_step->SelectItem(item_idx - 1);
        }
        else {
            m_filament_unload_step->Idle();
        }
    } else if (f_type == FilamentStepType::STEP_TYPE_VT_LOAD) {
        m_simplebook_right->SetSelection(3);
        if (item_idx == STEP_HEAT_NOZZLE) {
            m_filament_vt_load_step->SelectItem(0);
        }
        else if (item_idx == STEP_FEED_FILAMENT) {
            m_filament_vt_load_step->SelectItem(1);
        }
        else if (item_idx == STEP_CONFIRM_EXTRUDED) {
            m_filament_vt_load_step->SelectItem(2);
        }
        else if (item_idx == STEP_PURGE_OLD_FILAMENT) {
            m_filament_vt_load_step->SelectItem(3);
        }
        else {
            m_filament_vt_load_step->Idle();
        }
    } else {
        if (item_idx > 0 && item_idx < FilamentStep::STEP_COUNT) {
            m_simplebook_right->SetSelection(1);
            m_filament_load_step->SelectItem(item_idx - 1);
        }
        else {
            m_filament_load_step->Idle();
        }
    }
}

void AMSControl::ShowFilamentTip(bool hasams)
{
    m_simplebook_right->SetSelection(0);
    if (hasams) {
        m_tip_right_top->Show();
        m_tip_load_info->SetLabelText(_L("Choose an AMS slot then press \"Load\" or \"Unload\" button to automatically load or unload filiament."));
    } else {
        // m_tip_load_info->SetLabelText(_L("Before loading, please make sure the filament is pushed into toolhead."));
        m_tip_right_top->Hide();
        m_tip_load_info->SetLabelText(wxEmptyString);
    }
    m_sizer_right_tip->Layout();
    m_tip_load_info->Wrap(AMS_STEP_SIZE.x);
    m_tip_load_info->SetMinSize(AMS_STEP_SIZE);
}

void AMSControl::SetHumidity(std::string amsid, int humidity)
{
    for (auto i = 0; i < m_ams_item_list.GetCount(); i++) {
        AmsItems *item = m_ams_item_list[i];
        if (amsid == item->amsItem->m_amsinfo.ams_id) { item->amsItem->SetHumidity(humidity); }
    }
}

bool AMSControl::Enable(bool enable)
{
    for (auto i = 0; i < m_ams_item_list.GetCount(); i++) {
        AmsItems *item = m_ams_item_list[i];
        item->amsItem->Enable(enable);
    }

    for (auto i = 0; i < m_ams_cans_list.GetCount(); i++) {
        AmsCansWindow *cans = m_ams_cans_list[i];
        cans->amsCans->Enable(enable);
    }
    m_button_extrusion_cali->Enable(enable);
    m_button_extruder_feed->Enable(enable);
    m_button_extruder_back->Enable(enable);
    m_button_ams_setting->Enable(enable);

    m_filament_load_step->Enable(enable);
    return wxWindow::Enable(enable);
}

void AMSControl::SetExtruder(bool on_off, bool is_vams, wxColour col)
{
    if (!on_off) {
        m_extruder->TurnOff();
        m_vams_extra_road->OnVamsLoading(false);
        m_extruder->OnVamsLoading(false);
        m_vams_road->OnVamsLoading(false);
    } else {
        m_extruder->TurnOn(col);
        m_extruder->OnAmsLoading(true, col);
    }

    if (is_vams && on_off) {
        m_extruder->OnAmsLoading(false, col);
        m_vams_extra_road->OnVamsLoading(true, col);
        m_extruder->OnVamsLoading(true, col);
        m_vams_road->OnVamsLoading(true, col);
    }
    else {
        m_vams_extra_road->OnVamsLoading(false, col);
        m_extruder->OnVamsLoading(false, col);
        m_vams_road->OnVamsLoading(false, col);
    }
}

void AMSControl::SetAmsStep(std::string ams_id, std::string canid, AMSPassRoadType type, AMSPassRoadSTEP step)
{
    AmsCansWindow *cans     = nullptr;
    bool           notfound = true;

    for (auto i = 0; i < m_ams_cans_list.GetCount(); i++) {
        cans = m_ams_cans_list[i];
        if (cans->amsCans->m_info.ams_id == ams_id) {
            notfound = false;
            break;
        }
    }


    if (ams_id != m_last_ams_id || m_last_tray_id != canid) {
        SetAmsStep(m_last_ams_id, m_last_tray_id, AMSPassRoadType::AMS_ROAD_TYPE_UNLOAD, AMSPassRoadSTEP::AMS_ROAD_STEP_NONE);
        m_vams_extra_road->OnVamsLoading(false);
        m_extruder->OnVamsLoading(false);
        m_vams_road->OnVamsLoading(false);
    }

    if (notfound) return;
    if (cans == nullptr) return;


    m_last_ams_id = ams_id;
    m_last_tray_id = canid;


    if (step == AMSPassRoadSTEP::AMS_ROAD_STEP_NONE) {
        cans->amsCans->SetAmsStep(canid, type, AMSPassRoadSTEP::AMS_ROAD_STEP_NONE);
        m_extruder->OnAmsLoading(false);
    }

    if (step == AMSPassRoadSTEP::AMS_ROAD_STEP_COMBO_LOAD_STEP1) {
        cans->amsCans->SetAmsStep(canid, type, AMSPassRoadSTEP::AMS_ROAD_STEP_1);
        m_extruder->OnAmsLoading(false);
    }

    if (step == AMSPassRoadSTEP::AMS_ROAD_STEP_COMBO_LOAD_STEP2) {
        cans->amsCans->SetAmsStep(canid, type, AMSPassRoadSTEP::AMS_ROAD_STEP_1);
        cans->amsCans->SetAmsStep(canid, type, AMSPassRoadSTEP::AMS_ROAD_STEP_2);
        if (m_current_show_ams == ams_id) {
            m_extruder->OnAmsLoading(true, cans->amsCans->GetTagColr(canid));
        } 
    }

    if (step == AMSPassRoadSTEP::AMS_ROAD_STEP_COMBO_LOAD_STEP3) {
        cans->amsCans->SetAmsStep(canid, type, AMSPassRoadSTEP::AMS_ROAD_STEP_1);
        cans->amsCans->SetAmsStep(canid, type, AMSPassRoadSTEP::AMS_ROAD_STEP_2);
        cans->amsCans->SetAmsStep(canid, type, AMSPassRoadSTEP::AMS_ROAD_STEP_3);
        m_extruder->OnAmsLoading(true, cans->amsCans->GetTagColr(canid));
    }

    for (auto i = 0; i < m_ams_info.size(); i++) {
        if (m_ams_info[i].ams_id == ams_id) {
            m_ams_info[i].current_step   = step;
            m_ams_info[i].current_can_id = canid;
        }
    }
}

void AMSControl::on_filament_load(wxCommandEvent &event)
{
    m_button_extruder_back->Disable();
    for (auto i = 0; i < m_ams_info.size(); i++) {
        if (m_ams_info[i].ams_id == m_current_ams) { m_ams_info[i].current_action = AMSAction::AMS_ACTION_LOAD; }
    }
    post_event(SimpleEvent(EVT_AMS_LOAD));
}

void AMSControl::on_extrusion_cali(wxCommandEvent &event)
{
    for (auto i = 0; i < m_ams_info.size(); i++) {
        if (m_ams_info[i].ams_id == m_current_ams) { m_ams_info[i].current_action = AMSAction::AMS_ACTION_CALI; }
    }
    post_event(SimpleEvent(EVT_AMS_EXTRUSION_CALI));
}

void AMSControl::on_filament_unload(wxCommandEvent &event)
{
    m_button_extruder_feed->Disable();
    for (auto i = 0; i < m_ams_info.size(); i++) {
        if (m_ams_info[i].ams_id == m_current_ams) { m_ams_info[i].current_action = AMSAction::AMS_ACTION_UNLOAD; }
    }
    post_event(SimpleEvent(EVT_AMS_UNLOAD));
}

void AMSControl::on_ams_setting_click(wxMouseEvent &event)
{
    for (auto i = 0; i < m_ams_info.size(); i++) {
        if (m_ams_info[i].ams_id == m_current_ams) { m_ams_info[i].current_action = AMSAction::AMS_ACTION_CALI; }
    }
    post_event(SimpleEvent(EVT_AMS_SETTINGS));
}

void AMSControl::on_clibration_again_click(wxMouseEvent &event) { post_event(SimpleEvent(EVT_AMS_CLIBRATION_AGAIN)); }

void AMSControl::on_clibration_cancel_click(wxMouseEvent &event) { post_event(SimpleEvent(EVT_AMS_CLIBRATION_CANCEL)); }

void AMSControl::post_event(wxEvent &&event)
{
    event.SetEventObject(m_parent);
    wxPostEvent(m_parent, event);
}

}} // namespace Slic3r::GUI<|MERGE_RESOLUTION|>--- conflicted
+++ resolved
@@ -1924,13 +1924,10 @@
 
     //m_sizer_left_bottom->Add(0, 0, 0, wxEXPAND, 0);
 
-<<<<<<< HEAD
-    StateColor btn_bg_green(std::pair<wxColour, int>(AMS_CONTROL_DISABLE_COLOUR, StateColor::Disabled),std::pair<wxColour, int>(wxColour(0, 137, 123), StateColor::Pressed), std::pair<wxColour, int>(wxColour(38, 166, 154), StateColor::Hovered),
-=======
     StateColor btn_bg_green(std::pair<wxColour, int>(AMS_CONTROL_DISABLE_COLOUR, StateColor::Disabled),
-                            std::pair<wxColour, int>(wxColour(27, 136, 68), StateColor::Pressed), 
-                            std::pair<wxColour, int>(wxColour(61, 203, 115), StateColor::Hovered),
->>>>>>> 1f155868
+                            std::pair<wxColour, int>(wxColour(0, 137, 123), StateColor::Pressed), 
+                            std::pair<wxColour, int>(wxColour(38, 166, 154), StateColor::Hovered),
+
                             std::pair<wxColour, int>(AMS_CONTROL_BRAND_COLOUR, StateColor::Normal));
 
     StateColor btn_bg_white(std::pair<wxColour, int>(AMS_CONTROL_DISABLE_COLOUR, StateColor::Disabled), 
