--- conflicted
+++ resolved
@@ -36,14 +36,12 @@
 #include "GUI_ObjectList.hpp"
 #include "Tab.hpp"
 #include "format.hpp"
-#include "slic3r/GUI/GUI.hpp"
 #include <imgui/imgui_internal.h>
 #include <wx/dcgraph.h>
 using boost::optional;
 namespace fs = boost::filesystem;
 
 static const float GROUND_Z = -0.03f;
-static const float GROUND_Z_GRIDLINE = -0.26f;
 static const float GRABBER_X_FACTOR = 0.20f;
 static const float GRABBER_Y_FACTOR = 0.03f;
 static const float GRABBER_Z_VALUE = 0.5f;
@@ -79,44 +77,7 @@
 std::array<float, 4> PartPlate::HEIGHT_LIMIT_TOP_COLOR		= { 0.6f, 0.6f, 1.0f, 1.0f };
 std::array<float, 4> PartPlate::HEIGHT_LIMIT_BOTTOM_COLOR	= { 0.4f, 0.4f, 1.0f, 1.0f };
 
-// get text extent with wxMemoryDC
-void get_text_extent(const wxString &msg, wxCoord &w, wxCoord &h, wxFont *font)
-{
-  wxMemoryDC memDC;
-  if (font)
-    memDC.SetFont(*font);
-  memDC.GetTextExtent(msg, &w, &h);
-}
-
-
-wxFont* find_font(const std::string& text_str, int max_size = 32)
-{
-  auto is_font_suitable = [](std::string str, wxFont &font, int max_size) {
-    wxString msg(str);
-	wxCoord w, h;
-	get_text_extent(msg, w, h, &font);
-
-    if (w <= max_size)
-      return true;
-    else
-      return false;
-  };
-  wxFont *font = nullptr;
-  if (is_font_suitable(text_str, Label::Head_24, max_size))
-    font = &Label::Head_24;
-  else if (is_font_suitable(text_str, Label::Head_20, max_size))
-    font = &Label::Head_20;
-  else if (is_font_suitable(text_str, Label::Head_18, max_size))
-    font = &Label::Head_18;
-  else if (is_font_suitable(text_str, Label::Head_16, max_size))
-    font = &Label::Head_16;
-  else if (is_font_suitable(text_str, Label::Head_14, max_size))
-    font = &Label::Head_14;
-  else
-    font = &Label::Head_12;
-
-  return font;
-}
+
 void PartPlate::update_render_colors()
 {
 	PartPlate::SELECT_COLOR			= GLColor(RenderColor::colors[RenderCol_Plate_Selected]);
@@ -173,7 +134,6 @@
 
 	m_print_index = -1;
 	m_print = nullptr;
-	m_plate_name_vbo_id = 0;
 }
 
 BedType PartPlate::get_bed_type(bool load_from_project) const
@@ -382,10 +342,10 @@
 	Lines contour_lines = to_lines(poly);
 	std::copy(contour_lines.begin(), contour_lines.end(), std::back_inserter(gridlines));
 
-	if (!m_gridlines.set_from_lines(gridlines, GROUND_Z_GRIDLINE))
+	if (!m_gridlines.set_from_lines(gridlines, GROUND_Z))
 		BOOST_LOG_TRIVIAL(error) << __FUNCTION__ << "Unable to create bed grid lines\n";
 
-	if (!m_gridlines_bolder.set_from_lines(gridlines_bolder, GROUND_Z_GRIDLINE))
+	if (!m_gridlines_bolder.set_from_lines(gridlines_bolder, GROUND_Z))
 		BOOST_LOG_TRIVIAL(error) << __FUNCTION__ << "Unable to create bed grid lines\n";
 }
 
@@ -443,8 +403,7 @@
 	poly.contour.append({ scale_(p(0) + PARTPLATE_ICON_GAP + PARTPLATE_ICON_SIZE - offset_x), scale_(p(1) - index * (PARTPLATE_ICON_SIZE + PARTPLATE_ICON_GAP)- PARTPLATE_ICON_GAP - PARTPLATE_TEXT_OFFSET_Y)});
 	poly.contour.append({ scale_(p(0) + PARTPLATE_ICON_GAP + offset_x), scale_(p(1) - index * (PARTPLATE_ICON_SIZE + PARTPLATE_ICON_GAP)- PARTPLATE_ICON_GAP - PARTPLATE_TEXT_OFFSET_Y) });
 #else //in the bottom
-	auto bed_ext = get_extents(m_shape);
-    Vec2d p = bed_ext[1];
+	Vec2d& p = m_shape[1];
 	float offset_x = one_number?PARTPLATE_TEXT_OFFSET_X1: PARTPLATE_TEXT_OFFSET_X2;
 
 	poly.contour.append({ scale_(p(0) + PARTPLATE_ICON_GAP_LEFT + offset_x), scale_(p(1) + PARTPLATE_TEXT_OFFSET_Y) });
@@ -516,11 +475,7 @@
 void PartPlate::calc_vertex_for_icons(int index, GeometryBuffer &buffer)
 {
 	ExPolygon poly;
-	auto bed_ext = get_extents(m_shape);
-    Vec2d p = bed_ext[2];
-    if (m_plater->get_build_volume_type() == BuildVolume_Type::Circle)
-        p[1] -= std::max(
-            0.0, (bed_ext.size()(1) - 5 * PARTPLATE_ICON_SIZE - 4 * PARTPLATE_ICON_GAP_Y - PARTPLATE_ICON_GAP_TOP) / 2);
+	Vec2d& p = m_shape[2];
 
 	poly.contour.append({ scale_(p(0) + PARTPLATE_ICON_GAP_LEFT), scale_(p(1) - index * (PARTPLATE_ICON_SIZE + PARTPLATE_ICON_GAP_Y) - PARTPLATE_ICON_GAP_TOP - PARTPLATE_ICON_SIZE) });
 	poly.contour.append({ scale_(p(0) + PARTPLATE_ICON_GAP_LEFT + PARTPLATE_ICON_SIZE), scale_(p(1) - index * (PARTPLATE_ICON_SIZE + PARTPLATE_ICON_GAP_Y)- PARTPLATE_ICON_GAP_TOP - PARTPLATE_ICON_SIZE) });
@@ -535,8 +490,7 @@
 void PartPlate::calc_vertex_for_icons_background(int icon_count, GeometryBuffer &buffer)
 {
 	ExPolygon poly;
-	auto bed_ext = get_extents(m_shape);
-    Vec2d p = bed_ext[2];
+	Vec2d& p = m_shape[2];
 
 	poly.contour.append({ scale_(p(0) + PARTPLATE_ICON_GAP_LEFT), scale_(p(1) - icon_count * (PARTPLATE_ICON_SIZE + PARTPLATE_ICON_GAP_Y) - PARTPLATE_ICON_GAP_TOP) });
 	poly.contour.append({ scale_(p(0) + PARTPLATE_ICON_GAP_LEFT + PARTPLATE_ICON_SIZE), scale_(p(1) - icon_count * (PARTPLATE_ICON_SIZE + PARTPLATE_ICON_GAP_Y)- PARTPLATE_ICON_GAP_TOP) });
@@ -870,35 +824,7 @@
 	glsafe(::glBindBuffer(GL_ARRAY_BUFFER, 0));
 	glsafe(::glBindTexture(GL_TEXTURE_2D, 0));
 }
-void PartPlate::render_plate_name_texture(int position_id, int tex_coords_id)
-{
-	if (m_name_texture.get_id() == 0)
-		generate_plate_name_texture();
-
-	if (m_plate_name_vbo_id == 0 && m_plate_name_icon.get_vertices_data_size() > 0) {
-		glsafe(::glGenBuffers(1, &m_plate_name_vbo_id));
-		glsafe(::glBindBuffer(GL_ARRAY_BUFFER, m_plate_name_vbo_id));
-		glsafe(::glBufferData(GL_ARRAY_BUFFER, (GLsizeiptr)m_plate_name_icon.get_vertices_data_size(), (const GLvoid*)m_plate_name_icon.get_vertices_data(), GL_STATIC_DRAW));
-		glsafe(::glBindBuffer(GL_ARRAY_BUFFER, 0));
-	}
-
-<<<<<<< HEAD
-	unsigned int stride = m_plate_name_icon.get_vertex_data_size();
-	GLuint tex_id = (GLuint)m_name_texture.get_id();
-	glsafe(::glBindTexture(GL_TEXTURE_2D, tex_id));
-	glsafe(::glBindBuffer(GL_ARRAY_BUFFER, m_plate_name_vbo_id));
-	if (position_id != -1)
-		glsafe(::glVertexAttribPointer(position_id, 3, GL_FLOAT, GL_FALSE, stride, (GLvoid*)(intptr_t)m_plate_name_icon.get_position_offset()));
-	if (tex_coords_id != -1)
-		glsafe(::glVertexAttribPointer(tex_coords_id, 2, GL_FLOAT, GL_FALSE, stride, (GLvoid*)(intptr_t)m_plate_name_icon.get_tex_coords_offset()));
-	glsafe(::glDrawArrays(GL_TRIANGLES, 0, (GLsizei)m_plate_name_icon.get_vertices_count()));
-
-	glsafe(::glBindBuffer(GL_ARRAY_BUFFER, 0));
-	glsafe(::glBindTexture(GL_TEXTURE_2D, 0));
-}
-
-void PartPlate::render_icons(bool bottom, bool only_name, int hover_id)
-=======
+
 void PartPlate::render_plate_name_texture(int position_id, int tex_coords_id)
 {
 	if (m_name_change) {
@@ -949,7 +875,6 @@
 }
 
 void PartPlate::render_icons(bool bottom, bool only_body, int hover_id)
->>>>>>> 2f9434a8
 {
 	GLShaderProgram* shader = wxGetApp().get_shader("printbed");
 	if (shader != nullptr) {
@@ -970,47 +895,6 @@
         if (tex_coords_id != -1) {
             glsafe(::glEnableVertexAttribArray(tex_coords_id));
         }
-<<<<<<< HEAD
-        if (!only_name) {
-            if (hover_id == 1)
-                render_icon_texture(position_id, tex_coords_id, m_del_icon, m_partplate_list->m_del_hovered_texture,
-                                    m_del_vbo_id);
-            else
-                render_icon_texture(position_id, tex_coords_id, m_del_icon, m_partplate_list->m_del_texture,
-                                    m_del_vbo_id);
-
-            if (hover_id == 2)
-                render_icon_texture(position_id, tex_coords_id, m_orient_icon,
-                                    m_partplate_list->m_orient_hovered_texture, m_orient_vbo_id);
-            else
-                render_icon_texture(position_id, tex_coords_id, m_orient_icon, m_partplate_list->m_orient_texture,
-                                    m_orient_vbo_id);
-
-            if (hover_id == 3)
-                render_icon_texture(position_id, tex_coords_id, m_arrange_icon,
-                                    m_partplate_list->m_arrange_hovered_texture, m_arrange_vbo_id);
-            else
-                render_icon_texture(position_id, tex_coords_id, m_arrange_icon, m_partplate_list->m_arrange_texture,
-                                    m_arrange_vbo_id);
-
-            if (hover_id == 4) {
-                if (this->is_locked())
-                    render_icon_texture(position_id, tex_coords_id, m_lock_icon,
-                                        m_partplate_list->m_locked_hovered_texture, m_lock_vbo_id);
-                else
-                    render_icon_texture(position_id, tex_coords_id, m_lock_icon,
-                                        m_partplate_list->m_lockopen_hovered_texture, m_lock_vbo_id);
-            } else {
-                if (this->is_locked())
-                    render_icon_texture(position_id, tex_coords_id, m_lock_icon, m_partplate_list->m_locked_texture,
-                                        m_lock_vbo_id);
-                else
-                    render_icon_texture(position_id, tex_coords_id, m_lock_icon, m_partplate_list->m_lockopen_texture,
-                                        m_lock_vbo_id);
-            }
-
-            if (m_partplate_list->render_plate_settings) {
-=======
         render_plate_name_texture(position_id, tex_coords_id);
         if (!only_body) {
             if (hover_id == 1)
@@ -1046,44 +930,24 @@
 				render_icon_texture(position_id, tex_coords_id, m_plate_name_edit_icon, m_partplate_list->m_plate_name_edit_texture, m_plate_name_edit_vbo_id);
 
 			if (m_partplate_list->render_plate_settings) {
->>>>>>> 2f9434a8
                 if (hover_id == 5) {
                     if (get_bed_type() == BedType::btDefault && get_print_seq() == PrintSequence::ByDefault && get_first_layer_print_sequence().empty())
                         render_icon_texture(position_id, tex_coords_id, m_plate_settings_icon, m_partplate_list->m_plate_settings_hovered_texture, m_plate_settings_vbo_id);
                     else
-<<<<<<< HEAD
-                      render_icon_texture(position_id, tex_coords_id, m_plate_settings_icon,
-                                          m_partplate_list->m_plate_settings_changed_hovered_texture,
-                                          m_plate_settings_vbo_id);
-=======
                         render_icon_texture(position_id, tex_coords_id, m_plate_settings_icon, m_partplate_list->m_plate_settings_changed_hovered_texture,
                                             m_plate_settings_vbo_id);
->>>>>>> 2f9434a8
                 } else {
                     if (get_bed_type() == BedType::btDefault && get_print_seq() == PrintSequence::ByDefault && get_first_layer_print_sequence().empty())
                         render_icon_texture(position_id, tex_coords_id, m_plate_settings_icon, m_partplate_list->m_plate_settings_texture, m_plate_settings_vbo_id);
                     else
-<<<<<<< HEAD
-                      render_icon_texture(position_id, tex_coords_id, m_plate_settings_icon,
-                                          m_partplate_list->m_plate_settings_changed_texture, m_plate_settings_vbo_id);
-=======
                         render_icon_texture(position_id, tex_coords_id, m_plate_settings_icon, m_partplate_list->m_plate_settings_changed_texture, m_plate_settings_vbo_id);
->>>>>>> 2f9434a8
                 }
             }
 
             if (m_plate_index >= 0 && m_plate_index < MAX_PLATE_COUNT) {
-<<<<<<< HEAD
-                render_icon_texture(position_id, tex_coords_id, m_plate_idx_icon,
-                                    m_partplate_list->m_idx_textures[m_plate_index], m_plate_idx_vbo_id);
-            }
-        }
-		render_plate_name_texture(position_id, tex_coords_id);
-=======
                 render_icon_texture(position_id, tex_coords_id, m_plate_idx_icon, m_partplate_list->m_idx_textures[m_plate_index], m_plate_idx_vbo_id);
             }
         }
->>>>>>> 2f9434a8
         if (tex_coords_id != -1)
             glsafe(::glDisableVertexAttribArray(tex_coords_id));
 
@@ -1468,12 +1332,6 @@
 		glsafe(::glDeleteBuffers(1, &m_plate_idx_vbo_id));
 		m_plate_idx_vbo_id = 0;
 	}
-<<<<<<< HEAD
-	if (m_plate_name_vbo_id > 0) {
-		glsafe(::glDeleteBuffers(1, &m_plate_name_vbo_id));
-		m_plate_name_vbo_id = 0;
-	}
-=======
     if (m_plate_name_vbo_id > 0) {
         glsafe(::glDeleteBuffers(1, &m_plate_name_vbo_id));
         m_plate_name_vbo_id = 0;
@@ -1482,7 +1340,6 @@
         glsafe(::glDeleteBuffers(1, &m_plate_name_edit_vbo_id));
         m_plate_name_edit_vbo_id = 0;
     }
->>>>>>> 2f9434a8
 }
 
 std::vector<int> PartPlate::get_extruders(bool conside_custom_gcode) const
@@ -1826,7 +1683,7 @@
 		m_ready_for_slice = true;
 		update_slice_result_valid_state(false);
 	}
-	m_name_texture.reset();
+
 	return;
 }
 
@@ -1914,52 +1771,6 @@
 	return origin;
 }
 
-<<<<<<< HEAD
-void PartPlate::generate_plate_name_texture()
-{
-	// generate m_name_texture texture from m_name with generate_from_text_string
-	m_name_texture.reset();
-	auto text = m_name.empty()? _L("Untitled") : from_u8(m_name);
-	wxCoord w, h;
-
-	auto* font = &Label::Head_32;
-
-	wxColour foreground(0xf2, 0x75, 0x4e, 0xff);
-    if (!m_name_texture.generate_from_text_string(text.ToUTF8().data(), *font, *wxBLACK, foreground))
-		BOOST_LOG_TRIVIAL(error) << "PartPlate::generate_plate_name_texture(): generate_from_text_string() failed";
-    auto bed_ext = get_extents(m_shape);
-    auto factor = bed_ext.size()(1) / 200.0;
-	ExPolygon poly;
-	float offset_x = 1;
-    w = int(factor * (m_name_texture.get_width() * 16) / m_name_texture.get_height());
-    h = int(factor * 16);
-    Vec2d p = bed_ext[3] + Vec2d(0, 1 + h * m_name_texture.m_original_height / m_name_texture.get_height());
-	poly.contour.append({ scale_(p(0) + PARTPLATE_ICON_GAP_LEFT + offset_x), scale_(p(1) - h + PARTPLATE_TEXT_OFFSET_Y) });
-	poly.contour.append({ scale_(p(0) + PARTPLATE_ICON_GAP_LEFT + w - offset_x), scale_(p(1) - h + PARTPLATE_TEXT_OFFSET_Y) });
-	poly.contour.append({ scale_(p(0) + PARTPLATE_ICON_GAP_LEFT + w - offset_x), scale_(p(1) - PARTPLATE_TEXT_OFFSET_Y)});
-	poly.contour.append({ scale_(p(0) + PARTPLATE_ICON_GAP_LEFT + offset_x), scale_(p(1) - PARTPLATE_TEXT_OFFSET_Y) });
-
-	auto triangles = triangulate_expolygon_2f(poly, NORMALS_UP);
-	if (!m_plate_name_icon.set_from_triangles(triangles, GROUND_Z))
-		BOOST_LOG_TRIVIAL(error) << __FUNCTION__ << "Unable to generate geometry buffers for icons\n";
-
-	if (m_plate_name_vbo_id > 0) {
-		glsafe(::glDeleteBuffers(1, &m_plate_name_vbo_id));
-		m_plate_name_vbo_id = 0;
-	}
-}
-void PartPlate::set_plate_name(const std::string& name) 
-{ 
-	// compare if name equal to m_name, case sensitive
-    if (boost::equals(m_name, name))
-        return;
-
-	m_name = name;
-    if (m_print != nullptr)
-        m_print->set_plate_name(name);
-
-	generate_plate_name_texture();
-=======
 bool PartPlate::generate_plate_name_texture()
 {
 	auto     bed_ext        = get_extents(m_shape);
@@ -2001,7 +1812,6 @@
 
     if (m_print != nullptr)
 		m_print->set_plate_name(m_name);
->>>>>>> 2f9434a8
 }
 
 //get the print's object, result and index
@@ -2124,11 +1934,9 @@
 	ModelInstance* instance = object->instances[instance_id];
 
 	BoundingBoxf3 instance_box = bounding_box? *bounding_box: object->instance_convex_hull_bounding_box(instance_id);
-    Vec3d up_point = m_bounding_box.max + Vec3d(Slic3r::BuildVolume::SceneEpsilon, Slic3r::BuildVolume::SceneEpsilon,
-                                                m_origin.z() + m_height + Slic3r::BuildVolume::SceneEpsilon);
-    Vec3d low_point = m_bounding_box.min + Vec3d(-Slic3r::BuildVolume::SceneEpsilon, -Slic3r::BuildVolume::SceneEpsilon,
-                                                 m_origin.z() - Slic3r::BuildVolume::SceneEpsilon);
-    Polygon hull = instance->convex_hull_2d();
+	Polygon hull = instance->convex_hull_2d();
+	Vec3d up_point(m_origin.x() + m_width + Slic3r::BuildVolume::SceneEpsilon, m_origin.y() + m_depth + Slic3r::BuildVolume::SceneEpsilon, m_origin.z() + m_height + Slic3r::BuildVolume::SceneEpsilon);
+	Vec3d low_point(m_origin.x() - Slic3r::BuildVolume::SceneEpsilon, m_origin.y() - Slic3r::BuildVolume::SceneEpsilon, m_origin.z() - Slic3r::BuildVolume::SceneEpsilon);
     if (instance_box.max.z() > low_point.z()) low_point.z() +=  instance_box.min.z(); // not considering outsize if sinking
 	BoundingBoxf3 plate_box(low_point, up_point);
 
@@ -2136,7 +1944,6 @@
 	{
 		if (m_exclude_bounding_box.size() > 0)
 		{
-			Polygon hull = instance->convex_hull_2d();
 			int index;
 			for (index = 0; index < m_exclude_bounding_box.size(); index ++)
 			{
@@ -2173,12 +1980,8 @@
 		ModelObject* object = m_model->objects[obj_id];
 		ModelInstance* instance = object->instances[instance_id];
 		BoundingBoxf3 instance_box = bounding_box? *bounding_box: object->instance_convex_hull_bounding_box(instance_id);
-        Vec3d up_point =
-            m_bounding_box.max + Vec3d(Slic3r::BuildVolume::SceneEpsilon, Slic3r::BuildVolume::SceneEpsilon,
-                                       m_origin.z() + m_height + Slic3r::BuildVolume::SceneEpsilon);
-        Vec3d low_point =
-            m_bounding_box.min + Vec3d(-Slic3r::BuildVolume::SceneEpsilon, -Slic3r::BuildVolume::SceneEpsilon,
-                                       m_origin.z() - Slic3r::BuildVolume::SceneEpsilon);
+		Vec3d up_point(m_origin.x() + m_width, m_origin.y() + m_depth, m_origin.z() + m_height);
+		Vec3d low_point(m_origin.x(), m_origin.y(), m_origin.z() - 5.0f);
 		BoundingBoxf3 plate_box(low_point, up_point);
 
 		result = plate_box.intersects(instance_box);
@@ -2702,13 +2505,8 @@
 		calc_vertex_for_icons(4, m_plate_settings_icon);
 		//calc_vertex_for_number(0, (m_plate_index < 9), m_plate_idx_icon);
 		calc_vertex_for_number(0, false, m_plate_idx_icon);
-<<<<<<< HEAD
-		// calc vertex for plate name
-		generate_plate_name_texture();
-=======
 	    calc_vertex_for_plate_name(m_name_texture, m_plate_name_icon);//if (generate_plate_name_texture())
 		calc_vertex_for_plate_name_edit_icon(&m_name_texture, 0, m_plate_name_edit_icon);
->>>>>>> 2f9434a8
 	}
 	calc_height_limit();
 
@@ -2783,11 +2581,7 @@
 
 	render_height_limit(mode);
 
-<<<<<<< HEAD
-	render_icons(bottom, only_body, hover_id);
-=======
     render_icons(bottom, only_body, hover_id);
->>>>>>> 2f9434a8
 	if (!force_background_color){
 		render_only_numbers(bottom);
 	}
@@ -3309,9 +3103,6 @@
 		}
 	}
 
-<<<<<<< HEAD
-
-=======
 	// if (m_plate_name_edit_texture.get_id() == 0)
 	{
 		file_name = path + (m_is_dark ? "plate_name_edit_dark.svg" : "plate_name_edit.svg");
@@ -3339,9 +3130,20 @@
 			return false;;
 	};
 	wxFont* font = nullptr;
->>>>>>> 2f9434a8
 	std::string text_str = "01";
-	wxFont* font = find_font(text_str,32);
+	int max_size = 32;
+	if (is_font_suitable(text_str, Label::Head_24, max_size))
+		font = &Label::Head_24;
+	else if (is_font_suitable(text_str, Label::Head_20, max_size))
+		font = &Label::Head_20;
+	else if (is_font_suitable(text_str, Label::Head_18, max_size))
+		font = &Label::Head_18;
+	else if (is_font_suitable(text_str, Label::Head_16, max_size))
+		font = &Label::Head_16;
+	else if (is_font_suitable(text_str, Label::Head_14, max_size))
+		font = &Label::Head_14;
+	else
+		font = &Label::Head_12;
 
 	for (int i = 0; i < MAX_PLATE_COUNT; i++) {
 		if (m_idx_textures[i].get_id() == 0) {
@@ -3350,14 +3152,8 @@
 				file_name = std::string("0") + std::to_string(i+1);
 			else
 				file_name = std::to_string(i+1);
-<<<<<<< HEAD
-
-			wxColour foreground(0xf2, 0x75, 0x4e, 0xff);
-			if (!m_idx_textures[i].generate_from_text_string(file_name, *font, *wxBLACK, foreground)) {
-=======
             wxColour NumberForeground(PlateTextureForeground[0], PlateTextureForeground[1], PlateTextureForeground[2], PlateTextureForeground[3]);
 			if (!m_idx_textures[i].generate_from_text_string(file_name, *font, *wxBLACK, NumberForeground)) {
->>>>>>> 2f9434a8
 				BOOST_LOG_TRIVIAL(error) << __FUNCTION__ << boost::format(":load file %1% failed") % file_name;
 			}
 		}
@@ -3889,7 +3685,7 @@
 }
 
 //get the plate counts, not including the invalid plate
-int PartPlateList::get_plate_count() const
+int PartPlateList::get_plate_count()
 {
 	int ret = 0;
 
@@ -4929,18 +4725,15 @@
 	int ret = 0;
 
 	BOOST_LOG_TRIVIAL(debug) << __FUNCTION__ << boost::format(": plates count %1%") % m_plate_list.size();
-	// SoftFever: assign plater info first
-    for (auto partplate : m_plate_list) {
-        partplate->m_plater = this->m_plater;
-        partplate->m_partplate_list = this;
-        partplate->m_model = this->m_model;
-        partplate->printer_technology = this->printer_technology;
-    }
 	update_plate_cols();
 	set_shapes(m_shape, m_exclude_areas, m_logo_texture_filename, m_height_to_lid, m_height_to_rod);
 	for (unsigned int i = 0; i < (unsigned int)m_plate_list.size(); ++i)
 	{
 		bool need_reset_print = false;
+		m_plate_list[i]->m_plater = this->m_plater;
+		m_plate_list[i]->m_partplate_list = this;
+		m_plate_list[i]->m_model = this->m_model;
+		m_plate_list[i]->printer_technology = this->printer_technology;
 		//check the previous sliced result
 		if (m_plate_list[i]->m_slice_result_valid) {
 			if ((i >= previous_sliced_result.size()) || !previous_sliced_result[i])
@@ -5087,11 +4880,7 @@
 		PlateData* plate_data_item = new PlateData();
 		plate_data_item->locked = m_plate_list[i]->m_locked;
 		plate_data_item->plate_index = m_plate_list[i]->m_plate_index;
-<<<<<<< HEAD
-		plate_data_item->plate_name = m_plate_list[i]->get_plate_name();
-=======
         plate_data_item->plate_name  = m_plate_list[i]->get_plate_name();
->>>>>>> 2f9434a8
 		BOOST_LOG_TRIVIAL(info) << __FUNCTION__ << boost::format(": plate %1% before load, width %2%, height %3%, size %4%!")
 			%(i+1) %m_plate_list[i]->thumbnail_data.width %m_plate_list[i]->thumbnail_data.height %m_plate_list[i]->thumbnail_data.pixels.size();
 		plate_data_item->plate_thumbnail.load_from(m_plate_list[i]->thumbnail_data);
@@ -5171,11 +4960,7 @@
 		int index = create_plate(false);
 		m_plate_list[index]->m_locked = plate_data_list[i]->locked;
 		m_plate_list[index]->config()->apply(plate_data_list[i]->config);
-<<<<<<< HEAD
-		m_plate_list[index]->set_plate_name(plate_data_list[i]->plate_name);
-=======
         m_plate_list[index]->set_plate_name(plate_data_list[i]->plate_name);
->>>>>>> 2f9434a8
 		if (plate_data_list[i]->plate_index != index)
 		{
 			BOOST_LOG_TRIVIAL(warning) << __FUNCTION__ << boost::format(":plate index %1% seems invalid, skip it")% plate_data_list[i]->plate_index;
