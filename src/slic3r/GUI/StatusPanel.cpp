#include "StatusPanel.hpp"
#include "I18N.hpp"
#include "Widgets/Label.hpp"
#include "Widgets/Button.hpp"
#include "Widgets/StepCtrl.hpp"
#include "Widgets/SideTools.hpp"
#include "Widgets/WebView.hpp"

#include "BitmapCache.hpp"
#include "GUI_App.hpp"
#include "MainFrame.hpp"

#include "MsgDialog.hpp"
#include "slic3r/Utils/Http.hpp"
#include "libslic3r/Thread.hpp"
#include "DeviceErrorDialog.hpp"

#include "RecenterDialog.hpp"
#include "CalibUtils.hpp"
#include <slic3r/GUI/Widgets/ProgressDialog.hpp>
#include <wx/display.h>
#include <wx/mstream.h>
#include <wx/sstream.h>
#include <wx/zstream.h>

#include "DeviceCore/DevBed.h"
#include "DeviceCore/DevCtrl.h"
#include "DeviceCore/DevFan.h"
#include "DeviceCore/DevFilaSystem.h"
#include "DeviceCore/DevLamp.h"
#include "DeviceCore/DevStorage.h"

#include "DeviceCore/DevConfig.h"
#include "DeviceCore/DevManager.h"
#include "DeviceCore/DevPrintTaskInfo.h"



#include "PrintOptionsDialog.hpp"
#include "SafetyOptionsDialog.hpp"

#include "ThermalPreconditioningDialog.hpp"


namespace Slic3r { namespace GUI {

#define TEMP_THRESHOLD_VAL 2
#define TEMP_THRESHOLD_ALLOW_E_CTRL 170.0f

/* const strings */
static const wxString NA_STR         = _L("N/A");
static const wxString TEMP_BLANK_STR = wxString("_");
static const wxFont   SWITCH_FONT    = Label::Body_10;

/* const values */
static const int bed_temp_range[2]    = {20, 120};
static const int default_champer_temp_min = 20;
static const int default_champer_temp_max = 60;

/* colors */
static const wxColour STATUS_PANEL_BG     = wxColour(238, 238, 238);
static const wxColour STATUS_TITLE_BG     = wxColour(248, 248, 248);
static const wxColour STATIC_BOX_LINE_COL = wxColour(238, 238, 238);

static const wxColour BUTTON_NORMAL1_COL = wxColour(238, 238, 238);
static const wxColour BUTTON_NORMAL2_COL = wxColour(206, 206, 206);
static const wxColour BUTTON_PRESS_COL   = wxColour(172, 172, 172);
static const wxColour BUTTON_HOVER_COL   = wxColour(0, 150, 136);

static const wxColour DISCONNECT_TEXT_COL = wxColour(171, 172, 172);
static const wxColour NORMAL_TEXT_COL     = wxColour(48,58,60);
static const wxColour NORMAL_FAN_TEXT_COL = wxColour(107, 107, 107);
static const wxColour WARNING_INFO_BG_COL = wxColour(255, 111, 0);
static const wxColour STAGE_TEXT_COL      = wxColour(0, 150, 136);

static const wxColour GROUP_STATIC_LINE_COL = wxColour(206, 206, 206);

/* font and foreground colors */
static const wxFont PAGE_TITLE_FONT  = Label::Body_14;
//static const wxFont GROUP_TITLE_FONT = Label::sysFont(17);

static wxColour PAGE_TITLE_FONT_COL  = wxColour(107, 107, 107);
static wxColour GROUP_TITLE_FONT_COL = wxColour(172, 172, 172);
static wxColour TEXT_LIGHT_FONT_COL  = wxColour(107, 107, 107);

static wxImage fail_image;


/* size */
#define PAGE_TITLE_HEIGHT FromDIP(36)
#define PAGE_TITLE_TEXT_WIDTH FromDIP(200)
#define PAGE_TITLE_LEFT_MARGIN FromDIP(17)
#define GROUP_TITLE_LEFT_MARGIN FromDIP(15)
#define GROUP_TITLE_LINE_MARGIN FromDIP(11)
#define GROUP_TITLE_RIGHT_MARGIN FromDIP(15)

#define NORMAL_SPACING FromDIP(5)
#define PAGE_SPACING FromDIP(10)
#define PAGE_MIN_WIDTH FromDIP(574)
#define PROGRESSBAR_HEIGHT FromDIP(8)

#define SWITCH_BUTTON_SIZE (wxSize(FromDIP(40), -1))
#define TASK_THUMBNAIL_SIZE (wxSize(FromDIP(120), FromDIP(120)))
#define TASK_BUTTON_SIZE (wxSize(FromDIP(48), FromDIP(24)))
#define TASK_BUTTON_SIZE2 (wxSize(-1, FromDIP(24)))
#define Z_BUTTON_SIZE (wxSize(FromDIP(44), FromDIP(40)))
#define MISC_BUTTON_PANEL_SIZE (wxSize(FromDIP(136), FromDIP(55)))
#define MISC_BUTTON_1FAN_SIZE (wxSize(FromDIP(132), FromDIP(51)))
#define MISC_BUTTON_2FAN_SIZE (wxSize(FromDIP(66), FromDIP(51)))
#define MISC_BUTTON_3FAN_SIZE (wxSize(FromDIP(44), FromDIP(51)))
#define TEMP_CTRL_MIN_SIZE_ALIGN_ONE_ICON (wxSize(FromDIP(125), FromDIP(52)))
#define TEMP_CTRL_MIN_SIZE_ALIGN_TWO_ICON (wxSize(FromDIP(145), FromDIP(48)))
#define AXIS_MIN_SIZE (wxSize(FromDIP(258), FromDIP(258)))
#define EXTRUDER_IMAGE_SIZE (wxSize(FromDIP(48), FromDIP(76)))

static void market_model_scoring_page(int design_id)
{
    std::string url;
    std::string country_code   = GUI::wxGetApp().app_config->get_country_code();
    std::string model_http_url = GUI::wxGetApp().get_model_http_url(country_code);
    if (GUI::wxGetApp().getAgent()->get_model_mall_detail_url(&url, std::to_string(design_id)) == 0) {
        std::string user_id = GUI::wxGetApp().getAgent()->get_user_id();
        boost::algorithm::replace_first(url, "models", "u/" + user_id + "/rating");
        // Prevent user_id from containing design_id
        size_t      sign_in = url.find("/rating");
        std::string sub_url = url.substr(0, sign_in + 7);
        url.erase(0, sign_in + 7);
        boost::algorithm::replace_first(url, std::to_string(design_id), "");
        url = sub_url + url;
        try {
            if (!url.empty()) { wxLaunchDefaultBrowser(url); }
        } catch (...) {
            return;
        }
    }
}

/*************************************************
Description:Extruder
**************************************************/

ExtruderImage::ExtruderImage(wxWindow* parent, wxWindowID id, int nozzle_num, const wxPoint& pos, const wxSize& size)
{
    wxWindow::Create(parent, id, pos, wxSize(FromDIP(45), FromDIP(112)));
    SetBackgroundColour(*wxWHITE);
    m_nozzle_num = nozzle_num;
    SetSize(wxSize(FromDIP(45), FromDIP(112)));
    SetMinSize(wxSize(FromDIP(45), FromDIP(112)));
    SetMaxSize(wxSize(FromDIP(45), FromDIP(112)));

    m_pipe_filled_load = new ScalableBitmap(this, "pipe_of_loading_selected", 50);
    m_pipe_filled_unload = new ScalableBitmap(this, "pipe_of_unloading_selected", 50);
    m_pipe_empty_load = new ScalableBitmap(this, "pipe_of_empty", 50);
    m_pipe_empty_unload = new ScalableBitmap(this, "pipe_of_empty", 50);
    m_pipe_filled_load_unselected = new ScalableBitmap(this, "pipe_of_loading_unselected", 50);
    m_pipe_filled_unload_unselected = new ScalableBitmap(this, "pipe_of_unloading_unselected", 50);
    m_pipe_empty_load_unselected = new ScalableBitmap(this, "pipe_of_empty", 50);
    m_pipe_empty_unload_unselected = new ScalableBitmap(this, "pipe_of_empty", 50);

    m_left_extruder_active_filled = new ScalableBitmap(this, "left_extruder_active_filled", 62);
    m_left_extruder_active_empty = new ScalableBitmap(this, "left_extruder_active_empty", 62);
    m_left_extruder_unactive_filled = new ScalableBitmap(this, "left_extruder_unactive_filled", 62);
    m_left_extruder_unactive_empty = new ScalableBitmap(this, "left_extruder_unactive_empty", 62);
    m_right_extruder_active_filled = new ScalableBitmap(this, "right_extruder_active_filled", 62);
    m_right_extruder_active_empty = new ScalableBitmap(this, "right_extruder_active_empty", 62);
    m_right_extruder_unactive_filled = new ScalableBitmap(this, "right_extruder_unactive_filled", 62);
    m_right_extruder_unactive_empty = new ScalableBitmap(this, "right_extruder_unactive_empty", 62);

    m_extruder_single_nozzle_empty_load = new ScalableBitmap(this, "monitor_extruder_empty_load", 106);
    m_extruder_single_nozzle_empty_unload = new ScalableBitmap(this, "monitor_extruder_empty_unload", 106);
    m_extruder_single_nozzle_filled_load = new ScalableBitmap(this, "monitor_extruder_filled_load", 106);
    m_extruder_single_nozzle_filled_unload = new ScalableBitmap(this, "monitor_extruder_filled_unload", 106);

    Bind(wxEVT_PAINT, &ExtruderImage::paintEvent, this);
}

ExtruderImage::~ExtruderImage() {}

void ExtruderImage::msw_rescale()
{
    //m_ams_extruder.SetSize(AMS_EXTRUDER_BITMAP_SIZE);
    //auto image     = m_ams_extruder.ConvertToImage();
    //m_extruder_pipe = ScalableBitmap(this, "pipe_of_extruder_control", 50);

    m_pipe_filled_load->msw_rescale();
    m_pipe_filled_unload->msw_rescale();
    m_pipe_empty_load->msw_rescale();
    m_pipe_empty_unload->msw_rescale();
    m_pipe_filled_load_unselected->msw_rescale();
    m_pipe_filled_unload_unselected->msw_rescale();
    m_pipe_empty_load_unselected->msw_rescale();
    m_pipe_empty_unload_unselected->msw_rescale();

    m_left_extruder_active_filled->msw_rescale();
    m_left_extruder_active_empty->msw_rescale();
    m_left_extruder_unactive_filled->msw_rescale();
    m_left_extruder_unactive_empty->msw_rescale();
    m_right_extruder_active_filled->msw_rescale();
    m_right_extruder_active_empty->msw_rescale();
    m_right_extruder_unactive_filled->msw_rescale();
    m_right_extruder_unactive_empty->msw_rescale();

    m_extruder_single_nozzle_empty_load->msw_rescale();
    m_extruder_single_nozzle_empty_unload->msw_rescale();
    m_extruder_single_nozzle_filled_load->msw_rescale();
    m_extruder_single_nozzle_filled_unload->msw_rescale();
    Layout();
    Refresh();
}

void ExtruderImage::setExtruderCount(int nozzle_num)
{
    m_nozzle_num = nozzle_num;
}

void ExtruderImage::setExtruderUsed(std::string loc)
{
    //current_nozzle_idx = nozzle_id;
    if (current_nozzle_loc == loc)
    {
        return;
    }

    current_nozzle_loc = loc;
    Refresh();
}

void ExtruderImage::update(ExtruderState single_state)
{
    m_single_ext_state = single_state;
}

void ExtruderImage::update(ExtruderState right_state, ExtruderState left_state) {
    m_left_ext_state = left_state;
    m_right_ext_state = right_state;
}

void ExtruderImage::paintEvent(wxPaintEvent& evt)
{
    wxPaintDC dc(this);
    render(dc);
}

void ExtruderImage::render(wxDC& dc)
{
#ifdef __WXMSW__
    wxSize     size = GetSize();
    wxMemoryDC memdc;
    wxBitmap   bmp(size.x, size.y);
    memdc.SelectObject(bmp);
    memdc.Blit({ 0, 0 }, size, &dc, { 0, 0 });

    {
        wxGCDC dc2(memdc);
        doRender(dc2);
    }

    memdc.SelectObject(wxNullBitmap);
    dc.DrawBitmap(bmp, 0, 0);
#else
    doRender(dc);
#endif
}

void ExtruderImage::doRender(wxDC& dc)
{
    auto size = GetSize();
    //dc.DrawRectangle(0, FromDIP(5), size.x, size.y - FromDIP(5) - FromDIP(2));

    auto pot = wxPoint(size.x / 2, (size.y - m_pipe_filled_load->GetBmpSize().y - m_left_extruder_active_filled->GetBmpSize().y) / 2);

    if (m_nozzle_num >= 2){
        ScalableBitmap* left_nozzle_bmp;
        ScalableBitmap* right_nozzle_bmp;
        ScalableBitmap* left_pipe_bmp;
        ScalableBitmap* right_pipe_bmp;

        switch (m_right_ext_state)
        {
        case Slic3r::GUI::FILLED_LOAD:
            right_pipe_bmp   = current_nozzle_loc == "right" ? m_pipe_filled_load : m_pipe_filled_load_unselected;
            right_nozzle_bmp = current_nozzle_loc == "right" ? m_right_extruder_active_filled : m_right_extruder_unactive_filled;
            break;
        case Slic3r::GUI::FILLED_UNLOAD:
            right_pipe_bmp   = current_nozzle_loc == "right" ? m_pipe_filled_unload : m_pipe_filled_unload_unselected;
            right_nozzle_bmp = current_nozzle_loc == "right" ? m_right_extruder_active_filled : m_right_extruder_unactive_filled;
            break;
        case Slic3r::GUI::EMPTY_LOAD:
            right_pipe_bmp   = current_nozzle_loc == "right" ? m_pipe_empty_load : m_pipe_empty_load_unselected;
            right_nozzle_bmp = current_nozzle_loc == "right" ? m_right_extruder_active_empty : m_right_extruder_unactive_empty;
            break;
        case Slic3r::GUI::EMPTY_UNLOAD:
            right_pipe_bmp   = current_nozzle_loc == "right" ? m_pipe_empty_unload : m_pipe_empty_unload_unselected;
            right_nozzle_bmp = current_nozzle_loc == "right" ? m_right_extruder_active_empty : m_right_extruder_unactive_empty;
            break;
        default:
            break;
        }

        switch (m_left_ext_state)
        {
        case Slic3r::GUI::FILLED_LOAD:
            left_pipe_bmp   = current_nozzle_loc == "left" ? m_pipe_filled_load : m_pipe_filled_load_unselected;
            left_nozzle_bmp = current_nozzle_loc == "left" ? m_left_extruder_active_filled : m_left_extruder_unactive_filled;
            break;
        case Slic3r::GUI::FILLED_UNLOAD:
            left_pipe_bmp   = current_nozzle_loc == "left" ? m_pipe_filled_unload : m_pipe_filled_unload_unselected;
            left_nozzle_bmp = current_nozzle_loc == "left" ? m_left_extruder_active_filled : m_left_extruder_unactive_filled;
            break;
        case Slic3r::GUI::EMPTY_LOAD:
            left_pipe_bmp   = current_nozzle_loc == "left" ? m_pipe_empty_load : m_pipe_empty_load_unselected;
            left_nozzle_bmp = current_nozzle_loc == "left" ? m_left_extruder_active_empty : m_left_extruder_unactive_empty;
            break;
        case Slic3r::GUI::EMPTY_UNLOAD:
            left_pipe_bmp   = current_nozzle_loc == "left" ? m_pipe_empty_unload : m_pipe_empty_unload_unselected;
            left_nozzle_bmp = current_nozzle_loc == "left" ? m_left_extruder_active_empty : m_left_extruder_unactive_empty;
            break;
        default:
            break;
        }

        left_pipe_bmp = m_pipe_filled_load;
        right_pipe_bmp = m_pipe_filled_load;

        dc.DrawBitmap(left_pipe_bmp->bmp(), pot.x - left_nozzle_bmp->GetBmpWidth() / 2 - left_pipe_bmp->GetBmpWidth() / 2 + left_pipe_bmp->GetBmpWidth() / 5, pot.y);
        dc.DrawBitmap(left_nozzle_bmp->bmp(), pot.x - left_nozzle_bmp->GetBmpWidth(), pot.y + left_pipe_bmp->GetBmpSize().y);
        dc.DrawBitmap(right_pipe_bmp->bmp(), pot.x + right_nozzle_bmp->GetBmpWidth() / 2 - right_pipe_bmp->GetBmpWidth() / 2 - right_pipe_bmp->GetBmpWidth() / 5, pot.y);
        dc.DrawBitmap(right_nozzle_bmp->bmp(), pot.x, pot.y + right_pipe_bmp->GetBmpSize().y);
    }
    else{

        ScalableBitmap* nozzle_bmp = nullptr;
        switch (m_single_ext_state)
        {
            case Slic3r::GUI::FILLED_LOAD: nozzle_bmp = m_extruder_single_nozzle_filled_load; break;
            case Slic3r::GUI::FILLED_UNLOAD: nozzle_bmp = m_extruder_single_nozzle_filled_unload; break;
            case Slic3r::GUI::EMPTY_LOAD: nozzle_bmp = m_extruder_single_nozzle_empty_load; break;
            case Slic3r::GUI::EMPTY_UNLOAD:  nozzle_bmp = m_extruder_single_nozzle_empty_unload; break;
            default: break;
        }

        if (nozzle_bmp)
        {
            dc.DrawBitmap(nozzle_bmp->bmp(), pot.x - nozzle_bmp->GetBmpWidth() / 2, (size.y - nozzle_bmp->GetBmpHeight()) / 2);
        }
    }
}

#define SWITCHING_STATUS_BTN_SIZE wxSize(FromDIP(25), FromDIP(26))
ExtruderSwithingStatus::ExtruderSwithingStatus(wxWindow *parent)
    : wxPanel(parent)
{
    m_switching_status_label = new Label(this);
    m_switching_status_label->SetFont(::Label::Body_13);
    if (parent)
    { m_switching_status_label->SetBackgroundColour(parent->GetBackgroundColour());
    }

    StateColor e_ctrl_bg(std::pair<wxColour, int>(BUTTON_PRESS_COL, StateColor::Pressed), std::pair<wxColour, int>(BUTTON_NORMAL1_COL, StateColor::Normal));
    StateColor e_ctrl_bd(std::pair<wxColour, int>(BUTTON_HOVER_COL, StateColor::Hovered), std::pair<wxColour, int>(BUTTON_NORMAL1_COL, StateColor::Normal));

    m_button_quit = new Button(this, _CTX(L_CONTEXT("Quit", "Quit_Switching"), "Quit_Switching"), "", 0, FromDIP(22));
    m_button_quit->SetFont(::Label::Body_13);
    m_button_quit->Bind(wxEVT_BUTTON, &ExtruderSwithingStatus::on_quit, this);
    m_button_quit->SetMinSize(SWITCHING_STATUS_BTN_SIZE);
    m_button_quit->SetMaxSize(SWITCHING_STATUS_BTN_SIZE);
    m_button_quit->SetBackgroundColor(e_ctrl_bg);
    m_button_quit->SetBorderColor(e_ctrl_bd);
    m_button_quit->SetBorderWidth(2);
    if (parent) { m_button_quit->SetBackgroundColour(parent->GetBackgroundColour()); }

    m_button_retry = new Button(this, _L("Retry"), "", 0, FromDIP(22));
    m_button_retry->SetFont(::Label::Body_13);
    m_button_retry->Bind(wxEVT_BUTTON, &ExtruderSwithingStatus::on_retry, this);
    m_button_retry->SetMinSize(SWITCHING_STATUS_BTN_SIZE);
    m_button_retry->SetMaxSize(SWITCHING_STATUS_BTN_SIZE);
    m_button_retry->SetBackgroundColor(e_ctrl_bg);
    m_button_retry->SetBorderColor(e_ctrl_bd);
    m_button_retry->SetBorderWidth(2);
    if (parent) { m_button_retry->SetBackgroundColour(parent->GetBackgroundColour()); }

    wxBoxSizer *btn_sizer  = new wxBoxSizer(wxHORIZONTAL);
    btn_sizer->Add(m_button_quit, 0, wxALIGN_CENTER_VERTICAL | wxRIGHT, FromDIP(10));
    btn_sizer->Add(m_button_retry, 0, wxALIGN_CENTER_VERTICAL, 0);

    wxBoxSizer *main_sizer = new wxBoxSizer(wxVERTICAL);
    main_sizer->Add(m_switching_status_label, 0, wxALIGN_CENTER_HORIZONTAL | wxTOP, FromDIP(10));
    main_sizer->Add(btn_sizer, 0, wxALIGN_CENTER_HORIZONTAL | wxTOP, FromDIP(10));
    SetSizer(main_sizer);

    Layout();
}

void ExtruderSwithingStatus::updateBy(MachineObject *obj)
{
    m_obj = obj;
    if (!m_obj)
    {
        Show(false);
    }
    else
    {
        /*do not display while command sended in a mean while*/
        if ((time(nullptr) - m_last_ctrl_time) > HOLD_TIME_6SEC)
        {
            updateBy(obj->GetExtderSystem());
        }
    }
}

void ExtruderSwithingStatus::updateBy(const DevExtderSystem* ext_system)
{
    Show(ext_system->GetTotalExtderCount() > 1);
    if (!IsShown()) { return; }

    auto state = ext_system->GetSwitchState();
    {
        if (state == DevExtderSwitchState::ES_SWITCHING)
        {
            m_switching_status_label->SetLabel(_L("Switching..."));
            m_switching_status_label->SetForegroundColour(StateColor::darkModeColorFor("#262E30"));
            m_switching_status_label->Show(true);
        }
        else if (state == DevExtderSwitchState::ES_SWITCHING_FAILED)
        {
            m_switching_status_label->SetLabel(_L("Switching failed"));
            m_switching_status_label->SetForegroundColour(StateColor::darkModeColorFor(*wxRED));
            m_switching_status_label->Show(true);
        }
        else
        {
            m_switching_status_label->Show(false);
        }
    }

    if (state != DevExtderSwitchState::ES_SWITCHING_FAILED)
    {
        showQuitBtn(false);
        showRetryBtn(false);
        return;
    }

    /*can not quit if it's printing*/
    if (m_obj && !m_obj->is_in_printing() && !m_obj->is_in_printing_pause())
    {
        showQuitBtn(true);
    }

    showRetryBtn(true);
}

void ExtruderSwithingStatus::showQuitBtn(bool show)
{
    if (m_button_quit->IsShown() != show)
    {
        m_button_quit->Show(show);
        Layout();
    }
}

void ExtruderSwithingStatus::showRetryBtn(bool show)
{
    if (m_button_retry->IsShown() != show) {
        m_button_retry->Show(show);
        Layout();
    }
}

bool ExtruderSwithingStatus::has_content_shown() const
{
    if (!IsShown()) { return false; }
    if (!m_switching_status_label->IsShown() && !m_button_quit->IsShown() && !m_button_retry->IsShown()) { return false; }

    return true;
}

void ExtruderSwithingStatus::msw_rescale()
{
    m_button_quit->SetMinSize(SWITCHING_STATUS_BTN_SIZE);
    m_button_quit->SetMaxSize(SWITCHING_STATUS_BTN_SIZE);
    m_button_retry->SetMinSize(SWITCHING_STATUS_BTN_SIZE);
    m_button_retry->SetMaxSize(SWITCHING_STATUS_BTN_SIZE);
    Layout();
}

void ExtruderSwithingStatus::on_quit(wxCommandEvent &event)
{
    Show(false);

    if (m_obj)
    {
        m_obj->command_ams_control("abort");
        m_last_ctrl_time = time(nullptr);
    }
}

void ExtruderSwithingStatus::on_retry(wxCommandEvent &event)
{
    Show(false);

    if (m_obj)
    {
        m_obj->command_ams_control("resume");
        m_last_ctrl_time = time(nullptr);
    }
}

PrintingTaskPanel::PrintingTaskPanel(wxWindow* parent, PrintingTaskType type)
    : wxPanel(parent, wxID_ANY,wxDefaultPosition, wxDefaultSize, wxTAB_TRAVERSAL)
{
    m_type = type;
    m_question_button = nullptr;
    create_panel(this);
    SetBackgroundColour(*wxWHITE);
    m_bitmap_background = ScalableBitmap(this, "thumbnail_grid", m_bitmap_thumbnail->GetSize().y);

    m_bitmap_thumbnail->Bind(wxEVT_PAINT, &PrintingTaskPanel::paint, this);
}

PrintingTaskPanel::~PrintingTaskPanel()
{
    if (m_question_button) {
        delete m_question_button;
        m_question_button = nullptr;
    }
}

void PrintingTaskPanel::create_panel(wxWindow* parent)
{
    wxBoxSizer *sizer                 = new wxBoxSizer(wxVERTICAL);
    wxBoxSizer *bSizer_printing_title = new wxBoxSizer(wxHORIZONTAL);

    m_panel_printing_title = new wxPanel(parent, wxID_ANY, wxDefaultPosition, wxSize(-1, PAGE_TITLE_HEIGHT), wxTAB_TRAVERSAL);
    m_panel_printing_title->SetBackgroundColour(STATUS_TITLE_BG);

    m_staticText_printing = new wxStaticText(m_panel_printing_title, wxID_ANY ,_L("Printing Progress"));
    m_staticText_printing->Wrap(-1);
    //m_staticText_printing->SetFont(PAGE_TITLE_FONT);
    m_staticText_printing->SetForegroundColour(PAGE_TITLE_FONT_COL);

    bSizer_printing_title->Add(m_staticText_printing, 0, wxALIGN_CENTER_VERTICAL | wxLEFT, PAGE_TITLE_LEFT_MARGIN);
    bSizer_printing_title->Add(0, 0, 1, wxEXPAND, 0);

    m_panel_printing_title->SetSizer(bSizer_printing_title);
    m_panel_printing_title->Layout();
    bSizer_printing_title->Fit(m_panel_printing_title);

    m_bitmap_thumbnail = new wxStaticBitmap(parent, wxID_ANY, m_thumbnail_placeholder.bmp(), wxDefaultPosition, TASK_THUMBNAIL_SIZE, 0);
    m_bitmap_thumbnail->SetMaxSize(TASK_THUMBNAIL_SIZE);
    m_bitmap_thumbnail->SetMinSize(TASK_THUMBNAIL_SIZE);

    wxBoxSizer *bSizer_subtask_info = new wxBoxSizer(wxVERTICAL);
    wxBoxSizer *bSizer_task_name = new wxBoxSizer(wxVERTICAL);
    wxBoxSizer *bSizer_task_name_hor = new wxBoxSizer(wxHORIZONTAL);
    wxPanel*    task_name_panel      = new wxPanel(parent);

    m_staticText_subtask_value = new wxStaticText(task_name_panel, wxID_ANY, _L("N/A"), wxDefaultPosition, wxDefaultSize, wxALIGN_LEFT | wxST_ELLIPSIZE_END);
    m_staticText_subtask_value->SetMaxSize(wxSize(FromDIP(600), -1));
    m_staticText_subtask_value->Wrap(-1);
    #ifdef __WXOSX_MAC__
    m_staticText_subtask_value->SetFont(::Label::Body_13);
    #else
    m_staticText_subtask_value->SetFont(wxFont(13, wxFONTFAMILY_DEFAULT, wxFONTSTYLE_NORMAL, wxFONTWEIGHT_NORMAL, false, wxT("HarmonyOS Sans SC")));
    #endif
    m_staticText_subtask_value->SetForegroundColour(wxColour(44, 44, 46));

    m_bitmap_static_use_time = new wxStaticBitmap(task_name_panel, wxID_ANY, m_bitmap_use_time.bmp(), wxDefaultPosition, wxSize(FromDIP(16), FromDIP(16)));

    m_staticText_consumption_of_time = new wxStaticText(task_name_panel, wxID_ANY, "0m", wxDefaultPosition, wxDefaultSize, 0);
    m_staticText_consumption_of_time->SetFont(::Label::Body_12);
    m_staticText_consumption_of_time->SetForegroundColour(wxColour(0x68, 0x68, 0x68));
    m_staticText_consumption_of_time->Wrap(-1);


    m_bitmap_static_use_weight = new wxStaticBitmap(task_name_panel, wxID_ANY, m_bitmap_use_weight.bmp(), wxDefaultPosition, wxSize(FromDIP(16), FromDIP(16)));


    m_staticText_consumption_of_weight = new wxStaticText(task_name_panel, wxID_ANY, "0g", wxDefaultPosition, wxDefaultSize, 0);
    m_staticText_consumption_of_weight->SetFont(::Label::Body_12);
    m_staticText_consumption_of_weight->SetForegroundColour(wxColour(0x68, 0x68, 0x68));
    m_staticText_consumption_of_weight->Wrap(-1);

    bSizer_task_name_hor->Add(m_staticText_subtask_value, 1, wxALL | wxEXPAND, 0);
    bSizer_task_name_hor->Add(m_bitmap_static_use_time, 0, wxALIGN_CENTER_VERTICAL, 0);
    bSizer_task_name_hor->Add(m_staticText_consumption_of_time, 0, wxALIGN_CENTER_VERTICAL|wxLEFT, FromDIP(3));
    bSizer_task_name_hor->Add(0, 0, 0, wxLEFT, FromDIP(10));
    bSizer_task_name_hor->Add(m_bitmap_static_use_weight, 0, wxALIGN_CENTER_VERTICAL, 0);
    bSizer_task_name_hor->Add(m_staticText_consumption_of_weight, 0, wxALIGN_CENTER_VERTICAL | wxLEFT, FromDIP(3));
    bSizer_task_name_hor->Add(0, 0, 0, wxRIGHT, FromDIP(10));


    task_name_panel->SetSizer(bSizer_task_name_hor);
    task_name_panel->Layout();
    task_name_panel->Fit();

    bSizer_task_name->Add(task_name_panel, 0, wxEXPAND, FromDIP(5));


    m_staticText_profile_value = new wxStaticText(parent, wxID_ANY, "", wxDefaultPosition, wxDefaultSize, wxALIGN_LEFT | wxST_ELLIPSIZE_END);
    m_staticText_profile_value->Wrap(-1);
#ifdef __WXOSX_MAC__
    m_staticText_profile_value->SetFont(::Label::Body_11);
#else
    m_staticText_profile_value->SetFont(wxFont(11, wxFONTFAMILY_DEFAULT, wxFONTSTYLE_NORMAL, wxFONTWEIGHT_NORMAL, false, wxT("HarmonyOS Sans SC")));
#endif

    m_staticText_profile_value->SetForegroundColour(0x6B6B6B);

    auto progress_lr_panel = new wxPanel(parent, wxID_ANY);
    progress_lr_panel->SetBackgroundColour(*wxWHITE);

    m_gauge_progress = new ProgressBar(progress_lr_panel, wxID_ANY, 100, wxDefaultPosition, wxDefaultSize);
    m_gauge_progress->SetValue(0);
    m_gauge_progress->SetHeight(PROGRESSBAR_HEIGHT);

    wxBoxSizer *bSizer_task_btn = new wxBoxSizer(wxHORIZONTAL);

    bSizer_task_btn->Add(FromDIP(10), 0, 0);

    StateColor white_bg(std::pair<wxColour, int>(wxColour(255, 255, 255), StateColor::Disabled), std::pair<wxColour, int>(wxColour(255, 255, 255), StateColor::Pressed),
                          std::pair<wxColour, int>(wxColour(255, 255, 255), StateColor::Hovered), std::pair<wxColour, int>(wxColour(255, 255, 255), StateColor::Enabled),
                          std::pair<wxColour, int>(wxColour(255, 255, 255), StateColor::Normal));

    m_button_partskip = new Button(progress_lr_panel, wxEmptyString, "print_control_partskip_disable", 0, 20, wxID_ANY);
    m_button_partskip->Enable(false);
    m_button_partskip->Hide();
    m_button_partskip->SetBackgroundColor(white_bg);
    m_button_partskip->SetIcon("print_control_partskip_disable");
    m_button_partskip->SetBorderColor(*wxWHITE);
    m_button_partskip->SetFont(Label::Body_12);
    m_button_partskip->SetCornerRadius(0);
    m_button_partskip->SetToolTip(_L("Parts Skip"));
    m_button_partskip->Bind(wxEVT_ENTER_WINDOW, [this](auto &e) { m_button_partskip->SetIcon("print_control_partskip_hover"); });
    m_button_partskip->Bind(wxEVT_LEAVE_WINDOW, [this](auto &e) { m_button_partskip->SetIcon("print_control_partskip"); });

    m_button_pause_resume = new ScalableButton(progress_lr_panel, wxID_ANY, "print_control_pause", wxEmptyString, wxDefaultSize, wxDefaultPosition, wxBU_EXACTFIT | wxNO_BORDER,true);

    m_button_pause_resume->Bind(wxEVT_ENTER_WINDOW, [this](auto &e) {
        if (m_button_pause_resume->GetToolTipText() == _L("Pause")) {
            m_button_pause_resume->SetBitmap_("print_control_pause_hover");
        }

        if (m_button_pause_resume->GetToolTipText() == _L("Resume")) {
            m_button_pause_resume->SetBitmap_("print_control_resume_hover");
        }
    });

    m_button_pause_resume->Bind(wxEVT_LEAVE_WINDOW, [this](auto &e) {
        auto        buf = m_button_pause_resume->GetClientData();
        if (m_button_pause_resume->GetToolTipText() == _L("Pause")) {
            m_button_pause_resume->SetBitmap_("print_control_pause");
        }

        if (m_button_pause_resume->GetToolTipText() == _L("Resume")) {
            m_button_pause_resume->SetBitmap_("print_control_resume");
        }
    });

    m_button_abort = new ScalableButton(progress_lr_panel, wxID_ANY, "print_control_stop", wxEmptyString, wxDefaultSize, wxDefaultPosition, wxBU_EXACTFIT | wxNO_BORDER, true);
    m_button_abort->SetToolTip(_L("Stop"));

    m_button_abort->Bind(wxEVT_ENTER_WINDOW, [this](auto &e) {
        m_button_abort->SetBitmap_("print_control_stop_hover");
    });

    m_button_abort->Bind(wxEVT_LEAVE_WINDOW, [this](auto &e) {
        m_button_abort->SetBitmap_("print_control_stop"); }
    );

    wxBoxSizer *bSizer_buttons = new wxBoxSizer(wxHORIZONTAL);
    wxBoxSizer *bSizer_text = new wxBoxSizer(wxHORIZONTAL);
    wxBoxSizer *bSizer_finish_time = new wxBoxSizer(wxHORIZONTAL);
    wxPanel* penel_text = new wxPanel(progress_lr_panel);
    wxPanel* penel_finish_time = new wxPanel(progress_lr_panel);

    penel_text->SetBackgroundColour(*wxWHITE);
    penel_finish_time->SetBackgroundColour(*wxWHITE);

    wxBoxSizer *sizer_percent = new wxBoxSizer(wxVERTICAL);
    sizer_percent->Add(0, 0, 1, wxEXPAND, 0);

    wxBoxSizer *sizer_percent_icon  = new wxBoxSizer(wxVERTICAL);
    sizer_percent_icon->Add(0, 0, 1, wxEXPAND, 0);


    m_staticText_progress_percent = new wxStaticText(penel_text, wxID_ANY, "0", wxDefaultPosition, wxDefaultSize, 0);
    m_staticText_progress_percent->SetFont(::Label::Head_18);
    m_staticText_progress_percent->SetMaxSize(wxSize(-1, FromDIP(20)));
    m_staticText_progress_percent->SetForegroundColour(wxColour(0, 150, 136));

    m_staticText_progress_percent_icon = new wxStaticText(penel_text, wxID_ANY, "%", wxDefaultPosition, wxDefaultSize, 0);
    m_staticText_progress_percent_icon->SetFont(::Label::Body_11);
    m_staticText_progress_percent_icon->SetMaxSize(wxSize(-1, FromDIP(13)));
    m_staticText_progress_percent_icon->SetForegroundColour(wxColour(0, 150, 136));

    sizer_percent->Add(m_staticText_progress_percent, 0, 0, 0);

    #ifdef __WXOSX_MAC__
    sizer_percent_icon->Add(m_staticText_progress_percent_icon, 0, wxBOTTOM, FromDIP(2));
    #else
    sizer_percent_icon->Add(m_staticText_progress_percent_icon, 0, 0, 0);
    #endif


    m_staticText_progress_left = new wxStaticText(penel_text, wxID_ANY, L("N/A"), wxDefaultPosition, wxDefaultSize, 0);
    m_staticText_progress_left->Wrap(-1);
    m_staticText_progress_left->SetFont(wxFont(12, wxFONTFAMILY_DEFAULT, wxFONTSTYLE_NORMAL, wxFONTWEIGHT_NORMAL, false, wxT("HarmonyOS Sans SC")));
    m_staticText_progress_left->SetForegroundColour(wxColour(146, 146, 146));

    m_staticText_layers = new wxStaticText(penel_text, wxID_ANY, _L("Layer: N/A"));
    m_staticText_layers->SetFont(wxFont(12, wxFONTFAMILY_DEFAULT, wxFONTSTYLE_NORMAL, wxFONTWEIGHT_NORMAL, false, wxT("HarmonyOS Sans SC")));
    m_staticText_layers->SetForegroundColour(wxColour(146, 146, 146));
    m_staticText_layers->Hide();

    bSizer_text->Add(sizer_percent, 0, wxEXPAND, 0);
    bSizer_text->Add(sizer_percent_icon, 0, wxEXPAND, 0);
    bSizer_text->Add(0, 0, 1, wxEXPAND, 0);
    bSizer_text->Add(m_staticText_layers, 0, wxALIGN_CENTER_VERTICAL | wxALL, 0);
    bSizer_text->Add(0, 0, 0, wxLEFT, FromDIP(20));
    bSizer_text->Add(m_staticText_progress_left, 0, wxALIGN_CENTER_VERTICAL | wxALL, 0);

    m_printing_stage_panel = new wxPanel(penel_finish_time);
    wxBoxSizer *printingstage_vertical_sizer = new wxBoxSizer(wxVERTICAL);
    wxBoxSizer *printingstage_horizontal_sizer = new wxBoxSizer(wxHORIZONTAL);

    m_printing_stage_underline = new wxPanel(m_printing_stage_panel);
    m_printing_stage_underline->SetMaxSize(wxSize(-1, FromDIP(1)));
    m_printing_stage_underline->SetMinSize(wxSize(-1, FromDIP(1)));
    m_printing_stage_underline->SetBackgroundColour(wxColour(146, 146, 146));
    m_printing_stage_underline->Hide();

    m_printing_stage_value = new wxStaticText(m_printing_stage_panel, wxID_ANY, "", wxDefaultPosition, wxDefaultSize, wxALIGN_LEFT | wxST_ELLIPSIZE_END);
    m_printing_stage_value->Wrap(-1);
    m_printing_stage_value->SetMaxSize(wxSize(FromDIP(800), -1));
#ifdef __WXOSX_MAC__
    m_printing_stage_value->SetFont(::Label::Body_11);
#else
    m_printing_stage_value->SetFont(wxFont(11, wxFONTFAMILY_DEFAULT, wxFONTSTYLE_NORMAL, wxFONTWEIGHT_NORMAL, false, wxT("HarmonyOS Sans SC")));
#endif
    m_printing_stage_value->SetForegroundColour(STAGE_TEXT_COL);

    m_printing_stage_value->Bind(wxEVT_LEFT_UP, &PrintingTaskPanel::on_stage_clicked, this);

    m_printing_stage_value->Bind(wxEVT_ENTER_WINDOW, [this](wxMouseEvent &event) {
        auto *dev_manager = wxGetApp().getDeviceManager();
        MachineObject *obj         = dev_manager ? dev_manager->get_selected_machine() : nullptr;
        if (obj && obj->stage_curr == 58) {
            m_printing_stage_value->SetCursor(wxCursor(wxCURSOR_HAND));
            m_printing_stage_underline->Show();
        } else {
            m_printing_stage_value->SetCursor(wxCursor(wxCURSOR_ARROW));
            m_printing_stage_underline->Hide();
        }
        m_printing_stage_panel->Layout();
        Layout();
        event.Skip();
    });
    m_printing_stage_value->Bind(wxEVT_LEAVE_WINDOW, [this](wxMouseEvent &event) {
        auto *dev_manager = wxGetApp().getDeviceManager();
        MachineObject *obj = dev_manager ? dev_manager->get_selected_machine() : nullptr;
        if (obj && obj->stage_curr == 58) {
            m_printing_stage_value->SetCursor(wxCURSOR_ARROW);
            m_printing_stage_underline->Hide();
        }
        m_printing_stage_panel->Layout();
        Layout();
        event.Skip();
    });

    // penel_text->SetMaxSize(wxSize(FromDIP(600), -1));
    penel_text->SetSizer(bSizer_text);
    penel_text->Layout();


    // Create question button
    m_question_button = new ScalableButton(m_printing_stage_panel, wxID_ANY, "thermal_question", wxEmptyString, wxDefaultSize, wxDefaultPosition, wxBU_EXACTFIT | wxNO_BORDER, true);
    m_question_button->SetToolTip(_L("Click to view thermal preconditioning explanation"));
    m_question_button->SetBackgroundColour(wxColour(255, 255, 255));
    m_question_button->Hide(); // Hide by default
    m_question_button->Bind(wxEVT_LEFT_UP, &PrintingTaskPanel::on_stage_clicked, this);
    m_question_button->Bind(wxEVT_ENTER_WINDOW, [this](wxMouseEvent &event) {
        auto          *dev_manager = wxGetApp().getDeviceManager();
        MachineObject *obj         = dev_manager ? dev_manager->get_selected_machine() : nullptr;
        if (obj && obj->stage_curr == 58) {
            m_question_button->SetCursor(wxCursor(wxCURSOR_HAND));
            m_printing_stage_underline->Show();
        }
        event.Skip();
    });
    m_question_button->Bind(wxEVT_LEAVE_WINDOW, [this](wxMouseEvent &event) {
        auto          *dev_manager = wxGetApp().getDeviceManager();
        MachineObject *obj         = dev_manager ? dev_manager->get_selected_machine() : nullptr;
        if (obj && obj->stage_curr == 58) {
            m_question_button->SetCursor(wxCURSOR_ARROW);
            m_printing_stage_underline->Hide();
            event.Skip();
        }
    });

    printingstage_horizontal_sizer->Add(m_printing_stage_value, 0, wxALIGN_LEFT | wxALIGN_CENTER_VERTICAL, 0);
    printingstage_horizontal_sizer->Add(m_question_button, 0, wxALIGN_CENTER_VERTICAL | wxLEFT, FromDIP(5));
    printingstage_vertical_sizer->Add(printingstage_horizontal_sizer, 0, wxALIGN_CENTER_VERTICAL, 0);
    printingstage_vertical_sizer->Add(m_printing_stage_underline, 0, wxEXPAND |wxALIGN_TOP, 0);
    m_printing_stage_panel->SetSizer(printingstage_vertical_sizer);

    // Orca: display the end time of the print
    m_staticText_progress_end = new wxStaticText(penel_finish_time, wxID_ANY, L("N/A"), wxDefaultPosition, wxDefaultSize, 0);
    m_staticText_progress_end->Wrap(-1);
    m_staticText_progress_end->SetFont(
        wxFont(12, wxFONTFAMILY_DEFAULT, wxFONTSTYLE_NORMAL, wxFONTWEIGHT_NORMAL, false, wxT("HarmonyOS Sans SC")));
    m_staticText_progress_end->SetForegroundColour(wxColour(146, 146, 146));
    bSizer_finish_time->Add(m_printing_stage_panel, 0, wxALIGN_LEFT | wxALIGN_CENTER_VERTICAL, 0);
    bSizer_finish_time->Add(0, 0, 1, wxEXPAND, 0);
    bSizer_finish_time->Add(m_staticText_progress_end, 0, wxLEFT | wxEXPAND, 0);
    // penel_finish_time->SetMaxSize(wxSize(FromDIP(600), -1));
    penel_finish_time->SetSizer(bSizer_finish_time);
    penel_finish_time->Layout();

    auto progress_lr_sizer = new wxBoxSizer(wxHORIZONTAL);
    auto progress_left_sizer = new wxBoxSizer(wxVERTICAL);
    auto progress_right_sizer = new wxBoxSizer(wxHORIZONTAL);

    progress_left_sizer->Add(penel_text, 0, wxEXPAND | wxALL, 0);
    progress_left_sizer->Add(m_gauge_progress, 0, wxEXPAND | wxTOP | wxBOTTOM, FromDIP(10));


    progress_left_sizer->Add(penel_finish_time, 0, wxEXPAND |wxALL, 0);
    // progress_left_sizer->SetMaxSize(wxSize(FromDIP(600), -1));

    progress_right_sizer->Add(0, 0, 0, wxEXPAND | wxLEFT, FromDIP(18));
    progress_right_sizer->Add(m_button_partskip, 0, wxALL | wxALIGN_CENTER_VERTICAL, FromDIP(0));//5
    progress_right_sizer->Add(0, 0, 0, wxEXPAND | wxLEFT, FromDIP(18));
    progress_right_sizer->Add(m_button_pause_resume, 0, wxALL | wxALIGN_CENTER_VERTICAL, FromDIP(0));
    progress_right_sizer->Add(0, 0, 0, wxEXPAND | wxLEFT, FromDIP(18));
    progress_right_sizer->Add(m_button_abort, 0, wxALL | wxALIGN_CENTER_VERTICAL, FromDIP(0));
    progress_right_sizer->Add(0, 0, 0, wxEXPAND | wxLEFT, FromDIP(18));

    progress_lr_sizer->Add(progress_left_sizer, 1,   wxEXPAND | wxALL, 0);
    progress_lr_sizer->Add(progress_right_sizer, 0,  wxEXPAND | wxALL , 0);

    progress_lr_panel->SetSizer(progress_lr_sizer);
    progress_lr_panel->SetMaxSize(wxSize(FromDIP(720), -1));

    progress_lr_panel->Layout();
    progress_lr_panel->Fit();

    bSizer_subtask_info->Add(0, 0, 0, wxEXPAND | wxTOP, FromDIP(14));
    bSizer_subtask_info->Add(bSizer_task_name, 0, wxEXPAND|wxRIGHT, FromDIP(18));
    bSizer_subtask_info->Add(m_staticText_profile_value, 0, wxEXPAND | wxTOP, FromDIP(5));
    bSizer_subtask_info->Add(progress_lr_panel, 0, wxEXPAND | wxTOP, FromDIP(5));

    m_printing_sizer = new wxBoxSizer(wxHORIZONTAL);
    m_printing_sizer->SetMinSize(wxSize(PAGE_MIN_WIDTH, -1));
    m_printing_sizer->Add(m_bitmap_thumbnail, 0, wxALIGN_CENTER_VERTICAL | wxRIGHT | wxLEFT, FromDIP(12));
    m_printing_sizer->Add(FromDIP(8), 0, 0, wxEXPAND, 0);
    m_printing_sizer->Add(bSizer_subtask_info, 1, wxALL | wxEXPAND, 0);

    m_staticline = new wxPanel( parent, wxID_ANY);
    m_staticline->SetBackgroundColour(wxColour(238,238,238));
    m_staticline->Layout();
    m_staticline->Hide();

    m_panel_error_txt = new wxPanel(parent, wxID_ANY);
    m_panel_error_txt->SetBackgroundColour(*wxWHITE);

    wxBoxSizer *static_text_sizer = new wxBoxSizer(wxHORIZONTAL);

    m_error_text = new Label(m_panel_error_txt, "", LB_AUTO_WRAP);
    m_error_text->SetForegroundColour(wxColour(255, 0, 0));
    static_text_sizer->Add(m_error_text, 1, wxEXPAND | wxLEFT, FromDIP(17));

    m_button_clean = new Button(m_panel_error_txt, _L("Clear"));
    StateColor clean_bg(std::pair<wxColour, int>(wxColour(255, 255, 255), StateColor::Disabled), std::pair<wxColour, int>(wxColour(206, 206, 206), StateColor::Pressed),
                        std::pair<wxColour, int>(wxColour(238, 238, 238), StateColor::Hovered), std::pair<wxColour, int>(wxColour(255, 255, 255), StateColor::Enabled),
                        std::pair<wxColour, int>(wxColour(255, 255, 255), StateColor::Normal));
    StateColor clean_bd(std::pair<wxColour, int>(wxColour(144, 144, 144), StateColor::Disabled), std::pair<wxColour, int>(wxColour(38, 46, 48), StateColor::Enabled));
    StateColor clean_text(std::pair<wxColour, int>(wxColour(144, 144, 144), StateColor::Disabled), std::pair<wxColour, int>(wxColour(38, 46, 48), StateColor::Enabled));


    m_button_clean->SetBackgroundColor(clean_bg);
    m_button_clean->SetBorderColor(clean_bd);
    m_button_clean->SetTextColor(clean_text);
    m_button_clean->SetFont(Label::Body_10);
    m_button_clean->SetMinSize(TASK_BUTTON_SIZE2);

    static_text_sizer->Add( FromDIP(10), 0, 0, 0, 0 );
    static_text_sizer->Add(m_button_clean, 0, wxALIGN_CENTRE_VERTICAL|wxRIGHT, FromDIP(5));

    m_panel_error_txt->SetSizer(static_text_sizer);
    m_panel_error_txt->Hide();

    sizer->Add(m_panel_printing_title, 0, wxEXPAND | wxALL, 0);
    sizer->Add(0, FromDIP(12), 0);
    sizer->Add(m_printing_sizer, 0, wxEXPAND | wxALL, 0);
    sizer->Add(0, 0, 0, wxTOP, FromDIP(15));
    sizer->Add(m_staticline, 0, wxEXPAND | wxALL, FromDIP(10));
    sizer->Add(m_panel_error_txt, 0, wxEXPAND | wxALL, 0);
    sizer->Add(0, FromDIP(12), 0);

    m_score_staticline = new wxPanel(parent, wxID_ANY);
    m_score_staticline->SetBackgroundColour(wxColour(238, 238, 238));
    m_score_staticline->Layout();
    m_score_staticline->Hide();
    sizer->Add(0, 0, 0, wxTOP, FromDIP(15));
    sizer->Add(m_score_staticline, 0, wxEXPAND | wxALL, FromDIP(10));
    m_request_failed_panel    = new wxPanel(parent, wxID_ANY);
    m_request_failed_panel->SetBackgroundColour(*wxWHITE);
    wxBoxSizer *static_request_failed_panel_sizer = new wxBoxSizer(wxHORIZONTAL);
    m_request_failed_info = new wxStaticText(m_request_failed_panel, wxID_ANY, _L("You have completed printing the mall model, \nbut the synchronization of rating information has failed."), wxDefaultPosition, wxDefaultSize, 0);
    m_request_failed_info->Wrap(-1);
    m_request_failed_info->SetForegroundColour(*wxRED);
    m_request_failed_info->SetFont(::Label::Body_10);
    static_request_failed_panel_sizer->Add(m_request_failed_info, 0, wxEXPAND | wxALL, FromDIP(10));
    StateColor btn_bg_green(std::pair<wxColour, int>(AMS_CONTROL_DISABLE_COLOUR, StateColor::Disabled), std::pair<wxColour, int>(wxColour(0, 137, 123), StateColor::Pressed),
                            std::pair<wxColour, int>(wxColour(38, 166, 154), StateColor::Hovered), std::pair<wxColour, int>(AMS_CONTROL_BRAND_COLOUR, StateColor::Normal));
    StateColor btn_bd_green(std::pair<wxColour, int>(AMS_CONTROL_WHITE_COLOUR, StateColor::Disabled), std::pair<wxColour, int>(AMS_CONTROL_BRAND_COLOUR, StateColor::Enabled));
    m_button_market_retry = new Button(m_request_failed_panel, _L("Retry"));
    m_button_market_retry->SetBackgroundColor(btn_bg_green);
    m_button_market_retry->SetBorderColor(btn_bd_green);
    m_button_market_retry->SetTextColor(wxColour("#FFFFFE"));
    m_button_market_retry->SetSize(wxSize(FromDIP(128), FromDIP(26)));
    m_button_market_retry->SetMinSize(wxSize(-1, FromDIP(26)));
    m_button_market_retry->SetCornerRadius(FromDIP(13));
    static_request_failed_panel_sizer->Add(0, 0, 1, wxEXPAND, 0);
    static_request_failed_panel_sizer->Add(m_button_market_retry, 0, wxEXPAND | wxALL, FromDIP(10));
    m_request_failed_panel->SetSizer(static_request_failed_panel_sizer);
    m_request_failed_panel->Hide();
    sizer->Add(m_request_failed_panel, 0, wxEXPAND | wxALL, FromDIP(10));


    m_score_subtask_info = new wxPanel(parent, wxID_ANY);
    m_score_subtask_info->SetBackgroundColour(*wxWHITE);

    wxBoxSizer *  static_score_sizer = new wxBoxSizer(wxVERTICAL);
    wxStaticText *static_score_text  = new wxStaticText(m_score_subtask_info, wxID_ANY, _L("How do you like this printing file?"), wxDefaultPosition, wxDefaultSize, 0);
    static_score_text->Wrap(-1);
    static_score_sizer->Add(static_score_text, 1, wxEXPAND | wxALL, FromDIP(10));
    m_has_rated_prompt = new wxStaticText(m_score_subtask_info, wxID_ANY, _L("(The model has already been rated. Your rating will overwrite the previous rating.)"), wxDefaultPosition, wxDefaultSize, 0);
    m_has_rated_prompt->Wrap(-1);
    m_has_rated_prompt->SetForegroundColour(*wxBLACK);
    m_has_rated_prompt->SetFont(::Label::Body_10);
    m_has_rated_prompt->Hide();

    m_star_count                        = 0;
    wxBoxSizer *static_score_star_sizer = new wxBoxSizer(wxHORIZONTAL);
    m_score_star.resize(5);
    for (int i = 0; i < m_score_star.size(); ++i) {
        m_score_star[i] = new ScalableButton(m_score_subtask_info, wxID_ANY, "score_star_dark", wxEmptyString, wxSize(FromDIP(26), FromDIP(26)), wxDefaultPosition,
                                             wxBU_EXACTFIT | wxNO_BORDER, true, 26);
        m_score_star[i]->SetMinSize(wxSize(FromDIP(26), FromDIP(26)));
        m_score_star[i]->SetMaxSize(wxSize(FromDIP(26), FromDIP(26)));
        m_score_star[i]->Bind(wxEVT_LEFT_DOWN, [this, i](auto &e) {
            for (int j = 0; j < m_score_star.size(); ++j) {
                ScalableBitmap light_star = ScalableBitmap(nullptr, "score_star_light", 26);
                m_score_star[j]->SetBitmap(light_star.bmp());
                if (m_score_star[j] == m_score_star[i]) {
                    m_star_count = j + 1;
                    break;
                }
            }
            for (int k = m_star_count; k < m_score_star.size(); ++k) {
                ScalableBitmap dark_star = ScalableBitmap(nullptr, "score_star_dark", 26);
                m_score_star[k]->SetBitmap(dark_star.bmp());
            }
            m_star_count_dirty = true;
            m_button_market_scoring->Enable(true);
        });
        static_score_star_sizer->Add(m_score_star[i], 1, wxEXPAND | wxLEFT, FromDIP(5));
    }

    m_button_market_scoring = new Button(m_score_subtask_info, _L("Rate"));
    m_button_market_scoring->SetBackgroundColor(btn_bg_green);
    m_button_market_scoring->SetBorderColor(btn_bd_green);
    m_button_market_scoring->SetTextColor(wxColour("#FFFFFE"));
    m_button_market_scoring->SetSize(wxSize(FromDIP(128), FromDIP(26)));
    m_button_market_scoring->SetMinSize(wxSize(-1, FromDIP(26)));
    m_button_market_scoring->SetCornerRadius(FromDIP(13));
    m_button_market_scoring->Enable(false);

    static_score_star_sizer->Add(0, 0, 1, wxEXPAND, 0);
    static_score_star_sizer->Add(m_button_market_scoring, 0, wxEXPAND | wxRIGHT, FromDIP(10));
    static_score_sizer->Add(static_score_star_sizer, 0, wxEXPAND, FromDIP(10));
    static_score_sizer->Add(m_has_rated_prompt, 1, wxEXPAND | wxALL, FromDIP(10));

    m_score_subtask_info->SetSizer(static_score_sizer);
    m_score_subtask_info->Layout();
    m_score_subtask_info->Hide();

    sizer->Add(m_score_subtask_info, 0, wxEXPAND | wxALL, 0);
    sizer->Add(0, FromDIP(12), 0);

    if (m_type == CALIBRATION) {
        m_panel_printing_title->Hide();
        m_bitmap_thumbnail->Hide();
        task_name_panel->Hide();
        m_staticText_profile_value->Hide();
    }

    parent->SetSizer(sizer);
    parent->Layout();
    parent->Fit();
}

void PrintingTaskPanel::paint(wxPaintEvent&)
{
    wxPaintDC dc(m_bitmap_thumbnail);
    if (wxGetApp().dark_mode()) {
        if (m_brightness_value > 0 && m_brightness_value < SHOW_BACKGROUND_BITMAP_PIXEL_THRESHOLD) {
            dc.DrawBitmap(m_bitmap_background.bmp(), 0, 0);
            dc.SetTextForeground(*wxBLACK);
        }
        else
            dc.SetTextForeground(*wxWHITE);
    }
    else
        dc.SetTextForeground(*wxBLACK);
    if (m_thumbnail_bmp_display.IsOk()) {
        dc.DrawBitmap(m_thumbnail_bmp_display, wxPoint(0, 0));
    }
    dc.SetFont(Label::Body_12);
    
    if (m_plate_index >= 0) {
        wxString plate_id_str = wxString::Format("%d", m_plate_index);
        dc.DrawText(plate_id_str, wxPoint(4, 4));
    }
}

void PrintingTaskPanel::set_has_reted_text(bool has_rated)
{
    if (has_rated) {
        m_has_rated_prompt->Show();
    } else {
        m_has_rated_prompt->Hide();
    }
    Layout();
    Fit();
}

void PrintingTaskPanel::msw_rescale()
{
    m_panel_printing_title->SetSize(wxSize(-1, FromDIP(PAGE_TITLE_HEIGHT)));
    m_printing_sizer->SetMinSize(wxSize(PAGE_MIN_WIDTH, -1));
    //m_staticText_printing->SetMinSize(wxSize(PAGE_TITLE_TEXT_WIDTH, PAGE_TITLE_HEIGHT));
    m_gauge_progress->SetHeight(PROGRESSBAR_HEIGHT);
    m_gauge_progress->Rescale();
    m_button_pause_resume->msw_rescale();
    m_button_abort->msw_rescale();
    m_bitmap_thumbnail->SetSize(TASK_THUMBNAIL_SIZE);
}

void PrintingTaskPanel::init_bitmaps()
{
    m_thumbnail_placeholder     = ScalableBitmap(this, "monitor_placeholder", 120);
    m_bitmap_use_time           = ScalableBitmap(this, "print_info_time", 16);
    m_bitmap_use_weight         = ScalableBitmap(this, "print_info_weight", 16);
}

void PrintingTaskPanel::init_scaled_buttons()
{
    m_button_clean->SetMinSize(wxSize(FromDIP(48), FromDIP(24)));
    m_button_clean->SetCornerRadius(FromDIP(12));
}

void PrintingTaskPanel::error_info_reset()
{
    if (m_panel_error_txt->IsShown()) {
        m_staticline->Hide();
        m_panel_error_txt->Hide();
        m_panel_error_txt->GetParent()->Layout();
        m_error_text->SetLabel(wxEmptyString);
    }
}

void PrintingTaskPanel::show_error_msg(wxString msg)
{
    m_staticline->Show();
    m_panel_error_txt->Show();
    m_error_text->SetLabel(msg);
}

void PrintingTaskPanel::reset_printing_value()
{
    this->set_thumbnail_img(m_thumbnail_placeholder.bmp(), m_thumbnail_placeholder.name());
    this->set_plate_index(-1);
}

void PrintingTaskPanel::enable_partskip_button(MachineObject* obj, bool enable)
{
    int stage = 0;
    bool in_calibration_mode = false;
    if( obj && (obj->print_type == "system" || CalibUtils::get_calib_mode_by_name(obj->subtask_name, stage) != CalibMode::Calib_None)){
        in_calibration_mode = true;
    }

    if (!enable || in_calibration_mode) {
        m_button_partskip->Enable(false);
        m_button_partskip->SetLabel("");
        m_button_partskip->SetIcon("print_control_partskip_disable");
    }else if(obj && obj->is_support_brtc){
        m_button_partskip->Enable(true);
        m_button_partskip->SetIcon("print_control_partskip");   
    }
}

void PrintingTaskPanel::enable_pause_resume_button(bool enable, std::string type)
{
    if (!enable) {
        m_button_pause_resume->Enable(false);

        if (type == "pause_disable") {
            m_button_pause_resume->SetBitmap_("print_control_pause_disable");
        }
        else if (type == "resume_disable") {
            m_button_pause_resume->SetBitmap_("print_control_resume_disable");
        }
    }
    else {
        m_button_pause_resume->Enable(true);
        if (type == "resume") {
        m_button_pause_resume->SetBitmap_("print_control_resume");
        if (m_button_pause_resume->GetToolTipText() != _L("Resume")) { m_button_pause_resume->SetToolTip(_L("Resume")); }
        }
        else if (type == "pause") {
        m_button_pause_resume->SetBitmap_("print_control_pause");
        if (m_button_pause_resume->GetToolTipText() != _L("Pause")) { m_button_pause_resume->SetToolTip(_L("Pause")); }
        }
    }
}

void PrintingTaskPanel::enable_abort_button(bool enable)
{
    if (!enable) {
        m_button_abort->Enable(false);
        m_button_abort->SetBitmap_("print_control_stop_disable");
    }
    else {
        m_button_abort->Enable(true);
        m_button_abort->SetBitmap_("print_control_stop");
    }
}

void PrintingTaskPanel::update_subtask_name(wxString name)
{
    if (m_staticText_subtask_value->GetLabelText() != name)
    {
        BOOST_LOG_TRIVIAL(info) << __FUNCTION__ << ": " << name;
    }
    m_staticText_subtask_value->SetLabelText(name);
}

void PrintingTaskPanel::update_stage_value(wxString stage, int val)
{
    m_printing_stage_value->SetLabelText(stage);
    m_gauge_progress->SetValue(val);
}

void PrintingTaskPanel::update_stage_value_with_machine(wxString stage, int val, MachineObject *obj)
{
    m_gauge_progress->SetValue(val);
    m_printing_stage_value->SetLabelText(stage);

    if (obj && obj->stage_curr == 58) {
        m_question_button->Show(); // Show question button
    } else {
        m_question_button->Hide(); // Hide question button
        m_printing_stage_underline->Hide();
    }
    m_printing_stage_panel->Layout();
    Layout();
}

void PrintingTaskPanel::on_stage_clicked(wxMouseEvent &event)
{
    auto *dev_manager = wxGetApp().getDeviceManager();
    MachineObject *obj = dev_manager ? dev_manager->get_selected_machine() : nullptr;

    if (obj && obj->stage_curr == 58) {
            wxWindow *top    = wxGetTopLevelParent(this);
            ThermalPreconditioningDialog m_thermal_dialog(top ? top : this, obj->get_dev_id() , "Calculating...");
            m_thermal_dialog.ShowModal();
    }

    event.Skip();
}

void PrintingTaskPanel::update_progress_percent(wxString percent, wxString icon)
{
    m_staticText_progress_percent->SetLabelText(percent);
    m_staticText_progress_percent_icon->SetLabelText(icon);
}

void PrintingTaskPanel::update_left_time(wxString time)
{
    m_staticText_progress_left->SetLabelText(time);
}

void PrintingTaskPanel::update_left_time(int mc_left_time)
{
    // update gcode progress
    std::string left_time;
    wxString    left_time_text = NA_STR;

    try {
        left_time = get_bbl_monitor_time_dhm(mc_left_time);
    }
    catch (...) {
        ;
    }

    if (!left_time.empty()) left_time_text = wxString::Format("-%s", left_time);
    update_left_time(left_time_text);

    //Update end time
    std::string end_time;
    wxString    end_time_text = NA_STR;
    try {
        end_time = get_bbl_monitor_end_time_dhm(mc_left_time);
    } catch (...) {
        ;
    }
    if (!end_time.empty())
        end_time_text = wxString::Format("%s", end_time);
    else
        end_time_text = NA_STR;

    m_staticText_progress_end->SetLabelText(end_time_text);

}

void PrintingTaskPanel::update_layers_num(bool show, wxString num)
{
    if ((show == m_staticText_layers->IsShown()) && (num == m_staticText_layers->GetLabelText()))
    {
        return;
    }

    if (show) {
        m_staticText_layers->Show(true);
        m_staticText_layers->SetLabelText(num);
    }
    else {
        m_staticText_layers->Show(false);
        m_staticText_layers->SetLabelText(num);
    }
}

void PrintingTaskPanel::show_priting_use_info(bool show, wxString time /*= wxEmptyString*/, wxString weight /*= wxEmptyString*/)
{
    if (show) {
        if (!m_staticText_consumption_of_time->IsShown()) {
            m_bitmap_static_use_time->Show();
            m_staticText_consumption_of_time->Show();
        }

        if (!m_staticText_consumption_of_weight->IsShown()) {
            m_bitmap_static_use_weight->Show();
            m_staticText_consumption_of_weight->Show();
        }

        m_staticText_consumption_of_time->SetLabelText(time);
        m_staticText_consumption_of_weight->SetLabelText(weight);
    }
    else {
        m_staticText_consumption_of_time->SetLabelText("0m");
        m_staticText_consumption_of_weight->SetLabelText("0g");
        if (m_staticText_consumption_of_time->IsShown()) {
            m_bitmap_static_use_time->Hide();
            m_staticText_consumption_of_time->Hide();
        }

        if (m_staticText_consumption_of_weight->IsShown()) {
            m_bitmap_static_use_weight->Hide();
            m_staticText_consumption_of_weight->Hide();
        }    }
}


void PrintingTaskPanel::show_profile_info(bool show, wxString profile /*= wxEmptyString*/)
{
    if (show) {
        if (!m_staticText_profile_value->IsShown()) { m_staticText_profile_value->Show(); }
        m_staticText_profile_value->SetLabelText(profile);
    }
    else {
        m_staticText_profile_value->SetLabelText(wxEmptyString);
        m_staticText_profile_value->Hide();
    }
}

// the API will buff the bmp and bmp_name
// when bmp_name is empty, the API will replace the image on force
void PrintingTaskPanel::set_thumbnail_img(const wxBitmap& bmp, const std::string& bmp_name)
{
    if (!bmp_name.empty() && m_thumbnail_bmp_display_name == bmp_name)  {
        return;
    }

    m_thumbnail_bmp_display_name = bmp_name;
    m_thumbnail_bmp_display = bmp;
    Refresh();
}

void PrintingTaskPanel::set_plate_index(int plate_idx)
{
    m_plate_index = plate_idx;
}

void PrintingTaskPanel::market_scoring_show()
{ 
    m_score_staticline->Show();
    m_score_subtask_info->Show();
    BOOST_LOG_TRIVIAL(info) << __FUNCTION__ << " show market scoring page";
}

void PrintingTaskPanel::market_scoring_hide()
{
    m_score_staticline->Hide();
    m_score_subtask_info->Hide();
    BOOST_LOG_TRIVIAL(info) << __FUNCTION__ << " hide market scoring page";
}

void PrintingTaskPanel::set_star_count(int star_count)
{
    m_star_count = star_count;

    for (int i = 0; i < m_score_star.size(); ++i) {
        if (i < star_count) {
            ScalableBitmap light_star = ScalableBitmap(nullptr, "score_star_light", 26);
            m_score_star[i]->SetBitmap(light_star.bmp());
        } else {
            ScalableBitmap dark_star = ScalableBitmap(nullptr, "score_star_dark", 26);
            m_score_star[i]->SetBitmap(dark_star.bmp());
        }
    }
}

StatusBasePanel::StatusBasePanel(wxWindow *parent, wxWindowID id, const wxPoint &pos, const wxSize &size, long style, const wxString &name)
    : wxScrolledWindow(parent, id, pos, size, wxHSCROLL | wxVSCROLL)
{
    this->SetScrollRate(25, 25);
    Slic3r::DeviceManager* dev = Slic3r::GUI::wxGetApp().getDeviceManager();
    if (!dev) return;
    obj = dev->get_selected_machine();

    init_bitmaps();

    this->SetBackgroundColour(wxColour(0xEE, 0xEE, 0xEE));

    wxBoxSizer *bSizer_status = new wxBoxSizer(wxVERTICAL);

    auto m_panel_separotor_top = new wxPanel(this, wxID_ANY, wxDefaultPosition, wxSize(-1, PAGE_SPACING), wxTAB_TRAVERSAL);
    m_panel_separotor_top->SetBackgroundColour(STATUS_PANEL_BG);

    bSizer_status->Add(m_panel_separotor_top, 0, wxEXPAND | wxALL, 0);

    wxBoxSizer *bSizer_status_below = new wxBoxSizer(wxHORIZONTAL);

    auto m_panel_separotor_left = new wxPanel(this, wxID_ANY, wxDefaultPosition, wxDefaultSize, wxTAB_TRAVERSAL);
    m_panel_separotor_left->SetBackgroundColour(STATUS_PANEL_BG);
    m_panel_separotor_left->SetMinSize(wxSize(PAGE_SPACING, -1));

    bSizer_status_below->Add(m_panel_separotor_left, 0, wxEXPAND | wxALL, 0);

    wxBoxSizer *bSizer_left = new wxBoxSizer(wxVERTICAL);

    auto m_monitoring_sizer = create_monitoring_page();
    bSizer_left->Add(m_monitoring_sizer, 1, wxEXPAND | wxALL, 0);

    auto m_panel_separotor1 = new wxPanel(this, wxID_ANY, wxDefaultPosition, wxDefaultSize, wxTAB_TRAVERSAL);
    m_panel_separotor1->SetBackgroundColour(STATUS_PANEL_BG);
    m_panel_separotor1->SetMinSize(wxSize(-1, PAGE_SPACING));
    m_panel_separotor1->SetMaxSize(wxSize(-1, PAGE_SPACING));
    m_monitoring_sizer->Add(m_panel_separotor1, 0, wxEXPAND, 0);

    m_project_task_panel = new PrintingTaskPanel(this, PrintingTaskType::PRINGINT);
    m_project_task_panel->init_bitmaps();
    m_monitoring_sizer->Add(m_project_task_panel, 0, wxALL | wxEXPAND , 0);

//    auto m_panel_separotor2 = new wxPanel(this, wxID_ANY, wxDefaultPosition, wxDefaultSize, wxTAB_TRAVERSAL);
//    m_panel_separotor2->SetBackgroundColour(STATUS_PANEL_BG);
//    m_panel_separotor2->SetMinSize(wxSize(-1, PAGE_SPACING));
//    bSizer_left->Add(m_panel_separotor2, 1, wxEXPAND, 0);

    bSizer_status_below->Add(bSizer_left, 1, wxALL | wxEXPAND, 0);

    auto m_panel_separator_middle = new wxPanel(this, wxID_ANY, wxDefaultPosition, wxDefaultSize, wxBORDER_NONE | wxTAB_TRAVERSAL);
    m_panel_separator_middle->SetBackgroundColour(STATUS_PANEL_BG);
    m_panel_separator_middle->SetMinSize(wxSize(PAGE_SPACING, -1));

    bSizer_status_below->Add(m_panel_separator_middle, 0, wxEXPAND | wxALL, 0);

    m_machine_ctrl_panel = new wxPanel(this);
    m_machine_ctrl_panel->SetBackgroundColour(*wxWHITE);
    m_machine_ctrl_panel->SetDoubleBuffered(true);
    auto m_machine_control = create_machine_control_page(m_machine_ctrl_panel);
    m_machine_ctrl_panel->SetSizer(m_machine_control);
    m_machine_ctrl_panel->Layout();
    m_machine_control->Fit(m_machine_ctrl_panel);

    bSizer_status_below->Add(m_machine_ctrl_panel, 0, wxALL, 0);

    m_panel_separator_right = new wxPanel(this, wxID_ANY, wxDefaultPosition, wxSize(PAGE_SPACING, -1), wxTAB_TRAVERSAL);
    m_panel_separator_right->SetBackgroundColour(STATUS_PANEL_BG);

    bSizer_status_below->Add(m_panel_separator_right, 0, wxEXPAND | wxALL, 0);

    bSizer_status->Add(bSizer_status_below, 1, wxALL | wxEXPAND, 0);

    m_panel_separotor_bottom = new wxPanel(this, wxID_ANY, wxDefaultPosition, wxSize(-1, PAGE_SPACING), wxTAB_TRAVERSAL);
    m_panel_separotor_bottom->SetBackgroundColour(STATUS_PANEL_BG);

    bSizer_status->Add(m_panel_separotor_bottom, 0, wxEXPAND | wxALL, 0);
    this->SetSizerAndFit(bSizer_status);
    this->Layout();
}

StatusBasePanel::~StatusBasePanel()
{
    delete m_media_play_ctrl;

    if (m_custom_camera_view) {
        delete m_custom_camera_view;
        m_custom_camera_view = nullptr;
    }
}

void StatusBasePanel::init_bitmaps()
{
    static Slic3r::GUI::BitmapCache cache;
    m_bitmap_item_prediction = create_scaled_bitmap("monitor_item_prediction", nullptr, 16);
    m_bitmap_item_cost       = create_scaled_bitmap("monitor_item_cost", nullptr, 16);
    m_bitmap_item_print      = create_scaled_bitmap("monitor_item_print", nullptr, 18);
    m_bitmap_axis_home       = ScalableBitmap(this, "monitor_axis_home", 32);
    m_bitmap_lamp_on         = ScalableBitmap(this, "monitor_lamp_on", 24);
    m_bitmap_lamp_off        = ScalableBitmap(this, "monitor_lamp_off", 24);
    m_bitmap_fan_on          = ScalableBitmap(this, "monitor_fan_on", 22);
    m_bitmap_fan_off         = ScalableBitmap(this, "monitor_fan_off", 22);
    m_bitmap_speed           = ScalableBitmap(this, "monitor_speed", 24);
    m_bitmap_speed_active    = ScalableBitmap(this, "monitor_speed_active", 24);
    
    m_thumbnail_brokenimg    = ScalableBitmap(this, "monitor_brokenimg", 120);
    m_thumbnail_sdcard       = ScalableBitmap(this, "monitor_sdcard_thumbnail", 120);
    //m_bitmap_camera          = create_scaled_bitmap("monitor_camera", nullptr, 18);
    m_bitmap_extruder_empty_load      = *cache.load_png("monitor_extruder_empty_load", FromDIP(28), FromDIP(70), false, false);
    m_bitmap_extruder_filled_load     = *cache.load_png("monitor_extruder_filled_load", FromDIP(28), FromDIP(70), false, false);
    m_bitmap_extruder_empty_unload    = *cache.load_png("monitor_extruder_empty_unload", FromDIP(28), FromDIP(70), false, false);
    m_bitmap_extruder_filled_unload   = *cache.load_png("monitor_extruder_filled_unload", FromDIP(28), FromDIP(70), false, false);

    m_bitmap_sdcard_state_abnormal = ScalableBitmap(this, wxGetApp().dark_mode() ? "sdcard_state_abnormal_dark" : "sdcard_state_abnormal", 20);
    m_bitmap_sdcard_state_normal = ScalableBitmap(this, wxGetApp().dark_mode() ? "sdcard_state_normal_dark" : "sdcard_state_normal", 20);
    m_bitmap_sdcard_state_no = ScalableBitmap(this, wxGetApp().dark_mode() ? "sdcard_state_no_dark" : "sdcard_state_no", 20);
    m_bitmap_recording_on = ScalableBitmap(this, wxGetApp().dark_mode() ? "monitor_recording_on_dark" : "monitor_recording_on", 20);
    m_bitmap_recording_off = ScalableBitmap(this, wxGetApp().dark_mode() ? "monitor_recording_off_dark" : "monitor_recording_off", 20);
    m_bitmap_timelapse_on = ScalableBitmap(this, wxGetApp().dark_mode() ? "monitor_timelapse_on_dark" : "monitor_timelapse_on", 20);
    m_bitmap_timelapse_off = ScalableBitmap(this, wxGetApp().dark_mode() ? "monitor_timelapse_off_dark" : "monitor_timelapse_off", 20);
    m_bitmap_vcamera_on = ScalableBitmap(this, wxGetApp().dark_mode() ? "monitor_vcamera_on_dark" : "monitor_vcamera_on", 20);
    m_bitmap_vcamera_off = ScalableBitmap(this, wxGetApp().dark_mode() ? "monitor_vcamera_off_dark" : "monitor_vcamera_off", 20);
    m_bitmap_switch_camera = ScalableBitmap(this, wxGetApp().dark_mode() ? "camera_switch_dark" : "camera_switch", 20);

}

wxBoxSizer *StatusBasePanel::create_monitoring_page()
{
    wxBoxSizer *sizer = new wxBoxSizer(wxVERTICAL);

    m_panel_monitoring_title = new wxPanel(this, wxID_ANY, wxDefaultPosition, wxSize(-1, PAGE_TITLE_HEIGHT), wxTAB_TRAVERSAL);
    m_panel_monitoring_title->SetBackgroundColour(STATUS_TITLE_BG);

    wxBoxSizer *bSizer_monitoring_title;
    bSizer_monitoring_title = new wxBoxSizer(wxHORIZONTAL);

    m_staticText_monitoring = new Label(m_panel_monitoring_title, _L("Camera"));
    m_staticText_monitoring->Wrap(-1);
    //m_staticText_monitoring->SetFont(PAGE_TITLE_FONT);
    m_staticText_monitoring->SetForegroundColour(PAGE_TITLE_FONT_COL);
    bSizer_monitoring_title->Add(m_staticText_monitoring, 0, wxALIGN_CENTER_VERTICAL | wxLEFT, PAGE_TITLE_LEFT_MARGIN);


    bSizer_monitoring_title->Add(FromDIP(13), 0, 0, 0);
    bSizer_monitoring_title->AddStretchSpacer();

    m_staticText_timelapse = new wxStaticText(m_panel_monitoring_title, wxID_ANY, _L("Timelapse"), wxDefaultPosition, wxDefaultSize, 0);
    m_staticText_timelapse->Wrap(-1);
    m_staticText_timelapse->Hide();
    bSizer_monitoring_title->Add(m_staticText_timelapse, 0, wxALIGN_CENTER_VERTICAL | wxALL, FromDIP(5));

    m_mqtt_source = new wxStaticText(m_panel_monitoring_title, wxID_ANY, "MqttSource", wxDefaultPosition, wxDefaultSize, 0);
    m_mqtt_source->Wrap(-1);
    m_mqtt_source->Hide();
    bSizer_monitoring_title->Add(m_mqtt_source, 0, wxALIGN_CENTER_VERTICAL | wxALL, FromDIP(5));

    m_bmToggleBtn_timelapse = new SwitchButton(m_panel_monitoring_title);
    m_bmToggleBtn_timelapse->SetMinSize(SWITCH_BUTTON_SIZE);
    m_bmToggleBtn_timelapse->Hide();
    bSizer_monitoring_title->Add(m_bmToggleBtn_timelapse, 0, wxALIGN_CENTER_VERTICAL | wxALL, FromDIP(5));

#if !BBL_RELEASE_TO_PUBLIC
    m_staticText_timelapse->Show();
    m_bmToggleBtn_timelapse->Show();
    m_bmToggleBtn_timelapse->Bind(wxEVT_TOGGLEBUTTON, [this](wxCommandEvent &e) {
        if (e.IsChecked())
            wxGetApp().getAgent()->start_subscribe("tunnel");
        else
            wxGetApp().getAgent()->stop_subscribe("tunnel");
    });
#endif

    //m_bitmap_camera_img = new wxStaticBitmap(m_panel_monitoring_title, wxID_ANY, m_bitmap_camera , wxDefaultPosition, wxSize(FromDIP(32), FromDIP(18)), 0);
    //m_bitmap_camera_img->SetMinSize(wxSize(FromDIP(32), FromDIP(18)));
    //bSizer_monitoring_title->Add(m_bitmap_camera_img, 0, wxALIGN_CENTER_VERTICAL | wxALL, FromDIP(5));

    m_bitmap_sdcard_img = new wxStaticBitmap(m_panel_monitoring_title, wxID_ANY, wxNullBitmap, wxDefaultPosition, wxSize(FromDIP(38), FromDIP(24)), 0);
    m_bitmap_sdcard_img->SetMinSize(wxSize(FromDIP(38), FromDIP(24)));

    m_bitmap_timelapse_img = new wxStaticBitmap(m_panel_monitoring_title, wxID_ANY, wxNullBitmap, wxDefaultPosition, wxSize(FromDIP(38), FromDIP(24)), 0);
    m_bitmap_timelapse_img->SetMinSize(wxSize(FromDIP(38), FromDIP(24)));
    m_bitmap_timelapse_img->Hide();

    m_bitmap_recording_img = new wxStaticBitmap(m_panel_monitoring_title, wxID_ANY, wxNullBitmap, wxDefaultPosition, wxSize(FromDIP(38), FromDIP(24)), 0);
    m_bitmap_recording_img->SetMinSize(wxSize(FromDIP(38), FromDIP(24)));
    m_bitmap_timelapse_img->Hide();

    m_bitmap_vcamera_img = new wxStaticBitmap(m_panel_monitoring_title, wxID_ANY, wxNullBitmap, wxDefaultPosition, wxSize(FromDIP(38), FromDIP(24)), 0);
    m_bitmap_vcamera_img->SetMinSize(wxSize(FromDIP(38), FromDIP(24)));
    m_bitmap_vcamera_img->Hide();

    m_setting_button = new CameraItem(m_panel_monitoring_title, "camera_setting", "camera_setting_hover");
    m_setting_button->SetMinSize(wxSize(FromDIP(38), FromDIP(24)));
    m_setting_button->SetBackgroundColour(STATUS_TITLE_BG);

    m_camera_switch_button = new wxStaticBitmap(m_panel_monitoring_title, wxID_ANY, wxNullBitmap, wxDefaultPosition, wxSize(FromDIP(38), FromDIP(24)), 0);
    m_camera_switch_button->SetMinSize(wxSize(FromDIP(38), FromDIP(24)));
    m_camera_switch_button->SetBackgroundColour(STATUS_TITLE_BG);
    m_camera_switch_button->SetBitmap(m_bitmap_switch_camera.bmp());
    m_camera_switch_button->Bind(wxEVT_LEFT_DOWN, &StatusBasePanel::on_camera_switch_toggled, this);
    m_camera_switch_button->Bind(wxEVT_RIGHT_DOWN, [this](auto& e) {
        const std::string js_request_pip = R"(
            document.querySelector('video').requestPictureInPicture();
        )";
        m_custom_camera_view->RunScript(js_request_pip);
    });
    m_camera_switch_button->Hide();

    m_bitmap_sdcard_img->SetToolTip(_L("Storage"));
    m_bitmap_timelapse_img->SetToolTip(_L("Timelapse"));
    m_bitmap_recording_img->SetToolTip(_L("Video"));
    m_bitmap_vcamera_img->SetToolTip(_L("Go Live"));
    m_setting_button->SetToolTip(_L("Camera Setting"));
    m_camera_switch_button->SetToolTip(_L("Switch Camera View"));

    bSizer_monitoring_title->Add(m_camera_switch_button, 0, wxALIGN_CENTER_VERTICAL | wxALL, FromDIP(5));
    bSizer_monitoring_title->Add(m_bitmap_sdcard_img, 0, wxALIGN_CENTER_VERTICAL | wxALL, FromDIP(5));
    bSizer_monitoring_title->Add(m_bitmap_timelapse_img, 0, wxALIGN_CENTER_VERTICAL | wxALL, FromDIP(5));
    bSizer_monitoring_title->Add(m_bitmap_recording_img, 0, wxALIGN_CENTER_VERTICAL | wxALL, FromDIP(5));
    bSizer_monitoring_title->Add(m_bitmap_vcamera_img, 0, wxALIGN_CENTER_VERTICAL | wxALL, FromDIP(5));
    bSizer_monitoring_title->Add(m_setting_button, 0, wxALIGN_CENTER_VERTICAL | wxALL, FromDIP(5));

    bSizer_monitoring_title->Add(FromDIP(13), 0, 0);

    m_panel_monitoring_title->SetSizer(bSizer_monitoring_title);
    m_panel_monitoring_title->Layout();
    bSizer_monitoring_title->Fit(m_panel_monitoring_title);
    sizer->Add(m_panel_monitoring_title, 0, wxEXPAND | wxALL, 0);

//    media_ctrl_panel              = new wxPanel(this, wxID_ANY, wxDefaultPosition, wxDefaultSize);
//    media_ctrl_panel->SetBackgroundColour(*wxBLACK);
//    wxBoxSizer *bSizer_monitoring = new wxBoxSizer(wxVERTICAL);
    m_media_ctrl = new wxMediaCtrl2(this);
    m_media_ctrl->SetMinSize(wxSize(PAGE_MIN_WIDTH, FromDIP(288)));

    m_custom_camera_view = WebView::CreateWebView(this, wxEmptyString);
    m_custom_camera_view->EnableContextMenu(false);
    Bind(wxEVT_WEBVIEW_NAVIGATING, &StatusBasePanel::on_webview_navigating, this, m_custom_camera_view->GetId());

    m_media_play_ctrl = new MediaPlayCtrl(this, m_media_ctrl, wxDefaultPosition, wxSize(-1, FromDIP(40)));
    m_custom_camera_view->Hide();
    m_custom_camera_view->Bind(wxEVT_WEBVIEW_SCRIPT_MESSAGE_RECEIVED, [this](wxWebViewEvent& evt) {
        if (evt.GetString() == "leavepictureinpicture") {
            // When leaving PiP, video gets paused in some cases and toggling play
            // programmatically does not work.
            m_custom_camera_view->Reload();
        }
        else if (evt.GetString() == "enterpictureinpicture") {
            toggle_builtin_camera();
        }
    });

    sizer->Add(m_media_ctrl, 1, wxEXPAND | wxALL, 0);
    sizer->Add(m_custom_camera_view, 1, wxEXPAND | wxALL, 0);
    sizer->Add(m_media_play_ctrl, 0, wxEXPAND | wxALL, 0);
//    media_ctrl_panel->SetSizer(bSizer_monitoring);
//    media_ctrl_panel->Layout();
//
//    sizer->Add(media_ctrl_panel, 1, wxEXPAND | wxALL, 1);

    if (wxGetApp().app_config->get("camera", "enable_custom_source") == "true") {
        handle_camera_source_change();
    }

    return sizer;
}

void StatusBasePanel::on_webview_navigating(wxWebViewEvent& evt) {
    wxGetApp().CallAfter([this] {
        remove_controls();
    });
}

wxBoxSizer *StatusBasePanel::create_machine_control_page(wxWindow *parent)
{
    wxBoxSizer *bSizer_right = new wxBoxSizer(wxVERTICAL);

    m_panel_control_title = new wxPanel(parent, wxID_ANY, wxDefaultPosition, wxSize(-1, PAGE_TITLE_HEIGHT), wxTAB_TRAVERSAL);
    m_panel_control_title->SetBackgroundColour(STATUS_TITLE_BG);

    wxBoxSizer *bSizer_control_title = new wxBoxSizer(wxHORIZONTAL);
    m_staticText_control             = new Label(m_panel_control_title,_L("Control"));
    m_staticText_control->Wrap(-1);
    //m_staticText_control->SetFont(PAGE_TITLE_FONT);
    m_staticText_control->SetForegroundColour(PAGE_TITLE_FONT_COL);

    StateColor btn_bg_green(std::pair<wxColour, int>(AMS_CONTROL_DISABLE_COLOUR, StateColor::Disabled), std::pair<wxColour, int>(wxColour(0, 137, 123), StateColor::Pressed),
        std::pair<wxColour, int>(wxColour(38, 166, 154), StateColor::Hovered), std::pair<wxColour, int>(AMS_CONTROL_BRAND_COLOUR, StateColor::Normal));
    StateColor btn_bd_green(std::pair<wxColour, int>(AMS_CONTROL_WHITE_COLOUR, StateColor::Disabled), std::pair<wxColour, int>(AMS_CONTROL_BRAND_COLOUR, StateColor::Enabled));

    m_parts_btn = new Button(m_panel_control_title, _L("Printer Parts"));
    m_parts_btn->SetBackgroundColor(btn_bg_green);
    m_parts_btn->SetBorderColor(btn_bd_green);
    m_parts_btn->SetTextColor(wxColour("#FFFFFE"));
    m_parts_btn->SetSize(wxSize(FromDIP(128), FromDIP(26)));
    m_parts_btn->SetMinSize(wxSize(-1, FromDIP(26)));

    m_options_btn = new Button(m_panel_control_title, _L("Print Options"));
    m_options_btn->SetBackgroundColor(btn_bg_green);
    m_options_btn->SetBorderColor(btn_bd_green);
    m_options_btn->SetTextColor(wxColour("#FFFFFE"));
    m_options_btn->SetSize(wxSize(FromDIP(128), FromDIP(26)));
    m_options_btn->SetMinSize(wxSize(-1, FromDIP(26)));

    m_safety_btn = new Button(m_panel_control_title, _L("Safety Options"));
    m_safety_btn->SetBackgroundColor(btn_bg_green);
    m_safety_btn->SetBorderColor(btn_bd_green);
    m_safety_btn->SetTextColor(wxColour("#FFFFFE"));
    m_safety_btn->SetSize(wxSize(FromDIP(128), FromDIP(26)));
    m_safety_btn->SetMinSize(wxSize(-1, FromDIP(26)));

    m_calibration_btn = new Button(m_panel_control_title, _L("Calibration"));
    m_calibration_btn->SetBackgroundColor(btn_bg_green);
    m_calibration_btn->SetBorderColor(btn_bd_green);
    m_calibration_btn->SetTextColor(wxColour("#FFFFFE"));
    m_calibration_btn->SetSize(wxSize(FromDIP(128), FromDIP(26)));
    m_calibration_btn->SetMinSize(wxSize(-1, FromDIP(26)));
    m_calibration_btn->EnableTooltipEvenDisabled();

    m_options_btn->Hide();
    m_safety_btn->Hide();

    bSizer_control_title->Add(m_staticText_control, 1, wxALIGN_CENTER_VERTICAL | wxLEFT, PAGE_TITLE_LEFT_MARGIN);
    bSizer_control_title->Add(0, 0, 1, wxEXPAND, 0);
    bSizer_control_title->Add(m_parts_btn, 0, wxALIGN_CENTER_VERTICAL | wxRIGHT, FromDIP(10));
    bSizer_control_title->Add(m_options_btn, 0, wxALIGN_CENTER_VERTICAL | wxRIGHT, FromDIP(10));
    bSizer_control_title->Add(m_safety_btn, 0, wxALIGN_CENTER_VERTICAL | wxRIGHT, FromDIP(10));
    bSizer_control_title->Add(m_calibration_btn, 0, wxALIGN_CENTER_VERTICAL | wxRIGHT, FromDIP(10));

    m_panel_control_title->SetSizer(bSizer_control_title);
    m_panel_control_title->Layout();
    bSizer_control_title->Fit(m_panel_control_title);
    bSizer_right->Add(m_panel_control_title, 0, wxALL | wxEXPAND, 0);

    wxBoxSizer *bSizer_control = new wxBoxSizer(wxVERTICAL);

    auto temp_axis_ctrl_sizer = create_temp_axis_group(parent);
    auto m_ams_ctrl_sizer = create_ams_group(parent);
    auto m_filament_load_sizer = create_filament_group(parent);

    bSizer_control->Add(0, 0, 0, wxTOP, FromDIP(8));
    bSizer_control->Add(temp_axis_ctrl_sizer,   0, wxALIGN_CENTER|wxLEFT|wxRIGHT, FromDIP(8));
    bSizer_control->Add(0, 0, 0, wxTOP, FromDIP(6));
    bSizer_control->Add(m_ams_ctrl_sizer,       0, wxALIGN_CENTER|wxLEFT|wxRIGHT, FromDIP(8));
    bSizer_control->Add(0, 0, 0, wxTOP, FromDIP(6));
    bSizer_control->Add(m_filament_load_sizer,  0, wxALIGN_CENTER|wxLEFT|wxRIGHT, FromDIP(8));
    bSizer_control->Add(0, 0, 0, wxTOP, FromDIP(4));

    bSizer_right->Add(bSizer_control, 1, wxEXPAND | wxALL, 0);

    return bSizer_right;
}

wxBoxSizer *StatusBasePanel::create_temp_axis_group(wxWindow *parent)
{
    auto        sizer         = new wxBoxSizer(wxVERTICAL);
    auto        box           = new StaticBox(parent);

    StateColor box_colour(std::pair<wxColour, int>(*wxWHITE, StateColor::Normal));
    StateColor box_border_colour(std::pair<wxColour, int>(STATUS_PANEL_BG, StateColor::Normal));

    box->SetBackgroundColor(box_colour);
    box->SetBorderColor(box_border_colour);
    box->SetCornerRadius(5);

    box->SetMinSize(wxSize(FromDIP(586), -1));
    box->SetMaxSize(wxSize(FromDIP(586), -1));

    wxBoxSizer *content_sizer = new wxBoxSizer(wxHORIZONTAL);
    wxBoxSizer *m_temp_ctrl   = create_temp_control(box);


    m_temp_temp_line = new wxPanel(box);
    m_temp_temp_line->SetMaxSize(wxSize(FromDIP(1), -1));
    m_temp_temp_line->SetMinSize(wxSize(FromDIP(1), -1));
    m_temp_temp_line->SetBackgroundColour(STATIC_BOX_LINE_COL);


    auto m_axis_sizer = create_axis_control(box);
    auto bedPanel = create_bed_control(box);

    wxBoxSizer *extruder_sizer = create_extruder_control(box);
    wxBoxSizer* axis_and_bed_control_sizer = new wxBoxSizer(wxVERTICAL);
    axis_and_bed_control_sizer->Add(m_axis_sizer, 0, wxEXPAND | wxALL, 0);
    axis_and_bed_control_sizer->Add(bedPanel, 0, wxALIGN_CENTER, 0);

    content_sizer->Add(m_temp_ctrl, 0, wxEXPAND | wxALL, FromDIP(5));
    content_sizer->Add(m_temp_temp_line, 0, wxEXPAND, 1);
    //content_sizer->Add(FromDIP(9), 0, 0, wxEXPAND, 1);
    /*content_sizer->Add(0, 0, 0, wxLEFT, FromDIP(18));
    content_sizer->Add(m_axis_sizer, 0, wxALIGN_CENTER_VERTICAL | wxALL, 0);
    content_sizer->Add(0, 0, 0, wxLEFT, FromDIP(18));
    content_sizer->Add(bed_sizer, 0, wxEXPAND | wxLEFT | wxTOP | wxBOTTOM, FromDIP(12));*/
    content_sizer->Add(axis_and_bed_control_sizer, 1, wxALIGN_CENTER, 0);
    //content_sizer->Add(0, 0, 0, wxLEFT, FromDIP(18));

    m_temp_extruder_line = new wxPanel(box);
    m_temp_extruder_line->SetMaxSize(wxSize(FromDIP(1), -1));
    m_temp_extruder_line->SetMinSize(wxSize(FromDIP(1), -1));
    m_temp_extruder_line->SetBackgroundColour(STATIC_BOX_LINE_COL);

    content_sizer->Add(m_temp_extruder_line, 0, wxEXPAND, 1);
    content_sizer->Add(extruder_sizer, 0, wxEXPAND  | wxTOP | wxBOTTOM, FromDIP(12));
    content_sizer->Add(0, 0, 0, wxRIGHT, FromDIP(3));

    box->SetSizer(content_sizer);
    sizer->Add(box, 0, wxEXPAND | wxALL, FromDIP(9));
    return sizer;
}

wxBoxSizer *StatusBasePanel::create_temp_control(wxWindow *parent)
{
    auto sizer = new wxBoxSizer(wxVERTICAL);

    wxWindowID nozzle_id = wxWindow::NewControlId();
    m_tempCtrl_nozzle    = new TempInput(parent, nozzle_id, TEMP_BLANK_STR, TempInputType::TEMP_OF_NORMAL_TYPE, TEMP_BLANK_STR, wxString("monitor_nozzle_temp"),
                                      wxString("monitor_nozzle_temp_active"), wxDefaultPosition, wxDefaultSize, wxALIGN_CENTER);
    m_tempCtrl_nozzle->SetMinSize(TEMP_CTRL_MIN_SIZE_ALIGN_TWO_ICON);
    m_tempCtrl_nozzle->AddTemp(0); // zero is default temp
    m_tempCtrl_nozzle->SetMinTemp(20);
    m_tempCtrl_nozzle->SetMaxTemp(300);
    m_tempCtrl_nozzle->SetBorderWidth(FromDIP(2));

    StateColor tempinput_text_colour(std::make_pair(DISCONNECT_TEXT_COL, (int) StateColor::Disabled), std::make_pair(NORMAL_TEXT_COL, (int) StateColor::Normal));
    StateColor tempinput_border_colour(std::make_pair(*wxWHITE, (int)StateColor::Disabled), std::make_pair(BUTTON_HOVER_COL, (int)StateColor::Focused),
        std::make_pair(BUTTON_HOVER_COL, (int)StateColor::Hovered), std::make_pair(*wxWHITE, (int)StateColor::Normal));

    m_tempCtrl_nozzle->SetTextColor(tempinput_text_colour);
    m_tempCtrl_nozzle->SetBorderColor(tempinput_border_colour);

    m_tempCtrl_nozzle_deputy = new TempInput(parent, nozzle_id, TEMP_BLANK_STR, TempInputType::TEMP_OF_NORMAL_TYPE, TEMP_BLANK_STR, wxString("monitor_nozzle_temp"), wxString("monitor_nozzle_temp_active"),
        wxDefaultPosition, wxDefaultSize, wxALIGN_CENTER);
    m_tempCtrl_nozzle_deputy->SetMinSize(TEMP_CTRL_MIN_SIZE_ALIGN_TWO_ICON);
    m_tempCtrl_nozzle_deputy->AddTemp(0); // zero is default temp
    m_tempCtrl_nozzle_deputy->SetMinTemp(20);
    m_tempCtrl_nozzle_deputy->SetMaxTemp(300);
    m_tempCtrl_nozzle_deputy->SetBorderWidth(FromDIP(2));

    m_tempCtrl_nozzle_deputy->SetTextColor(tempinput_text_colour);
    m_tempCtrl_nozzle_deputy->SetBorderColor(tempinput_border_colour);

    sizer->Add(m_tempCtrl_nozzle_deputy, 0, wxEXPAND | wxALL, 1);
    sizer->Add(m_tempCtrl_nozzle, 0, wxEXPAND | wxALL, 1);
    m_tempCtrl_nozzle_deputy->Hide();

    m_line_nozzle = new StaticLine(parent);
    m_line_nozzle->SetLineColour(STATIC_BOX_LINE_COL);
    m_line_nozzle->SetSize(wxSize(FromDIP(1), -1));
    sizer->Add(m_line_nozzle, 0, wxEXPAND | wxLEFT | wxRIGHT, 12);

    wxWindowID bed_id = wxWindow::NewControlId();
    m_tempCtrl_bed    = new TempInput(parent, bed_id, TEMP_BLANK_STR, TempInputType::TEMP_OF_NORMAL_TYPE, TEMP_BLANK_STR, wxString("monitor_bed_temp"),
        wxString("monitor_bed_temp_active"), wxDefaultPosition,wxDefaultSize, wxALIGN_CENTER);
    m_tempCtrl_bed->AddTemp(0); // zero is default temp
    m_tempCtrl_bed->SetMinTemp(bed_temp_range[0]);
    m_tempCtrl_bed->SetMaxTemp(bed_temp_range[1]);
    m_tempCtrl_bed->SetMinSize(TEMP_CTRL_MIN_SIZE_ALIGN_ONE_ICON);
    m_tempCtrl_bed->SetBorderWidth(FromDIP(2));
    m_tempCtrl_bed->SetTextColor(tempinput_text_colour);
    m_tempCtrl_bed->SetBorderColor(tempinput_border_colour);
    sizer->Add(m_tempCtrl_bed, 0, wxEXPAND | wxALL, 1);

    auto line = new StaticLine(parent);
    line->SetLineColour(STATIC_BOX_LINE_COL);
    sizer->Add(line, 0, wxEXPAND | wxLEFT | wxRIGHT, 12);

    wxWindowID frame_id = wxWindow::NewControlId();
    m_tempCtrl_chamber    = new TempInput(parent, frame_id, TEMP_BLANK_STR, TempInputType::TEMP_OF_NORMAL_TYPE, TEMP_BLANK_STR, wxString("monitor_frame_temp"),
        wxString("monitor_frame_temp_active"), wxDefaultPosition, wxDefaultSize, wxALIGN_CENTER);
    m_tempCtrl_chamber->AddTemp(0); // zero is default temp
    m_tempCtrl_chamber->SetReadOnly(true);
    m_tempCtrl_chamber->SetMinTemp(default_champer_temp_min);
    m_tempCtrl_chamber->SetMaxTemp(default_champer_temp_max);
    m_tempCtrl_chamber->SetMinSize(TEMP_CTRL_MIN_SIZE_ALIGN_ONE_ICON);
    m_tempCtrl_chamber->SetBorderWidth(FromDIP(2));
    m_tempCtrl_chamber->SetTextColor(tempinput_text_colour);
    m_tempCtrl_chamber->SetBorderColor(tempinput_border_colour);
    sizer->Add(m_tempCtrl_chamber, 0, wxEXPAND | wxALL, 1);

    m_misc_ctrl_sizer = create_misc_control(parent);
    sizer->Add(m_misc_ctrl_sizer, 0, wxEXPAND, 0);
    return sizer;
}

wxBoxSizer *StatusBasePanel::create_misc_control(wxWindow *parent)
{
    wxBoxSizer *sizer = new wxBoxSizer(wxVERTICAL);

    wxBoxSizer *line_sizer = new wxBoxSizer(wxHORIZONTAL);

    /* create speed control */
    m_switch_speed = new ImageSwitchButton(parent, m_bitmap_speed_active, m_bitmap_speed);
    m_switch_speed->SetLabels("100%", "100%");
    m_switch_speed->SetMinSize(MISC_BUTTON_2FAN_SIZE);
    m_switch_speed->SetMaxSize(MISC_BUTTON_2FAN_SIZE);
    m_switch_speed->SetPadding(FromDIP(3));
    m_switch_speed->SetBorderWidth(FromDIP(2));
    m_switch_speed->SetFont(Label::Head_13);
    m_switch_speed->SetTextColor(StateColor(std::make_pair(DISCONNECT_TEXT_COL, (int) StateColor::Disabled), std::make_pair(NORMAL_TEXT_COL, (int) StateColor::Normal)));
    m_switch_speed->SetValue(false);

    line_sizer->Add(m_switch_speed, 1, wxALIGN_CENTER | wxALL, 0);

    auto line = new StaticLine(parent, true);
    line->SetLineColour(STATIC_BOX_LINE_COL);
    line_sizer->Add(line, 0, wxEXPAND | wxTOP | wxBOTTOM, 4);

    /* create lamp control */
    m_switch_lamp = new ImageSwitchButton(parent, m_bitmap_lamp_on, m_bitmap_lamp_off);
    m_switch_lamp->SetLabels(_L("Lamp"), _L("Lamp"));
    m_switch_lamp->SetMinSize(MISC_BUTTON_2FAN_SIZE);
    m_switch_lamp->SetMaxSize(MISC_BUTTON_2FAN_SIZE);
    m_switch_lamp->SetPadding(FromDIP(3));
    m_switch_lamp->SetBorderWidth(FromDIP(2));
    m_switch_lamp->SetFont(Label::Head_13);
    m_switch_lamp->SetTextColor(StateColor(std::make_pair(DISCONNECT_TEXT_COL, (int) StateColor::Disabled), std::make_pair(NORMAL_TEXT_COL, (int) StateColor::Normal)));
    line_sizer->Add(m_switch_lamp, 1, wxALIGN_CENTER | wxALL, 0);

    //sizer->Add(line_sizer, 0, wxEXPAND, FromDIP(5));
    line = new StaticLine(parent);
    line->SetLineColour(STATIC_BOX_LINE_COL);
    sizer->Add(line, 0, wxEXPAND | wxLEFT | wxRIGHT, 12);

    m_fan_panel = new StaticBox(parent);
    m_fan_panel->SetMinSize(MISC_BUTTON_PANEL_SIZE);
    m_fan_panel->SetMaxSize(MISC_BUTTON_PANEL_SIZE);
    m_fan_panel->SetBackgroundColor(*wxWHITE);
    m_fan_panel->SetBorderWidth(0);
    m_fan_panel->SetCornerRadius(0);

    auto fan_line_sizer          = new wxBoxSizer(wxHORIZONTAL);
    m_switch_fan = new FanSwitchButton(m_fan_panel, m_bitmap_fan_on, m_bitmap_fan_off);
    m_switch_fan->SetValue(false);
    m_switch_fan->SetMinSize(MISC_BUTTON_1FAN_SIZE);
    m_switch_fan->SetMaxSize(MISC_BUTTON_1FAN_SIZE);
    m_switch_fan->SetPadding(FromDIP(1));
    m_switch_fan->SetBorderWidth(0);
    m_switch_fan->SetCornerRadius(0);
    m_switch_fan->SetFont(::Label::Body_10);
    m_switch_fan->UseTextFan();
    m_switch_fan->SetTextColor(
        StateColor(std::make_pair(DISCONNECT_TEXT_COL, (int)StateColor::Disabled), std::make_pair(NORMAL_FAN_TEXT_COL, (int)StateColor::Normal)));

    m_switch_fan->Bind(wxEVT_ENTER_WINDOW, [this](auto& e) {
        m_fan_panel->SetBackgroundColor(wxColour(0, 150, 136));
        });

    m_switch_fan->Bind(wxEVT_LEAVE_WINDOW, [this, parent](auto& e) {
        m_fan_panel->SetBackgroundColor(parent->GetBackgroundColour());
        });

    fan_line_sizer->Add(m_switch_fan, 1, wxEXPAND|wxALL, FromDIP(2));

    m_fan_panel->SetSizer(fan_line_sizer);
    m_fan_panel->Layout();
    m_fan_panel->Fit();
    sizer->Add(m_fan_panel, 0, wxEXPAND, FromDIP(5));
    line = new StaticLine(parent);
    line->SetLineColour(STATIC_BOX_LINE_COL);
    sizer->Add(line, 0, wxEXPAND | wxLEFT | wxRIGHT, 12);

    sizer->Add(line_sizer, 0, wxEXPAND, FromDIP(5));
    return sizer;
}

void StatusBasePanel::reset_temp_misc_control()
{
    // reset temp string
    m_tempCtrl_nozzle->SetIconNormal();
    m_tempCtrl_nozzle->SetLabel(TEMP_BLANK_STR);
    m_tempCtrl_nozzle->GetTextCtrl()->SetValue(TEMP_BLANK_STR);

    m_tempCtrl_nozzle_deputy->SetIconNormal();
    m_tempCtrl_nozzle_deputy->SetLabel(TEMP_BLANK_STR);
    m_tempCtrl_nozzle_deputy->GetTextCtrl()->SetValue(TEMP_BLANK_STR);

    m_tempCtrl_bed->SetIconNormal();
    m_tempCtrl_bed->SetLabel(TEMP_BLANK_STR);
    m_tempCtrl_bed->GetTextCtrl()->SetValue(TEMP_BLANK_STR);

    m_tempCtrl_chamber->SetIconNormal();
    m_tempCtrl_chamber->SetLabel(TEMP_BLANK_STR);
    m_tempCtrl_chamber->GetTextCtrl()->SetValue(TEMP_BLANK_STR);

    m_tempCtrl_nozzle->Enable(true);
    m_tempCtrl_nozzle_deputy->Enable(true);
    m_tempCtrl_chamber->Enable(true);
    m_tempCtrl_bed->Enable(true);

    // reset misc control
    m_switch_speed->SetLabels("100%", "100%");
    m_switch_speed->SetValue(false);
    m_switch_lamp->SetLabels(_L("Lamp"), _L("Lamp"));
    m_switch_lamp->SetValue(false);
    /*m_switch_nozzle_fan->SetValue(false);
    m_switch_printing_fan->SetValue(false);
    m_switch_cham_fan->SetValue(false);*/
}

wxBoxSizer *StatusBasePanel::create_axis_control(wxWindow *parent)
{
    auto sizer = new wxBoxSizer(wxVERTICAL);
    sizer->AddStretchSpacer();
    m_bpButton_xy = new AxisCtrlButton(parent, m_bitmap_axis_home);
    m_bpButton_xy->SetTextColor(StateColor(std::make_pair(DISCONNECT_TEXT_COL, (int) StateColor::Disabled), std::make_pair(NORMAL_TEXT_COL, (int) StateColor::Normal)));
    m_bpButton_xy->SetMinSize(AXIS_MIN_SIZE);
    m_bpButton_xy->SetSize(AXIS_MIN_SIZE);
    sizer->AddStretchSpacer();
    sizer->Add(m_bpButton_xy, 0, wxALIGN_CENTER | wxALL, 0);
    sizer->AddStretchSpacer();
    return sizer;
}

wxPanel *StatusBasePanel::create_bed_control(wxWindow *parent)
{
    wxBoxSizer *bSizer_z_ctrl = new wxBoxSizer(wxHORIZONTAL);
    auto        panel         = new wxPanel(parent, wxID_ANY);
    panel->SetBackgroundColour(*wxWHITE);

    StateColor z_10_ctrl_bg(std::pair<wxColour, int>(BUTTON_PRESS_COL, StateColor::Pressed), std::pair<wxColour, int>(BUTTON_NORMAL1_COL, StateColor::Normal));
    StateColor z_10_ctrl_bd(std::pair<wxColour, int>(BUTTON_HOVER_COL, StateColor::Hovered), std::pair<wxColour, int>(BUTTON_NORMAL1_COL, StateColor::Normal));

    StateColor z_1_ctrl_bg(std::pair<wxColour, int>(BUTTON_PRESS_COL, StateColor::Pressed), std::pair<wxColour, int>(BUTTON_NORMAL2_COL, StateColor::Normal));
    StateColor z_1_ctrl_bd(std::pair<wxColour, int>(BUTTON_HOVER_COL, StateColor::Hovered), std::pair<wxColour, int>(BUTTON_NORMAL2_COL, StateColor::Normal));

    m_bpButton_z_10 = new Button(panel, wxString("10"), "monitor_bed_up", 0, 15); // Orca Dont scale icon size 
    m_bpButton_z_10->SetFont(::Label::Body_12);
    m_bpButton_z_10->SetBorderWidth(0);
    m_bpButton_z_10->SetBackgroundColor(z_10_ctrl_bg);
    m_bpButton_z_10->SetBorderColor(z_10_ctrl_bd);
    m_bpButton_z_10->SetTextColor(StateColor(std::make_pair(DISCONNECT_TEXT_COL, (int) StateColor::Disabled), std::make_pair(NORMAL_TEXT_COL, (int) StateColor::Normal)));
    m_bpButton_z_10->SetMinSize(Z_BUTTON_SIZE);
    m_bpButton_z_10->SetSize(Z_BUTTON_SIZE);
    m_bpButton_z_10->SetCornerRadius(0);
    m_bpButton_z_1 = new Button(panel, wxString(" 1"), "monitor_bed_up", 0, 15); // Orca Dont scale icon size 
    m_bpButton_z_1->SetFont(::Label::Body_12);
    m_bpButton_z_1->SetBorderWidth(0);
    m_bpButton_z_1->SetBackgroundColor(z_1_ctrl_bg);
    m_bpButton_z_1->SetBorderColor(z_1_ctrl_bd);
    m_bpButton_z_1->SetMinSize(Z_BUTTON_SIZE);
    m_bpButton_z_1->SetSize(Z_BUTTON_SIZE);
    m_bpButton_z_1->SetTextColor(StateColor(std::make_pair(DISCONNECT_TEXT_COL, (int) StateColor::Disabled), std::make_pair(NORMAL_TEXT_COL, (int) StateColor::Normal)));

    //bSizer_z_ctrl->Add(0, FromDIP(6), 0, wxEXPAND, 0);

    m_staticText_z_tip = new wxStaticText(panel, wxID_ANY, _L("Bed"), wxDefaultPosition, wxDefaultSize, 0);
    m_staticText_z_tip->SetFont(::Label::Body_12);
    if (wxGetApp().app_config->get("language") == "de_DE") m_staticText_z_tip->SetFont(::Label::Body_11);
    m_staticText_z_tip->Wrap(-1);
    m_staticText_z_tip->SetForegroundColour(TEXT_LIGHT_FONT_COL);
    m_bpButton_z_down_1 = new Button(panel, wxString(" 1"), "monitor_bed_down", 0, 15); // Orca Dont scale icon size 
    m_bpButton_z_down_1->SetFont(::Label::Body_12);
    m_bpButton_z_down_1->SetBorderWidth(0);
    m_bpButton_z_down_1->SetBackgroundColor(z_1_ctrl_bg);
    m_bpButton_z_down_1->SetBorderColor(z_1_ctrl_bd);
    m_bpButton_z_down_1->SetMinSize(Z_BUTTON_SIZE);
    m_bpButton_z_down_1->SetSize(Z_BUTTON_SIZE);
    m_bpButton_z_down_1->SetTextColor(StateColor(std::make_pair(DISCONNECT_TEXT_COL, (int) StateColor::Disabled), std::make_pair(NORMAL_TEXT_COL, (int) StateColor::Normal)));

    m_bpButton_z_down_10 = new Button(panel, wxString("10"), "monitor_bed_down", 0, 15); // Orca Dont scale icon size 
    m_bpButton_z_down_10->SetFont(::Label::Body_12);
    m_bpButton_z_down_10->SetBorderWidth(0);
    m_bpButton_z_down_10->SetBackgroundColor(z_10_ctrl_bg);
    m_bpButton_z_down_10->SetBorderColor(z_10_ctrl_bd);
    m_bpButton_z_down_10->SetMinSize(Z_BUTTON_SIZE);
    m_bpButton_z_down_10->SetSize(Z_BUTTON_SIZE);
    m_bpButton_z_down_10->SetTextColor(StateColor(std::make_pair(DISCONNECT_TEXT_COL, (int) StateColor::Disabled), std::make_pair(NORMAL_TEXT_COL, (int) StateColor::Normal)));

    bSizer_z_ctrl->Add(m_bpButton_z_10, 0, wxEXPAND | wxLEFT | wxRIGHT, 0);
    bSizer_z_ctrl->Add(m_bpButton_z_1, 0, wxEXPAND | wxLEFT | wxRIGHT, FromDIP(2));
    bSizer_z_ctrl->Add(m_staticText_z_tip, 0, wxALIGN_CENTRE, FromDIP(5));
    bSizer_z_ctrl->Add(m_bpButton_z_down_1, 0, wxEXPAND | wxLEFT | wxRIGHT, FromDIP(2));
    bSizer_z_ctrl->Add(m_bpButton_z_down_10, 0, wxEXPAND | wxLEFT | wxRIGHT, 0);

    panel->SetSizer(bSizer_z_ctrl);
    panel->Layout();
    panel->Fit();

    return panel;
}

wxBoxSizer *StatusBasePanel::create_extruder_control(wxWindow *parent)
{
    wxBoxSizer *sizer = new wxBoxSizer(wxVERTICAL);
    wxBoxSizer *bSizer_e_ctrl = new wxBoxSizer(wxVERTICAL);
    auto        panel = new wxPanel(parent,wxID_ANY);

    panel->SetBackgroundColour(*wxWHITE);
    panel->SetSize(wxSize(FromDIP(143), -1));
    panel->SetMinSize(wxSize(FromDIP(143), -1));
    panel->SetMaxSize(wxSize(FromDIP(143), -1));

    StateColor e_ctrl_bg(std::pair<wxColour, int>(BUTTON_PRESS_COL, StateColor::Pressed), std::pair<wxColour, int>(BUTTON_NORMAL1_COL, StateColor::Normal));
    StateColor e_ctrl_bd(std::pair<wxColour, int>(BUTTON_HOVER_COL, StateColor::Hovered), std::pair<wxColour, int>(BUTTON_NORMAL1_COL, StateColor::Normal));

    m_nozzle_btn_panel = new SwitchBoard(panel, _L("Left"), _L("Right"), wxSize(FromDIP(126), FromDIP(26)));
    m_nozzle_btn_panel->SetAutoDisableWhenSwitch();

    m_bpButton_e_10 = new Button(panel, "", "monitor_extruder_up", 0, 22); // Orca Dont scale icon size 
    m_bpButton_e_10->SetBorderWidth(2);
    m_bpButton_e_10->SetBackgroundColor(e_ctrl_bg);
    m_bpButton_e_10->SetBorderColor(e_ctrl_bd);
    m_bpButton_e_10->SetMinSize(wxSize(FromDIP(40), FromDIP(40)));

    m_extruder_book = new wxSimplebook(panel, wxID_ANY, wxDefaultPosition, wxSize(FromDIP(45), FromDIP(112)), 0);

    m_extruder_book->InsertPage(0, new wxPanel(panel), "");
    for (int nozzle_num = 1; nozzle_num <= 2; nozzle_num++) {
        auto extruder_img = new ExtruderImage(m_extruder_book, wxID_ANY, nozzle_num);
        m_extruder_book->InsertPage(nozzle_num, extruder_img, "");
        m_extruderImage.push_back(extruder_img);
    }
    m_extruder_book->SetSelection(0);

    m_bpButton_e_down_10 = new Button(panel, "", "monitor_extruder_down", 0, 22); // Orca Dont scale icon size 
    m_bpButton_e_down_10->SetBorderWidth(2);
    m_bpButton_e_down_10->SetBackgroundColor(e_ctrl_bg);
    m_bpButton_e_down_10->SetBorderColor(e_ctrl_bd);
    m_bpButton_e_down_10->SetMinSize(wxSize(FromDIP(40), FromDIP(40)));

    m_extruder_switching_status = new ExtruderSwithingStatus(panel);
    m_extruder_switching_status->SetForegroundColour(TEXT_LIGHT_FONT_COL);

    m_extruder_label = new ::Label(panel, _L("Extruder"));
    m_extruder_label->SetFont(::Label::Body_13);
    m_extruder_label->SetForegroundColour(TEXT_LIGHT_FONT_COL);

    bSizer_e_ctrl->Add(0, 0, 0, wxTOP, FromDIP(15));
    bSizer_e_ctrl->Add(m_nozzle_btn_panel, 0, wxALIGN_CENTER_HORIZONTAL, 0);
    bSizer_e_ctrl->Add(0, 0, 0, wxTOP, FromDIP(15));
    bSizer_e_ctrl->Add(m_bpButton_e_10, 0, wxALIGN_CENTER_HORIZONTAL, 0);
    bSizer_e_ctrl->Add(0, 0, 0, wxTOP, FromDIP(7));
    bSizer_e_ctrl->Add(m_extruder_book, 0, wxALIGN_CENTER_HORIZONTAL, 0);
    bSizer_e_ctrl->Add(0, 0, 0, wxTOP, FromDIP(7));
    bSizer_e_ctrl->Add(m_bpButton_e_down_10, 0, wxALIGN_CENTER_HORIZONTAL, 0);
    bSizer_e_ctrl->Add(0, 0, 1, wxEXPAND, 0);
    bSizer_e_ctrl->Add(m_extruder_switching_status, 0, wxALIGN_CENTER_HORIZONTAL, 0);
    bSizer_e_ctrl->Add(m_extruder_label, 0, wxTOP | wxALIGN_CENTER_HORIZONTAL, FromDIP(10));

    panel->SetSizer(bSizer_e_ctrl);
    panel->Layout();
    sizer->Add(panel, 1, wxEXPAND, 0);
    return sizer;
}

wxBoxSizer *StatusBasePanel::create_ams_group(wxWindow *parent)
{
    auto sizer     = new wxBoxSizer(wxVERTICAL);
    auto sizer_box = new wxBoxSizer(wxVERTICAL);

    m_ams_control_box = new StaticBox(parent);

    StateColor box_colour(std::pair<wxColour, int>(*wxWHITE, StateColor::Normal));
    StateColor box_border_colour(std::pair<wxColour, int>(STATUS_PANEL_BG, StateColor::Normal));

    m_ams_control_box->SetBackgroundColor(box_colour);
    m_ams_control_box->SetBorderColor(box_border_colour);
    m_ams_control_box->SetCornerRadius(5);

    m_ams_control_box->SetMinSize(wxSize(FromDIP(586), -1));
    m_ams_control_box->SetBackgroundColour(*wxWHITE);
#if !BBL_RELEASE_TO_PUBLIC
    m_ams_debug = new wxStaticText(m_ams_control_box, wxID_ANY, _L("Debug Info"), wxDefaultPosition, wxDefaultSize, 0);
    sizer_box->Add(m_ams_debug, 0, wxALIGN_CENTER_HORIZONTAL, 0);
    m_ams_debug->Hide();
#endif

    m_ams_control = new AMSControl(m_ams_control_box, wxID_ANY);
    //m_ams_control->SetMinSize(wxSize(FromDIP(510), FromDIP(286)));
    m_ams_control->SetDoubleBuffered(true);
    sizer_box->Add(m_ams_control, 0, wxALIGN_CENTER_HORIZONTAL | wxALL, FromDIP(10));

    m_ams_control_box->SetBackgroundColour(*wxWHITE);
    m_ams_control_box->SetSizer(sizer_box);
    m_ams_control_box->Layout();
    m_ams_control_box->Fit();
    sizer->Add(m_ams_control_box, 0, wxALIGN_CENTER_HORIZONTAL | wxALL, FromDIP(0));
    return sizer;
}

wxBoxSizer* StatusBasePanel::create_filament_group(wxWindow* parent)
{
    auto sizer = new wxBoxSizer(wxVERTICAL);

    auto sizer_scale_panel = new wxBoxSizer(wxHORIZONTAL);
    m_scale_panel          = new wxPanel(parent);
    m_scale_panel->SetMinSize(wxSize(FromDIP(586), FromDIP(40)));
    m_scale_panel->SetMaxSize(wxSize(FromDIP(586), FromDIP(40)));
    m_scale_panel->SetBackgroundColour(*wxWHITE);

    auto m_title_filament_loading = new Label(m_scale_panel, _L("Filament loading..."));
    m_title_filament_loading->SetBackgroundColour(*wxWHITE);
    m_title_filament_loading->SetForegroundColour(wxColour(0, 137, 123));
    m_title_filament_loading->SetFont(::Label::Body_14);

    m_img_filament_loading = new wxStaticBitmap(m_scale_panel, wxID_ANY, create_scaled_bitmap("filament_load_fold", this, 24), wxDefaultPosition, wxSize(FromDIP(24), FromDIP(24)), 0);

    sizer_scale_panel->Add(0, 0, 0, wxLEFT, FromDIP(20));
    sizer_scale_panel->Add(m_title_filament_loading, 0, wxALIGN_CENTER, 0);
    sizer_scale_panel->Add(m_img_filament_loading, 0, wxALIGN_CENTER, 0);
    m_scale_panel->SetSizer(sizer_scale_panel);
    m_scale_panel->Layout();
    m_scale_panel->Fit();
    m_scale_panel->Hide();


    m_title_filament_loading->Bind(wxEVT_LEFT_DOWN, &StatusBasePanel::expand_filament_loading, this);
    m_scale_panel->Bind(wxEVT_LEFT_DOWN, &StatusBasePanel::expand_filament_loading, this);


    auto sizer_box = new wxBoxSizer(wxVERTICAL);

    StateColor box_colour(std::pair<wxColour, int>(*wxWHITE, StateColor::Normal));
    StateColor box_border_colour(std::pair<wxColour, int>(STATUS_PANEL_BG, StateColor::Normal));

    m_filament_load_box = new StaticBox(parent);
    m_filament_load_box->SetBackgroundColor(box_colour);
    m_filament_load_box->SetBorderColor(box_border_colour);
    m_filament_load_box->SetCornerRadius(5);
    m_filament_load_box->SetMinSize(wxSize(FromDIP(586), -1));
    m_filament_load_box->SetMaxSize(wxSize(FromDIP(586), -1));
    m_filament_load_box->SetBackgroundColour(*wxWHITE);
    m_filament_load_box->SetSizer(sizer_box);

    m_filament_step = new FilamentLoad(m_filament_load_box, wxID_ANY);
    m_filament_step->SetDoubleBuffered(true);
    m_filament_step->set_min_size(wxSize(wxSize(FromDIP(300), FromDIP(215))));
    m_filament_step->set_max_size(wxSize(wxSize(FromDIP(300), FromDIP(215))));
    m_filament_step->SetBackgroundColour(*wxWHITE);

    m_filament_load_img = new wxStaticBitmap(m_filament_load_box, wxID_ANY, wxNullBitmap);
    m_filament_load_img->SetBackgroundColour(*wxWHITE);

    wxBoxSizer *steps_sizer = new wxBoxSizer(wxHORIZONTAL);
    steps_sizer->Add(m_filament_step, 0, wxALIGN_LEFT, FromDIP(20));
    steps_sizer->Add(m_filament_load_img, 0, wxALIGN_TOP, FromDIP(30));
    steps_sizer->AddStretchSpacer();

    StateColor btn_bd_white(std::pair<wxColour, int>(wxColour(255, 255, 254), StateColor::Disabled), std::pair<wxColour, int>(wxColour(38, 46, 48), StateColor::Enabled));
    StateColor btn_text_white(std::pair<wxColour, int>(wxColour(255, 255, 254), StateColor::Disabled), std::pair<wxColour, int>(wxColour(38, 46, 48), StateColor::Enabled));
    StateColor btn_bg_white(std::pair<wxColour, int>(AMS_CONTROL_DISABLE_COLOUR, StateColor::Disabled), std::pair<wxColour, int>(AMS_CONTROL_DISABLE_COLOUR, StateColor::Pressed),
                            std::pair<wxColour, int>(AMS_CONTROL_DEF_BLOCK_BK_COLOUR, StateColor::Hovered),
                            std::pair<wxColour, int>(AMS_CONTROL_WHITE_COLOUR, StateColor::Normal));

    m_button_retry = new Button(m_filament_load_box, _L("Retry"));
    m_button_retry->SetFont(Label::Body_13);
    m_button_retry->SetBorderColor(btn_bd_white);
    m_button_retry->SetTextColor(btn_text_white);
    m_button_retry->SetMinSize(wxSize(FromDIP(80), FromDIP(31)));
    m_button_retry->SetBackgroundColor(btn_bg_white);
    //m_button_retry->Hide();

    m_button_retry->Bind(wxEVT_BUTTON, [this](wxCommandEvent &e) {
        BOOST_LOG_TRIVIAL(info) << "on_ams_retry";
        if (obj) { obj->command_ams_control("resume"); }
    });


    sizer_box->Add(steps_sizer, 0, wxEXPAND | wxALIGN_LEFT | wxTOP, FromDIP(5));
    sizer_box->Add(m_button_retry, 0, wxLEFT, FromDIP(28));
    sizer_box->Add(0, 0, 0, wxTOP, FromDIP(5));
    m_filament_load_box->SetBackgroundColour(*wxWHITE);
    m_filament_load_box->Layout();
    m_filament_load_box->Fit();
    m_filament_load_box->Hide();
    sizer->Add(m_scale_panel, 0, wxALIGN_CENTER_HORIZONTAL | wxTOP, FromDIP(5));
    sizer->Add(m_filament_load_box, 0, wxALIGN_CENTER_HORIZONTAL | wxALL, 0);
    return sizer;
}

void StatusBasePanel::expand_filament_loading(wxMouseEvent& e)
{
    auto tag_show = false;
    if (m_filament_load_box->IsShown()) {
        tag_show = false;
        m_img_filament_loading->SetBitmap(create_scaled_bitmap("filament_load_fold", this, 24));
    } else {
        tag_show = true;
        m_img_filament_loading->SetBitmap(create_scaled_bitmap("filament_load_expand", this, 24));
    }

    if (obj)
    {
        static int load_img_size = 215;
        if (obj->is_series_n())
        {
            m_filament_load_img->SetBitmap(create_scaled_bitmap("filament_load_n_series", this, load_img_size));
        }
        else if (obj->is_series_x())
        {
            m_filament_load_img->SetBitmap(create_scaled_bitmap("filament_load_x_series", this, load_img_size));
        }
        else if (obj->is_series_p())
        {
            m_filament_load_img->SetBitmap(create_scaled_bitmap("filament_load_p_series", this, load_img_size));
        }
        else if (obj->is_series_o())
        {
            const auto& ext_system = obj->GetExtderSystem();
            if (ext_system->GetTotalExtderCount() == 2)
            {
                int cur_extder_id = ext_system->GetCurrentExtderId();
                if (cur_extder_id == MAIN_EXTRUDER_ID)
                {
                    m_filament_load_img->SetBitmap(create_scaled_bitmap("filament_load_o_series_right", this, load_img_size));
                }
                else if (cur_extder_id == DEPUTY_EXTRUDER_ID)
                {
                    m_filament_load_img->SetBitmap(create_scaled_bitmap("filament_load_o_series_left", this, load_img_size));
                }
            }
            else
            {
                m_filament_load_img->SetBitmap(create_scaled_bitmap("filament_load_o_series", this, load_img_size));
            }
        }
    }

    m_filament_load_box->Show(tag_show);
    ///m_button_retry->Show(tag_show);
    m_filament_step->Show(tag_show);
    Layout();
    Fit();
    wxGetApp().mainframe->m_monitor->get_status_panel()->Layout();
    wxGetApp().mainframe->m_monitor->Layout();
}

void StatusBasePanel::show_ams_group(bool show)
{
    if (m_ams_control->IsShown() != show) {
        m_ams_control->Show(show);
        m_ams_control->Layout();
        m_ams_control->Fit();
        Layout();
        Fit();
        wxGetApp().mainframe->m_monitor->Layout();
    }

    if (m_ams_control_box->IsShown() != show) {
        m_ams_control_box->Show(show);
        m_ams_control->Layout();
        m_ams_control->Fit();
        Layout();
        Fit();
        wxGetApp().mainframe->m_monitor->Layout();
    }
}

void StatusBasePanel::show_filament_load_group(bool show)
{
    if (m_scale_panel->IsShown() != show) {
        m_scale_panel->Show(show);
        if (!show) {
            m_img_filament_loading->SetBitmap(create_scaled_bitmap("filament_load_fold", this, 24));
            m_img_filament_loading->Refresh();
        }

        // m_scale_panel control the display of m_filament_load_box
        if (!show && m_filament_load_box->IsShown()) {
            m_filament_load_box->Show(false);
        }

        auto cur_ext = obj->GetExtderSystem()->GetCurrentExtder();
        m_filament_step->SetupSteps(cur_ext ? cur_ext->HasFilamentInExt() : false);

        Layout();
        Fit();

        wxGetApp().mainframe->m_monitor->get_status_panel()->Layout();
        wxGetApp().mainframe->m_monitor->Layout();
    }
}

void StatusPanel::update_camera_state(MachineObject* obj)
{
    if (!obj) return;

    //sdcard
    auto sdcard_state = obj->GetStorage()->get_sdcard_state();
    if (m_last_sdcard != sdcard_state) {
        if (sdcard_state == DevStorage::NO_SDCARD) {
            m_bitmap_sdcard_img->SetBitmap(m_bitmap_sdcard_state_no.bmp());
            m_bitmap_sdcard_img->SetToolTip(_L("No Storage"));
        } else if (sdcard_state == DevStorage::HAS_SDCARD_NORMAL) {
            m_bitmap_sdcard_img->SetBitmap(m_bitmap_sdcard_state_normal.bmp());
            m_bitmap_sdcard_img->SetToolTip(_L("Storage"));
        } else if (sdcard_state == DevStorage::HAS_SDCARD_ABNORMAL) {
            m_bitmap_sdcard_img->SetBitmap(m_bitmap_sdcard_state_abnormal.bmp());
            m_bitmap_sdcard_img->SetToolTip(_L("Storage Abnormal"));
        } else {
            m_bitmap_sdcard_img->SetBitmap(m_bitmap_sdcard_state_normal.bmp());
            m_bitmap_sdcard_img->SetToolTip(_L("Storage"));
        }
        m_last_sdcard = sdcard_state;
        m_panel_monitoring_title->Layout();
    }

    //recording
    if (m_last_recording != (obj->is_recording() ? 1 : 0)) {
        if (obj->is_recording()) {
            m_bitmap_recording_img->SetBitmap(m_bitmap_recording_on.bmp());
        }
        else {
            m_bitmap_recording_img->SetBitmap(m_bitmap_recording_off.bmp());
        }
        m_last_recording = obj->is_recording() ? 1 : 0;
    }

    if (!m_bitmap_recording_img->IsShown()) {
        m_bitmap_recording_img->Show();
        m_panel_monitoring_title->Layout();
    }

    /*if (m_bitmap_recording_img->IsShown())
        m_bitmap_recording_img->Hide();*/

    //timelapse
    if (obj->is_support_timelapse) {
        if (m_last_timelapse != (obj->is_timelapse() ? 1: 0)) {
            if (obj->is_timelapse()) {
                m_bitmap_timelapse_img->SetBitmap(m_bitmap_timelapse_on.bmp());
            } else {
                m_bitmap_timelapse_img->SetBitmap(m_bitmap_timelapse_off.bmp());
            }
            m_last_timelapse = obj->is_timelapse() ? 1 : 0;
        }

        if (!m_bitmap_timelapse_img->IsShown()) {
            m_bitmap_timelapse_img->Show();
            m_panel_monitoring_title->Layout();
        }
    } else {
        if (m_bitmap_timelapse_img->IsShown()) {
            m_bitmap_timelapse_img->Hide();
            m_panel_monitoring_title->Layout();
        }
    }

    //vcamera
    if (obj->virtual_camera) {
        if (m_last_vcamera != (m_media_play_ctrl->IsStreaming() ? 1: 0)) {
            if (m_media_play_ctrl->IsStreaming()) {
                m_bitmap_vcamera_img->SetBitmap(m_bitmap_vcamera_on.bmp());
            } else {
                m_bitmap_vcamera_img->SetBitmap(m_bitmap_vcamera_off.bmp());
            }
            m_last_vcamera = m_media_play_ctrl->IsStreaming() ? 1 : 0;
        }

        if (!m_bitmap_vcamera_img->IsShown()) {
            m_bitmap_vcamera_img->Show();
            m_panel_monitoring_title->Layout();
        }
    } else {
        if (m_bitmap_vcamera_img->IsShown()) {
            m_bitmap_vcamera_img->Hide();
            m_panel_monitoring_title->Layout();
        }
    }

    //camera setting
    if (m_camera_popup && m_camera_popup->IsShown()) {
        bool show_vcamera = m_media_play_ctrl->IsStreaming();
        m_camera_popup->update(show_vcamera);
    }
}

StatusPanel::StatusPanel(wxWindow *parent, wxWindowID id, const wxPoint &pos, const wxSize &size, long style, const wxString &name)
    : StatusBasePanel(parent, id, pos, size, style)
{
    init_scaled_buttons();
    m_buttons.push_back(m_bpButton_z_10);
    m_buttons.push_back(m_bpButton_z_1);
    m_buttons.push_back(m_bpButton_z_down_1);
    m_buttons.push_back(m_bpButton_z_down_10);
    m_buttons.push_back(m_bpButton_e_10);
    m_buttons.push_back(m_bpButton_e_down_10);

    obj = nullptr;
    m_score_data         = new ScoreData;
    m_score_data->rating_id = -1;
    /* set default values */
    m_switch_lamp->SetValue(false);
    /*m_switch_printing_fan->SetValue(false);
    m_switch_nozzle_fan->SetValue(false);
    m_switch_cham_fan->SetValue(false);*/
    //m_switch_fan->SetValue(false);

    /* set default enable state */
    m_project_task_panel->enable_partskip_button(nullptr, false);
    m_project_task_panel->enable_pause_resume_button(false, "resume_disable");
    m_project_task_panel->enable_abort_button(false);


    Bind(wxEVT_WEBREQUEST_STATE, &StatusPanel::on_webrequest_state, this);

    Bind(wxCUSTOMEVT_SET_TEMP_FINISH, [this](wxCommandEvent e) {
        int  id   = e.GetInt();
        if (id == m_tempCtrl_bed->GetType()) {
            on_set_bed_temp();
        } else if (id == m_tempCtrl_nozzle->GetType()) {
            if (e.GetString() == wxString::Format("%d", MAIN_EXTRUDER_ID)) {
                on_set_nozzle_temp(MAIN_EXTRUDER_ID);
            } else if (e.GetString() == wxString::Format("%d", DEPUTY_EXTRUDER_ID)) {
                on_set_nozzle_temp(DEPUTY_EXTRUDER_ID);
            } else {
                on_set_nozzle_temp(UNIQUE_EXTRUDER_ID);//there is only one nozzle
            }
        } else if (id == m_tempCtrl_chamber->GetType()) {
            if (!m_tempCtrl_chamber->IsOnChanging()) {
                m_tempCtrl_chamber->SetOnChanging();
                on_set_chamber_temp();
                m_tempCtrl_chamber->ReSetOnChanging();
            }
        }
    });


    // Connect Events
    m_project_task_panel->get_bitmap_thumbnail()->Connect(wxEVT_LEFT_DOWN, wxMouseEventHandler(StatusPanel::refresh_thumbnail_webrequest), NULL, this);
    m_project_task_panel->get_partskip_button()->Connect(wxEVT_LEFT_DOWN, wxCommandEventHandler(StatusPanel::on_subtask_partskip), NULL, this);
    m_project_task_panel->get_pause_resume_button()->Connect(wxEVT_COMMAND_BUTTON_CLICKED, wxCommandEventHandler(StatusPanel::on_subtask_pause_resume), NULL, this);
    m_project_task_panel->get_abort_button()->Connect(wxEVT_COMMAND_BUTTON_CLICKED, wxCommandEventHandler(StatusPanel::on_subtask_abort), NULL, this);
    m_project_task_panel->get_market_scoring_button()->Connect(wxEVT_COMMAND_BUTTON_CLICKED, wxCommandEventHandler(StatusPanel::on_market_scoring), NULL, this);
    m_project_task_panel->get_market_retry_buttom()->Connect(wxEVT_COMMAND_BUTTON_CLICKED, wxCommandEventHandler(StatusPanel::on_market_retry), NULL, this); 
    m_project_task_panel->get_clean_button()->Connect(wxEVT_COMMAND_BUTTON_CLICKED, wxCommandEventHandler(StatusPanel::on_print_error_clean), NULL, this);

    m_setting_button->Connect(wxEVT_LEFT_DOWN, wxMouseEventHandler(StatusPanel::on_camera_enter), NULL, this);
    m_setting_button->Connect(wxEVT_LEFT_DCLICK, wxMouseEventHandler(StatusPanel::on_camera_enter), NULL, this);
    m_tempCtrl_bed->Connect(wxEVT_KILL_FOCUS, wxFocusEventHandler(StatusPanel::on_bed_temp_kill_focus), NULL, this);
    m_tempCtrl_bed->Connect(wxEVT_SET_FOCUS, wxFocusEventHandler(StatusPanel::on_bed_temp_set_focus), NULL, this);
    m_tempCtrl_nozzle->Connect(wxEVT_KILL_FOCUS, wxFocusEventHandler(StatusPanel::on_nozzle_temp_kill_focus), NULL, this);
    m_tempCtrl_nozzle->Connect(wxEVT_SET_FOCUS, wxFocusEventHandler(StatusPanel::on_nozzle_temp_set_focus), NULL, this);
    m_tempCtrl_nozzle_deputy->Connect(wxEVT_KILL_FOCUS, wxFocusEventHandler(StatusPanel::on_nozzle_temp_kill_focus), NULL, this);
    m_tempCtrl_nozzle_deputy->Connect(wxEVT_SET_FOCUS, wxFocusEventHandler(StatusPanel::on_nozzle_temp_set_focus), NULL, this);
    m_tempCtrl_chamber->Connect(wxEVT_KILL_FOCUS, wxFocusEventHandler(StatusPanel::on_cham_temp_kill_focus), NULL, this);
    m_tempCtrl_chamber->Connect(wxEVT_SET_FOCUS, wxFocusEventHandler(StatusPanel::on_cham_temp_set_focus), NULL, this);
    m_switch_lamp->Connect(wxEVT_COMMAND_BUTTON_CLICKED, wxCommandEventHandler(StatusPanel::on_lamp_switch), NULL, this);
    //m_switch_nozzle_fan->Connect(wxEVT_COMMAND_BUTTON_CLICKED, wxCommandEventHandler(StatusPanel::on_nozzle_fan_switch), NULL, this); // TODO
    //m_switch_printing_fan->Connect(wxEVT_COMMAND_BUTTON_CLICKED, wxCommandEventHandler(StatusPanel::on_nozzle_fan_switch), NULL, this);
    //m_switch_cham_fan->Connect(wxEVT_COMMAND_BUTTON_CLICKED, wxCommandEventHandler(StatusPanel::on_nozzle_fan_switch), NULL, this);

    m_switch_fan->Connect(wxEVT_COMMAND_BUTTON_CLICKED, wxCommandEventHandler(StatusPanel::on_nozzle_fan_switch), NULL, this); // TODO
    //m_switch_fan->Connect(wxEVT_COMMAND_BUTTON_CLICKED, wxCommandEventHandler(StatusPanel::on_nozzle_fan_switch), NULL, this);
    //m_switch_fan->Connect(wxEVT_COMMAND_BUTTON_CLICKED, wxCommandEventHandler(StatusPanel::on_nozzle_fan_switch), NULL, this);

    m_bpButton_xy->Connect(wxEVT_COMMAND_BUTTON_CLICKED, wxCommandEventHandler(StatusPanel::on_axis_ctrl_xy), NULL, this); // TODO
    m_bpButton_z_10->Connect(wxEVT_COMMAND_BUTTON_CLICKED, wxCommandEventHandler(StatusPanel::on_axis_ctrl_z_up_10), NULL, this);
    m_bpButton_z_1->Connect(wxEVT_COMMAND_BUTTON_CLICKED, wxCommandEventHandler(StatusPanel::on_axis_ctrl_z_up_1), NULL, this);
    m_bpButton_z_down_1->Connect(wxEVT_COMMAND_BUTTON_CLICKED, wxCommandEventHandler(StatusPanel::on_axis_ctrl_z_down_1), NULL, this);
    m_bpButton_z_down_10->Connect(wxEVT_COMMAND_BUTTON_CLICKED, wxCommandEventHandler(StatusPanel::on_axis_ctrl_z_down_10), NULL, this);
    m_bpButton_e_10->Connect(wxEVT_COMMAND_BUTTON_CLICKED, wxCommandEventHandler(StatusPanel::on_axis_ctrl_e_up_10), NULL, this);
    m_bpButton_e_down_10->Connect(wxEVT_COMMAND_BUTTON_CLICKED, wxCommandEventHandler(StatusPanel::on_axis_ctrl_e_down_10), NULL, this);
    m_nozzle_btn_panel->Connect(wxCUSTOMEVT_SWITCH_POS, wxCommandEventHandler(StatusPanel::on_nozzle_selected), NULL, this);

    Bind(EVT_AMS_EXTRUSION_CALI, &StatusPanel::on_filament_extrusion_cali, this);
    Bind(EVT_AMS_LOAD, &StatusPanel::on_ams_load, this);
    Bind(EVT_AMS_UNLOAD, &StatusPanel::on_ams_unload, this);
    Bind(EVT_AMS_SWITCH, &StatusPanel::on_ams_switch, this);
    Bind(EVT_AMS_FILAMENT_BACKUP, &StatusPanel::on_ams_filament_backup, this);
    Bind(EVT_AMS_SETTINGS, &StatusPanel::on_ams_setting_click, this);
    Bind(EVT_AMS_REFRESH_RFID, &StatusPanel::on_ams_refresh_rfid, this);
    Bind(EVT_AMS_ON_SELECTED, &StatusPanel::on_ams_selected, this);
    Bind(EVT_AMS_ON_FILAMENT_EDIT, &StatusPanel::on_filament_edit, this);
    Bind(EVT_VAMS_ON_FILAMENT_EDIT, &StatusPanel::on_ext_spool_edit, this);
    Bind(EVT_AMS_GUIDE_WIKI, &StatusPanel::on_ams_guide, this);
    Bind(EVT_AMS_RETRY, &StatusPanel::on_ams_retry, this);
    Bind(EVT_FAN_CHANGED, &StatusPanel::on_fan_changed, this);
    Bind(EVT_SECONDARY_CHECK_RESUME, &StatusPanel::on_subtask_pause_resume, this);
    Bind(EVT_SECONDARY_CHECK_RETRY, [this](auto &e) { if (m_ams_control) { m_ams_control->on_retry(); }});

    m_switch_speed->Connect(wxEVT_LEFT_DOWN, wxCommandEventHandler(StatusPanel::on_switch_speed), NULL, this);
    m_calibration_btn->Connect(wxEVT_COMMAND_BUTTON_CLICKED, wxCommandEventHandler(StatusPanel::on_start_calibration), NULL, this);
    m_options_btn->Connect(wxEVT_COMMAND_BUTTON_CLICKED, wxCommandEventHandler(StatusPanel::on_show_print_options), NULL, this);
    m_safety_btn->Connect(wxEVT_COMMAND_BUTTON_CLICKED, wxCommandEventHandler(StatusPanel::on_show_safety_options), NULL, this);
    m_parts_btn->Connect(wxEVT_COMMAND_BUTTON_CLICKED, wxCommandEventHandler(StatusPanel::on_show_parts_options), NULL, this);
}

StatusPanel::~StatusPanel()
{
    // Disconnect Events
    m_project_task_panel->get_bitmap_thumbnail()->Disconnect(wxEVT_LEFT_DOWN, wxMouseEventHandler(StatusPanel::refresh_thumbnail_webrequest), NULL, this);
    m_project_task_panel->get_partskip_button()->Disconnect(wxEVT_LEFT_DOWN, wxCommandEventHandler(StatusPanel::on_subtask_partskip), NULL, this);
    m_project_task_panel->get_pause_resume_button()->Disconnect(wxEVT_COMMAND_BUTTON_CLICKED, wxCommandEventHandler(StatusPanel::on_subtask_pause_resume), NULL, this);
    m_project_task_panel->get_abort_button()->Disconnect(wxEVT_COMMAND_BUTTON_CLICKED, wxCommandEventHandler(StatusPanel::on_subtask_abort), NULL, this);
    m_project_task_panel->get_market_scoring_button()->Disconnect(wxEVT_COMMAND_BUTTON_CLICKED, wxCommandEventHandler(StatusPanel::on_market_scoring), NULL, this);
    m_project_task_panel->get_market_retry_buttom()->Disconnect(wxEVT_COMMAND_BUTTON_CLICKED, wxCommandEventHandler(StatusPanel::on_market_retry), NULL, this); 
    m_project_task_panel->get_clean_button()->Disconnect(wxEVT_COMMAND_BUTTON_CLICKED, wxCommandEventHandler(StatusPanel::on_print_error_clean), NULL, this);

    m_setting_button->Disconnect(wxEVT_LEFT_DOWN, wxMouseEventHandler(StatusPanel::on_camera_enter), NULL, this);
    m_setting_button->Disconnect(wxEVT_LEFT_DCLICK, wxMouseEventHandler(StatusPanel::on_camera_enter), NULL, this);
    m_tempCtrl_bed->Disconnect(wxEVT_KILL_FOCUS, wxFocusEventHandler(StatusPanel::on_bed_temp_kill_focus), NULL, this);
    m_tempCtrl_bed->Disconnect(wxEVT_SET_FOCUS, wxFocusEventHandler(StatusPanel::on_bed_temp_set_focus), NULL, this);
    m_tempCtrl_nozzle->Disconnect(wxEVT_KILL_FOCUS, wxFocusEventHandler(StatusPanel::on_nozzle_temp_kill_focus), NULL, this);
    m_tempCtrl_nozzle->Disconnect(wxEVT_SET_FOCUS, wxFocusEventHandler(StatusPanel::on_nozzle_temp_set_focus), NULL, this);

    m_tempCtrl_nozzle_deputy->Disconnect(wxEVT_KILL_FOCUS, wxFocusEventHandler(StatusPanel::on_nozzle_temp_kill_focus), NULL, this);
    m_tempCtrl_nozzle_deputy->Disconnect(wxEVT_SET_FOCUS, wxFocusEventHandler(StatusPanel::on_nozzle_temp_set_focus), NULL, this);

    m_switch_lamp->Disconnect(wxEVT_COMMAND_BUTTON_CLICKED, wxCommandEventHandler(StatusPanel::on_lamp_switch), NULL, this);
    /*m_switch_nozzle_fan->Disconnect(wxEVT_COMMAND_TOGGLEBUTTON_CLICKED, wxCommandEventHandler(StatusPanel::on_nozzle_fan_switch), NULL, this);
    m_switch_printing_fan->Disconnect(wxEVT_COMMAND_TOGGLEBUTTON_CLICKED, wxCommandEventHandler(StatusPanel::on_nozzle_fan_switch), NULL, this);
    m_switch_cham_fan->Disconnect(wxEVT_COMMAND_TOGGLEBUTTON_CLICKED, wxCommandEventHandler(StatusPanel::on_nozzle_fan_switch), NULL, this);*/

    //m_switch_fan->Disconnect(wxEVT_COMMAND_TOGGLEBUTTON_CLICKED, wxCommandEventHandler(StatusPanel::on_nozzle_fan_switch), NULL, this);
    //m_switch_fan->Disconnect(wxEVT_COMMAND_TOGGLEBUTTON_CLICKED, wxCommandEventHandler(StatusPanel::on_nozzle_fan_switch), NULL, this);
    m_switch_fan->Disconnect(wxEVT_COMMAND_TOGGLEBUTTON_CLICKED, wxCommandEventHandler(StatusPanel::on_nozzle_fan_switch), NULL, this);

    m_bpButton_xy->Disconnect(wxEVT_COMMAND_BUTTON_CLICKED, wxCommandEventHandler(StatusPanel::on_axis_ctrl_xy), NULL, this);
    m_bpButton_z_10->Disconnect(wxEVT_COMMAND_BUTTON_CLICKED, wxCommandEventHandler(StatusPanel::on_axis_ctrl_z_up_10), NULL, this);
    m_bpButton_z_1->Disconnect(wxEVT_COMMAND_BUTTON_CLICKED, wxCommandEventHandler(StatusPanel::on_axis_ctrl_z_up_1), NULL, this);
    m_bpButton_z_down_1->Disconnect(wxEVT_COMMAND_BUTTON_CLICKED, wxCommandEventHandler(StatusPanel::on_axis_ctrl_z_down_1), NULL, this);
    m_bpButton_z_down_10->Disconnect(wxEVT_COMMAND_BUTTON_CLICKED, wxCommandEventHandler(StatusPanel::on_axis_ctrl_z_down_10), NULL, this);
    m_bpButton_e_10->Disconnect(wxEVT_COMMAND_BUTTON_CLICKED, wxCommandEventHandler(StatusPanel::on_axis_ctrl_e_up_10), NULL, this);
    m_bpButton_e_down_10->Disconnect(wxEVT_COMMAND_BUTTON_CLICKED, wxCommandEventHandler(StatusPanel::on_axis_ctrl_e_down_10), NULL, this);
    m_nozzle_btn_panel->Disconnect(wxCUSTOMEVT_SWITCH_POS, wxCommandEventHandler(StatusPanel::on_nozzle_selected), NULL, this);
    m_switch_speed->Disconnect(wxEVT_LEFT_DOWN, wxCommandEventHandler(StatusPanel::on_switch_speed), NULL, this);
    m_calibration_btn->Disconnect(wxEVT_COMMAND_BUTTON_CLICKED, wxCommandEventHandler(StatusPanel::on_start_calibration), NULL, this);
    m_options_btn->Disconnect(wxEVT_COMMAND_BUTTON_CLICKED, wxCommandEventHandler(StatusPanel::on_show_print_options), NULL, this);
    m_safety_btn->Disconnect(wxEVT_COMMAND_BUTTON_CLICKED, wxCommandEventHandler(StatusPanel::on_show_safety_options), NULL, this);
    m_parts_btn->Disconnect(wxEVT_COMMAND_BUTTON_CLICKED, wxCommandEventHandler(StatusPanel::on_show_parts_options), NULL, this);

    // remove warning dialogs
    if (abort_dlg != nullptr)
        delete abort_dlg;

    if (ctrl_e_hint_dlg != nullptr)
        delete ctrl_e_hint_dlg;

    if (sdcard_hint_dlg != nullptr)
        delete sdcard_hint_dlg;

    if (m_score_data != nullptr) { 
        delete m_score_data;
    }
}

void StatusPanel::init_scaled_buttons()
{
    m_project_task_panel->init_scaled_buttons();
    m_bpButton_z_10->SetMinSize(Z_BUTTON_SIZE);
    m_bpButton_z_10->SetCornerRadius(0);
    m_bpButton_z_1->SetMinSize(Z_BUTTON_SIZE);
    m_bpButton_z_1->SetCornerRadius(0);
    m_bpButton_z_down_1->SetMinSize(Z_BUTTON_SIZE);
    m_bpButton_z_down_1->SetCornerRadius(0);
    m_bpButton_z_down_10->SetMinSize(Z_BUTTON_SIZE);
    m_bpButton_z_down_10->SetCornerRadius(0);
    m_bpButton_e_10->SetMinSize(wxSize(FromDIP(40), FromDIP(40)));
    m_bpButton_e_10->SetCornerRadius(FromDIP(12));
    m_bpButton_e_down_10->SetMinSize(wxSize(FromDIP(40), FromDIP(40)));
    m_bpButton_e_down_10->SetCornerRadius(FromDIP(12));
}

void StatusPanel::on_market_scoring(wxCommandEvent &event) { 
    if (obj && obj->is_makeworld_subtask() && obj->rating_info && obj->rating_info->request_successful) { // model is mall model and has rating_id
        BOOST_LOG_TRIVIAL(info) << __FUNCTION__ << ": on_market_scoring" ;
        if (m_score_data && m_score_data->rating_id == obj->rating_info->rating_id) { // current score data for model is same as mall model
            if (m_score_data->star_count != m_project_task_panel->get_star_count()) m_score_data->star_count = m_project_task_panel->get_star_count();
            ScoreDialog m_score_dlg(this, m_score_data);
            int ret = m_score_dlg.ShowModal();
            BOOST_LOG_TRIVIAL(info) << __FUNCTION__ << ": old data";

            if (ret == wxID_OK) { 
                BOOST_LOG_TRIVIAL(info) << __FUNCTION__ << ": old data is upload";
                m_score_data->rating_id = -1;
                m_project_task_panel->set_star_count_dirty(false);
                if (obj) obj->get_model_mall_result_need_retry = true;
                return;
            }
            if (m_score_data != nullptr) {
                delete m_score_data;
                m_score_data = nullptr;
            }
            m_score_data = new ScoreData(m_score_dlg.get_score_data()); // when user do not submit score, store the data for next opening the score dialog
            m_project_task_panel->set_star_count(m_score_data->star_count);
        } else {
            int star_count      = m_project_task_panel->get_star_count_dirty() ? m_project_task_panel->get_star_count() : obj->rating_info->start_count;
            bool        success_print = obj->rating_info->success_printed;
            ScoreDialog m_score_dlg(this, obj->get_modeltask()->design_id, obj->get_modeltask()->model_id, obj->get_modeltask()->profile_id, obj->rating_info->rating_id,
                                    success_print, star_count);
            BOOST_LOG_TRIVIAL(info) << __FUNCTION__ << ": new data";

            std::string comment = obj->rating_info->content;
            if (!comment.empty()) { m_score_dlg.set_comment(comment); }
            
            std::vector<std::string> images_json_array;
            images_json_array = obj->rating_info->image_url_paths;
            if (!images_json_array.empty()) m_score_dlg.set_cloud_bitmap(images_json_array);
            
            int ret = m_score_dlg.ShowModal();

            if (ret == wxID_OK) {
                BOOST_LOG_TRIVIAL(info) << __FUNCTION__ << ": new data is upload";
                m_score_data->rating_id = -1;
                m_project_task_panel->set_star_count_dirty(false);
                if (obj) obj->get_model_mall_result_need_retry = true;
                return;
            }
            if (m_score_data != nullptr) {
                delete m_score_data;
                m_score_data = nullptr;
            }
            m_score_data = new ScoreData(m_score_dlg.get_score_data());
            m_project_task_panel->set_star_count(m_score_data->star_count);
        }
    }
}

void StatusPanel::on_market_retry(wxCommandEvent &event)
{
    if (obj) {
    obj->get_model_mall_result_need_retry = true;
    } else {
        BOOST_LOG_TRIVIAL(info)<< __FUNCTION__ << "retury failed";
    }
}

void StatusPanel::update_partskip_button(MachineObject *obj) {
    if (!obj) return;

    auto partskip_button = m_project_task_panel->get_partskip_button();
    if( obj->is_support_partskip ){
        partskip_button->Show();
    }else{
        partskip_button->Hide();
    }
    BOOST_LOG_TRIVIAL(info) << "part skip: is_support_partskip: "<< obj->is_support_partskip;
}

void StatusPanel::on_subtask_partskip(wxCommandEvent &event)
{
    if (m_partskip_dlg == nullptr) {
        m_partskip_dlg = new PartSkipDialog(this->GetParent());
    }
    
    auto dm = GUI::wxGetApp().getDeviceManager();
    m_partskip_dlg->InitSchedule(dm->get_selected_machine());
    BOOST_LOG_TRIVIAL(info) << "part skip: initial part skip dialog.";
    if(m_partskip_dlg->ShowModal() == wxID_OK){
        int cnt = m_partskip_dlg->GetAllSkippedPartsNum();
        m_project_task_panel->set_part_skipped_count(cnt);
        m_project_task_panel->set_part_skipped_dirty(5);
        BOOST_LOG_TRIVIAL(info) << "part skip: prepare to filter printer dirty data.";
    }
}

void StatusPanel::on_subtask_pause_resume(wxCommandEvent &event)
{
    if (obj) {
        if (obj->can_resume()) {
            BOOST_LOG_TRIVIAL(info) << "monitor: resume current print task dev_id =" << obj->get_dev_id();
            obj->command_task_resume();
        }
        else {
            BOOST_LOG_TRIVIAL(info) << "monitor: pause current print task dev_id =" << obj->get_dev_id();
            obj->command_task_pause();
        }
    }
}

void StatusPanel::on_subtask_abort(wxCommandEvent &event)
{
    if (abort_dlg == nullptr) {
        abort_dlg = new SecondaryCheckDialog(this->GetParent(), wxID_ANY, _L("Cancel print"));
        abort_dlg->Bind(EVT_SECONDARY_CHECK_CONFIRM, [this](wxCommandEvent &e) {
            if (obj) {
                BOOST_LOG_TRIVIAL(info) << "monitor: stop current print task dev_id =" << obj->get_dev_id();
                obj->command_task_abort();
            }
        });
    }
    abort_dlg->update_text(_L("Are you sure you want to stop this print?"));
    abort_dlg->m_button_cancel->SetLabel(_L("No"));
    abort_dlg->m_button_ok->SetLabel(_L("Yes"));
    abort_dlg->on_show();
    abort_dlg->Raise();
}

void StatusPanel::error_info_reset()
{
    m_project_task_panel->error_info_reset();
}

void StatusPanel::on_print_error_clean(wxCommandEvent &event)
{
    error_info_reset();
    skip_print_error = obj->print_error;
    char buf[32];
    ::sprintf(buf, "%08X", skip_print_error);
    BOOST_LOG_TRIVIAL(info) << "skip_print_error: " << buf;
    before_error_code = obj->print_error;
}

void StatusPanel::on_webrequest_state(wxWebRequestEvent &evt)
{
    BOOST_LOG_TRIVIAL(trace) << "monitor: monitor_panel web request state = " << evt.GetState();
    switch (evt.GetState()) {
    case wxWebRequest::State_Completed: {
        if (m_current_print_mode != PrintingTaskType::CALIBRATION ||(m_calib_mode == CalibMode::Calib_Flow_Rate && m_calib_method == CalibrationMethod::CALI_METHOD_MANUAL)) {
            wxImage img(*evt.GetResponse().GetStream());
            img_list.insert(std::make_pair(m_request_url, img));
            wxImage resize_img = img.Scale(m_project_task_panel->get_bitmap_thumbnail()->GetSize().x, m_project_task_panel->get_bitmap_thumbnail()->GetSize().y, wxIMAGE_QUALITY_HIGH);
            m_project_task_panel->set_thumbnail_img(resize_img, "");
            m_project_task_panel->set_brightness_value(get_brightness_value(resize_img));
        }
        if (obj) {
            m_project_task_panel->set_plate_index(obj->m_plate_index);
        } else {
            m_project_task_panel->set_plate_index(-1);
        }
        task_thumbnail_state = ThumbnailState::TASK_THUMBNAIL;
        break;
    }
    case wxWebRequest::State_Failed:
    case wxWebRequest::State_Cancelled:
    case wxWebRequest::State_Unauthorized: {
        m_project_task_panel->set_thumbnail_img(m_thumbnail_brokenimg.bmp(), m_thumbnail_brokenimg.name());
        m_project_task_panel->set_plate_index(-1);
        task_thumbnail_state = ThumbnailState::BROKEN_IMG;
        break;
    }
    case wxWebRequest::State_Active:
    case wxWebRequest::State_Idle: break;
    default: break;
    }
}

void StatusPanel::refresh_thumbnail_webrequest(wxMouseEvent& event)
{
    if (!obj) return;
    if (task_thumbnail_state != ThumbnailState::BROKEN_IMG) return;

    if (obj->slice_info) {
        m_request_url = wxString(obj->slice_info->thumbnail_url);
        if (!m_request_url.IsEmpty()) {
            web_request = wxWebSession::GetDefault().CreateRequest(this, m_request_url);
            BOOST_LOG_TRIVIAL(trace) << "monitor: create new webrequest, state = " << web_request.GetState() << ", url = " << m_request_url;
            if (web_request.GetState() == wxWebRequest::State_Idle)
                web_request.Start();
            BOOST_LOG_TRIVIAL(trace) << "monitor: start new webrequest, state = " << web_request.GetState() << ", url = " << m_request_url;
        }
    }
}


bool StatusPanel::is_task_changed(MachineObject* obj)
{
    if (!obj)
        return false;

    if (last_subtask != obj->subtask_
        || last_profile_id != obj->profile_id_
        || last_task_id != obj->task_id_
        ) {
        last_subtask = obj->subtask_;
        last_profile_id = obj->profile_id_;
        last_task_id = obj->task_id_;
        request_model_info_flag = false;
        m_project_task_panel->set_star_count_dirty(false);
        return true;
    }
    return false;
}

void StatusPanel::update(MachineObject *obj)
{
    if (!obj || !obj->is_info_ready())
    {
        m_nozzle_btn_panel->Disable();
        return;
    }

    //m_project_task_panel->Freeze();
    update_subtask(obj);
    //m_project_task_panel->Thaw();

#if !BBL_RELEASE_TO_PUBLIC
    auto delay1 = std::chrono::duration_cast<std::chrono::milliseconds>(obj->last_utc_time - std::chrono::system_clock::now()).count();
    auto delay2 = std::chrono::duration_cast<std::chrono::milliseconds>(obj->last_push_time - std::chrono::system_clock::now()).count();
    auto delay  = wxString::Format(" %ld/%ld", delay1, delay2);
    m_staticText_timelapse->SetLabel((obj->is_lan_mode_printer() ? "Local Mqtt" : obj->is_tunnel_mqtt ? "Tunnel Mqtt" : "Cloud Mqtt") + delay);
    m_bmToggleBtn_timelapse->Enable(!obj->is_lan_mode_printer());
    m_bmToggleBtn_timelapse->SetValue(obj->is_tunnel_mqtt);
#endif

#if !BBL_RELEASE_TO_PUBLIC
    if (obj->HasRecentCloudMessage() && obj->HasRecentLanMessage()) m_mqtt_source->SetLabel("Cloud+Lan");
    else if (obj->HasRecentCloudMessage()) m_mqtt_source->SetLabel("Cloud");
    else if (obj->HasRecentLanMessage()) m_mqtt_source->SetLabel("Lan");
    else m_mqtt_source->SetLabel("None");
    m_mqtt_source->Show();
#endif

    //m_machine_ctrl_panel->Freeze();
    if (obj->is_in_printing() && !obj->can_resume()) {
        show_printing_status(false, true);
    } else {
        show_printing_status();
    }

    /*STUDIO-12573*/
    if (!obj->is_fdm_type()) {
        m_switch_lamp->Enable(false);
    }

    update_temp_ctrl(obj);
    update_misc_ctrl(obj);

    update_ams(obj);
    update_cali(obj);

    if (obj) {
        //nozzle ui
        //m_button_left_of_extruder->SetSelected();

        // update extrusion calibration
        if (m_extrusion_cali_dlg) {
            m_extrusion_cali_dlg->update_machine_obj(obj);
            m_extrusion_cali_dlg->update();
        }

        // update calibration status
        if (calibration_dlg != nullptr) {
            calibration_dlg->update_machine_obj(obj);
            calibration_dlg->update_cali(obj);
        }

        std::string current_printer_type = obj->printer_type;
        bool supports_safety = DevPrinterConfigUtil::support_safety_options(current_printer_type);

        DevConfig* config = obj->GetConfig();

        if (config->SupportFirstLayerInspect() || config->SupportAIMonitor() || obj->is_support_build_plate_marker_detect || obj->is_support_auto_recovery_step_loss) {
            m_options_btn->Show();
            if (print_options_dlg) {
                print_options_dlg->update_machine_obj(obj);
                print_options_dlg->update_options(obj);
            }
        } else {
            m_options_btn->Hide();
        }


        if (obj->support_door_open_check()) {
            if (supports_safety) {
                m_safety_btn->Show();
                if (safety_options_dlg) {
                    safety_options_dlg->update_machine_obj(obj);
                    safety_options_dlg->update_options(obj);
                }
            } else {
                m_safety_btn->Hide();
            }
        } else {
            m_safety_btn->Hide();
        }

        m_parts_btn->Show();


        if (m_panel_control_title) {
            m_panel_control_title->Layout();
        }

        if (!obj->dev_connection_type.empty()) {
            auto iter_connect_type = m_print_connect_types.find(obj->get_dev_id());
            if (iter_connect_type != m_print_connect_types.end()) {
                if (iter_connect_type->second != obj->dev_connection_type) {

                    if (iter_connect_type->second == "lan" && obj->dev_connection_type == "cloud") {
                        m_print_connect_types[obj->get_dev_id()] = obj->dev_connection_type;
                    }

                    if (iter_connect_type->second == "cloud" && obj->dev_connection_type == "lan") {
                        m_print_connect_types[obj->get_dev_id()] = obj->dev_connection_type;
                    }
                }
            }
            m_print_connect_types[obj->get_dev_id()] = obj->dev_connection_type;
        }

        update_error_message();
    }

    update_camera_state(obj);

    //m_machine_ctrl_panel->Thaw();
}

void StatusPanel::show_recenter_dialog() {
    RecenterDialog dlg(this);
    if (dlg.ShowModal() == wxID_OK)
        obj->command_go_home();
}


void StatusPanel::update_error_message()
{
    if (!obj) return;

    static int last_error = -1;

    if (obj->print_error <= 0) {
        error_info_reset();
    } else if (obj->print_error != last_error) {
        /* clear old dialog */
        if (m_print_error_dlg) { delete m_print_error_dlg; }

        /* show device error message*/
        m_print_error_dlg = new DeviceErrorDialog(obj, this);
        wxString error_msg = m_print_error_dlg->show_error_code(obj->print_error);
        BOOST_LOG_TRIVIAL(info) << "print error: device error code = "<< obj->print_error;

        /* show error message on task panel */
        if(!error_msg.IsEmpty()) { m_project_task_panel->show_error_msg(error_msg); }
    }

    last_error = obj->print_error;
}

void StatusPanel::show_printing_status(bool ctrl_area, bool temp_area)
{
    if (!ctrl_area) {
        m_bpButton_xy->Enable(false);
        m_bpButton_z_10->Enable(false);
        m_bpButton_z_1->Enable(false);
        m_bpButton_z_down_1->Enable(false);
        m_bpButton_z_down_10->Enable(false);
        m_bpButton_e_10->Enable(false);
        m_bpButton_e_down_10->Enable(false);

		m_bpButton_z_10->SetIcon("monitor_bed_up_disable");
		m_bpButton_z_1->SetIcon("monitor_bed_up_disable");
		m_bpButton_z_down_1->SetIcon("monitor_bed_down_disable");
		m_bpButton_z_down_10->SetIcon("monitor_bed_down_disable");
        m_bpButton_e_10->SetIcon("monitor_extruder_up_disable");
        m_bpButton_e_down_10->SetIcon("monitor_extrduer_down_disable");

        m_staticText_z_tip->SetForegroundColour(DISCONNECT_TEXT_COL);
        m_extruder_label->SetForegroundColour(DISCONNECT_TEXT_COL);
    } else {
        m_bpButton_xy->Enable();
        m_bpButton_z_10->Enable();
        m_bpButton_z_1->Enable();
        m_bpButton_z_down_1->Enable();
        m_bpButton_z_down_10->Enable();
        m_bpButton_e_10->Enable();
        m_bpButton_e_down_10->Enable();

        m_bpButton_z_10->SetIcon("monitor_bed_up");
        m_bpButton_z_1->SetIcon("monitor_bed_up");
        m_bpButton_z_down_1->SetIcon("monitor_bed_down");
        m_bpButton_z_down_10->SetIcon("monitor_bed_down");
        m_bpButton_e_10->SetIcon("monitor_extruder_up");
        m_bpButton_e_down_10->SetIcon("monitor_extrduer_down");

        m_staticText_z_tip->SetForegroundColour(TEXT_LIGHT_FONT_COL);
        m_extruder_label->SetForegroundColour(TEXT_LIGHT_FONT_COL);
    }

    if (!temp_area) {
        m_tempCtrl_nozzle->Enable(false);
        m_tempCtrl_nozzle_deputy->Enable(false);
        m_tempCtrl_bed->Enable(false);
        m_tempCtrl_chamber->Enable(false);
        m_switch_speed->Enable(false);
        m_switch_speed->SetValue(false);
        m_switch_lamp->Enable(false);
        /*m_switch_nozzle_fan->Enable(false);
        m_switch_printing_fan->Enable(false);
        m_switch_cham_fan->Enable(false);*/
        m_switch_fan->Enable(false);
    } else {
        m_tempCtrl_nozzle->Enable();
        m_tempCtrl_nozzle_deputy->Enable();
        m_tempCtrl_bed->Enable();
        m_tempCtrl_chamber->Enable();
        m_switch_speed->Enable();
        m_switch_speed->SetValue(true);
        m_switch_lamp->Enable();
        /*m_switch_nozzle_fan->Enable();
        m_switch_printing_fan->Enable();
        m_switch_cham_fan->Enable();*/
        m_switch_fan->Enable();
    }
}

void StatusPanel::update_temp_ctrl(MachineObject *obj)
{
    if (!obj) return;

    DevBed* bed = obj->GetBed();
    int bed_cur_temp = bed->GetBedTemp();
    int bed_target_temp = bed->GetBedTempTarget();
    m_tempCtrl_bed->SetCurrTemp((int) bed_cur_temp);

    auto limit = obj->get_bed_temperature_limit();
    if (obj->bed_temp_range.size() > 1) {
        limit = obj->bed_temp_range[1];
    }
    m_tempCtrl_bed->SetMaxTemp(limit);

    if (obj->nozzle_temp_range.size() >= 2) {
        m_tempCtrl_nozzle->SetMinTemp(obj->nozzle_temp_range[0]);
        m_tempCtrl_nozzle->SetMaxTemp(obj->nozzle_temp_range[1]);

        m_tempCtrl_nozzle_deputy->SetMinTemp(obj->nozzle_temp_range[0]);
        m_tempCtrl_nozzle_deputy->SetMaxTemp(obj->nozzle_temp_range[1]);
    }

    // update temprature if not input temp target
    if (m_temp_bed_timeout > 0) {
        m_temp_bed_timeout--;
    } else {
        if (!bed_temp_input) { m_tempCtrl_bed->SetTagTemp((int) bed_target_temp); }
    }

    if ((bed_target_temp - bed_cur_temp) >= TEMP_THRESHOLD_VAL) {
        m_tempCtrl_bed->SetIconActive();
    } else {
        m_tempCtrl_bed->SetIconNormal();
    }

    bool to_update_layout = false;
    int nozzle_num = obj->GetExtderSystem()->GetTotalExtderCount();
    if (nozzle_num == 1)
    {
        m_tempCtrl_nozzle->SetCurrTemp(obj->GetExtderSystem()->GetNozzleTempCurrent(MAIN_EXTRUDER_ID));
        m_tempCtrl_nozzle->SetCurrType(TEMP_OF_NORMAL_TYPE);

        m_tempCtrl_nozzle_deputy->SetCurrType(TEMP_OF_NORMAL_TYPE);
        m_tempCtrl_nozzle_deputy->SetLabel(TEMP_BLANK_STR);
        m_tempCtrl_nozzle_deputy->Hide();

        if (m_tempCtrl_nozzle->GetMinSize() != TEMP_CTRL_MIN_SIZE_ALIGN_ONE_ICON)
        {
            to_update_layout = true;
            m_tempCtrl_nozzle->SetMinSize(TEMP_CTRL_MIN_SIZE_ALIGN_ONE_ICON);
        }
    }
    else if (nozzle_num == 2)
    {
        m_tempCtrl_nozzle->SetCurrType(TEMP_OF_MAIN_NOZZLE_TYPE);
        m_tempCtrl_nozzle->SetCurrTemp(obj->GetExtderSystem()->GetNozzleTempCurrent(MAIN_EXTRUDER_ID));
        m_tempCtrl_nozzle->Show();

        m_tempCtrl_nozzle_deputy->SetCurrType(TEMP_OF_DEPUTY_NOZZLE_TYPE);
        m_tempCtrl_nozzle_deputy->SetCurrTemp(obj->GetExtderSystem()->GetNozzleTempCurrent(DEPUTY_EXTRUDER_ID));
        m_tempCtrl_nozzle_deputy->Show();

        if (m_tempCtrl_nozzle->GetMinSize() != TEMP_CTRL_MIN_SIZE_ALIGN_TWO_ICON)
        {
            to_update_layout = true;
            m_tempCtrl_nozzle->SetMinSize(TEMP_CTRL_MIN_SIZE_ALIGN_TWO_ICON);
        }
    }

    if (m_temp_nozzle_timeout > 0) {
        m_temp_nozzle_timeout--;
    } else {
        if (!nozzle_temp_input) {
            auto main_extder = obj->GetExtderSystem()->GetExtderById(MAIN_EXTRUDER_ID);
            if (main_extder)
            {
                m_tempCtrl_nozzle->SetTagTemp(main_extder->GetTargetTemp());
                m_tempCtrl_nozzle->SetCurrTemp((int)main_extder->GetCurrentTemp());
                if (main_extder->GetTargetTemp() - main_extder->GetCurrentTemp() > TEMP_THRESHOLD_VAL)
                {
                    m_tempCtrl_nozzle->SetIconActive();
                }
                else
                {
                    m_tempCtrl_nozzle->SetIconNormal();
                }
            }
        }
    }

    if (m_temp_nozzle_deputy_timeout > 0) {
        m_temp_nozzle_deputy_timeout--;
    }
    else {
        if (!nozzle_temp_input && nozzle_num >= 2) {
            auto deputy_extder = obj->GetExtderSystem()->GetExtderById(DEPUTY_EXTRUDER_ID);
            if (deputy_extder)
            {
                m_tempCtrl_nozzle_deputy->SetTagTemp(deputy_extder->GetTargetTemp());
                m_tempCtrl_nozzle_deputy->SetCurrTemp((int)deputy_extder->GetCurrentTemp());
                if (deputy_extder->GetTargetTemp() - deputy_extder->GetCurrentTemp() > TEMP_THRESHOLD_VAL)
                {
                    m_tempCtrl_nozzle_deputy->SetIconActive();
                }
                else
                {
                    m_tempCtrl_nozzle_deputy->SetIconNormal();
                }
            }
        }
    }

    // support current temp for chamber
    if (obj->get_printer_series() == PrinterSeries::SERIES_X1)
    {
        m_tempCtrl_chamber->SetCurrTemp(obj->chamber_temp);
    }
    else
    {
        m_tempCtrl_chamber->SetCurrTemp(TEMP_BLANK_STR);
    }

    // support edit chamber temp
    DevConfig* config = obj->GetConfig();
    if (config->SupportChamberEdit())
    {
        m_tempCtrl_chamber->SetReadOnly(false);
        m_tempCtrl_chamber->Enable();
        m_tempCtrl_chamber->SetMinTemp(config->GetChamberTempEditMin());
        m_tempCtrl_chamber->SetMaxTemp(config->GetChamberTempEditMax());
        m_tempCtrl_chamber->AddTemp(0); // zero is default temp
        wxCursor cursor(wxCURSOR_IBEAM);
        m_tempCtrl_chamber->GetTextCtrl()->SetCursor(cursor);

        if (m_temp_chamber_timeout > 0)
        {
            m_temp_chamber_timeout--;
        }
        else
        {
            /*update temprature if not input temp target*/
            if (!cham_temp_input) { m_tempCtrl_chamber->SetTagTemp(obj->chamber_temp_target); }
        }
    }
    else
    {
        m_tempCtrl_chamber->SetReadOnly(true);
        m_tempCtrl_chamber->SetTagTemp(TEMP_BLANK_STR);

        wxCursor cursor(wxCURSOR_ARROW);
        m_tempCtrl_chamber->GetTextCtrl()->SetCursor(cursor);
    }

    if ((obj->chamber_temp_target - obj->chamber_temp) >= TEMP_THRESHOLD_VAL) {
        m_tempCtrl_chamber->SetIconActive();
    }
    else {
        m_tempCtrl_chamber->SetIconNormal();
    }

    if (to_update_layout)
    {
        this->Layout();
    }
}

void StatusPanel::update_misc_ctrl(MachineObject *obj)
{
    auto get_extder_shown_state = [](bool ext_has_filament) -> ExtruderState
    {
        // no data to distinguish ExtruderState::UNLOAD or LOAD, use LOAD png as default
        return ext_has_filament ? ExtruderState::FILLED_LOAD : ExtruderState::EMPTY_LOAD;
    };

    if (!obj) return;

    /*extder*/
    auto extder_system = obj->GetExtderSystem();
    m_nozzle_num     = extder_system->GetTotalExtderCount();
    int select_index = m_nozzle_num - 1;

    if (m_nozzle_num >= 2) {
        m_extruder_book->SetSelection(m_nozzle_num);

        /*style*/
        m_nozzle_btn_panel->Show();
        m_extruderImage[select_index]->setExtruderCount(m_nozzle_num);

        if (obj->GetExtderSystem()->GetTotalExtderSize() > 1)
        {
            m_extruderImage[select_index]->update(get_extder_shown_state(obj->GetExtderSystem()->HasFilamentInExt(0)),
                                                  get_extder_shown_state(obj->GetExtderSystem()->HasFilamentInExt(1)));
        }

        /*current*/
        /*update when extder position changed or the machine changed*/
        if (obj->GetExtderSystem()->GetCurrentExtderId() == 0xf)
        {
            m_extruderImage[select_index]->setExtruderUsed("");
            m_nozzle_btn_panel->updateState("");
        }
        else if (obj->GetExtderSystem()->GetCurrentExtderId() == MAIN_EXTRUDER_ID)
        {
            m_extruderImage[select_index]->setExtruderUsed("right");
            m_nozzle_btn_panel->updateState("right");
        }
        else if (obj->GetExtderSystem()->GetCurrentExtderId() == DEPUTY_EXTRUDER_ID)
        {
            m_extruderImage[select_index]->setExtruderUsed("left");
            m_nozzle_btn_panel->updateState("left");
        }

        m_nozzle_btn_panel->SetClientData(obj);

        /*enable status*/
        /* Can do switch while printing pause STUDIO-9789*/
        if ((obj->is_in_printing() && !obj->is_in_printing_pause()) ||
            obj->ams_status_main == AMS_STATUS_MAIN_FILAMENT_CHANGE ||
            obj->targ_nozzle_id_from_pc != INVALID_EXTRUDER_ID)
        {
            m_nozzle_btn_panel->Disable();
        }
        else
        {
            m_nozzle_btn_panel->Enable();
        }
    } else {
        m_nozzle_btn_panel->Hide();
        m_extruder_book->SetSelection(m_nozzle_num);
        m_extruderImage[select_index]->setExtruderCount(m_nozzle_num);

        if (extder_system->GetTotalExtderSize() > 0)
        {
            ExtruderState shown_state = get_extder_shown_state(extder_system->HasFilamentInExt(0));
            m_extruderImage[select_index]->update(shown_state);
        }
    }

    /*switch extder*/
    m_extruder_switching_status->updateBy(obj);
    m_extruder_label->Show(!m_extruder_switching_status->has_content_shown());/*hide the label if there are shown infos from m_extruder_switching_status*/

    /*other*/
    if (obj->is_core_xy()) {
        m_staticText_z_tip->SetLabel(_L("Bed"));
    } else {
        m_staticText_z_tip->SetLabel("Z");
    }

    // update extruder icon
    update_extruder_status(obj);

    if (obj->is_fdm_type()) {
        if (!m_fan_panel->IsShown())
            m_fan_panel->Show();
        bool is_suppt_part_fun = true;
        bool is_suppt_aux_fun  = obj->GetFan()->GetSupportAuxFanData();
        bool is_suppt_cham_fun = obj->GetFan()->GetSupportChamberFan();
        if (m_fan_control_popup) { m_fan_control_popup->update_fan_data(obj); }
    } else {
        if (m_fan_panel->IsShown()) {
            m_fan_panel->Hide();
        }
        if (m_fan_control_popup && m_fan_control_popup->IsShown())
            m_fan_control_popup->Hide();
    }

    obj->is_series_o() ? m_switch_fan->UseTextAirCondition() : m_switch_fan->UseTextFan();

    //update cham fan

    /*other*/
    bool light_on = obj->GetLamp()->IsChamberLightOn();
    BOOST_LOG_TRIVIAL(trace) << "light: " << (light_on ? "on" : "off");
    if (m_switch_lamp_timeout > 0)
        m_switch_lamp_timeout--;
    else {
        m_switch_lamp->SetValue(light_on);
        /*wxString label = light_on ? "On" : "Off";
        m_switch_lamp->SetLabels(label, label);*/
    }

    if (speed_lvl_timeout > 0)
        speed_lvl_timeout--;
    else {
        // update speed
        this->speed_lvl = obj->GetPrintingSpeedLevel();
            wxString text_speed = wxString::Format("%d%%", obj->printing_speed_mag);
            m_switch_speed->SetLabels(text_speed, text_speed);
    }
}

void StatusPanel::update_extruder_status(MachineObject* obj)
{
    if (!obj) return;
}

void StatusPanel::update_ams(MachineObject *obj)
{
    // update obj in sub dlg
    if (m_ams_setting_dlg && m_ams_setting_dlg->IsShown()) {
        m_ams_setting_dlg->UpdateByObj(obj);
    }
    if (m_filament_setting_dlg) { m_filament_setting_dlg->obj = obj; }

    if (obj && (obj->last_cali_version != obj->cali_version) && (obj->is_lan_mode_printer() || obj->is_security_control_ready())) {
        obj->last_cali_version = obj->cali_version;
        PACalibExtruderInfo cali_info;
        cali_info.nozzle_diameter        = obj->GetExtderSystem()->GetNozzleDiameter(0);
        cali_info.use_extruder_id        = false;
        cali_info.use_nozzle_volume_type = false;
        CalibUtils::emit_get_PA_calib_infos(cali_info);
    }

    bool     is_support_virtual_tray    = obj->ams_support_virtual_tray;
    bool     is_support_filament_backup = obj->is_support_filament_backup;

    if (obj && (obj->is_lan_mode_printer() || obj->is_security_control_ready())) {
        obj->check_ams_filament_valid();
    }

    AMSModel ams_mode = AMSModel::GENERIC_AMS;
    if ((obj->is_enable_np || obj->is_enable_ams_np) && obj->GetFilaSystem()->GetAmsList().size() > 0) {
        ams_mode = AMSModel(obj->GetFilaSystem()->GetAmsList().begin()->second->GetAmsType());
    } else if (obj->get_printer_ams_type() == "f1") {
        ams_mode = AMSModel::AMS_LITE; // STUDIO-14066
    }

    if (!obj || !obj->is_connected()) {
        last_tray_exist_bits  = -1;
        last_ams_exist_bits   = -1;
        last_tray_is_bbl_bits = -1;
        last_read_done_bits   = -1;
        last_reading_bits     = -1;
        last_ams_version      = -1;
        BOOST_LOG_TRIVIAL(trace) << "machine object" << obj->get_dev_name() << " was disconnected, set show_ams_group is false";

        m_ams_control->SetAmsModel(AMSModel::EXT_AMS, ams_mode);
        show_ams_group(false);
        show_filament_load_group(false);
        m_ams_control->show_auto_refill(false);
    } else {
        m_ams_control->SetAmsModel(ams_mode, ams_mode);
        m_filament_step->SetAmsModel(ams_mode, ams_mode);
        show_ams_group(true);
        //show_filament_load_group(true);

        if (obj->GetFilaSystem()->GetAmsList().empty() || obj->ams_exist_bits == 0) {
            m_ams_control->show_auto_refill(false);
        } else {
            m_ams_control->show_auto_refill(true);
        }
    }

    //if (is_support_virtual_tray) m_ams_control->update_vams_kn_value(obj->vt_slot[0], obj);
    if (m_filament_setting_dlg) m_filament_setting_dlg->update();


    std::vector<AMSinfo> ams_info;
    const auto& ams_list = obj->GetFilaSystem()->GetAmsList();
    for (auto ams = ams_list.begin(); ams != ams_list.end(); ams++) {
        AMSinfo info;
        info.ams_id = ams->first;
        if (ams->second->IsExist() && info.parse_ams_info(obj, ams->second, obj->GetFilaSystem()->IsDetectRemainEnabled(), obj->is_support_ams_humidity)) {
            ams_info.push_back(info);
        }
    }

    std::vector<AMSinfo> ext_info;
    ext_info.clear();
    for (auto slot : obj->vt_slot) {
        AMSinfo info;
        info.parse_ext_info(obj, slot);
        if (ams_mode == AMSModel::AMS_LITE) info.ext_type = AMSModelOriginType::LITE_EXT;
        ext_info.push_back(info);
    }

    // must select a current can
    m_ams_control->UpdateAms(obj->get_printer_series_str(), obj->printer_type, ams_info, ext_info, *obj->GetExtderSystem(), obj->get_dev_id(), false);

    last_tray_exist_bits  = obj->tray_exist_bits;
    last_ams_exist_bits   = obj->ams_exist_bits;
    last_tray_is_bbl_bits = obj->tray_is_bbl_bits;
    last_read_done_bits   = obj->tray_read_done_bits;
    last_reading_bits     = obj->tray_reading_bits;
    last_ams_version      = obj->ams_version;

    std::string curr_ams_id = m_ams_control->GetCurentAms();
    std::string curr_can_id = m_ams_control->GetCurrentCan(curr_ams_id);
    bool        is_vt_tray  = false;
    if (obj->GetExtderSystem()->GetCurrentAmsId() == std::to_string(VIRTUAL_TRAY_MAIN_ID)) is_vt_tray = true;

    // set segment 1, 2
    //if (!obj->is_enable_np) {
    //    if (obj->m_tray_now == std::to_string(255) || obj->m_tray_now == std::to_string(254)) {
    //        m_ams_control->SetAmsStep(obj->m_extder_data.extders[MAIN_NOZZLE_ID].snow.ams_id, obj->m_extder_data.extders[MAIN_NOZZLE_ID].snow.slot_id, AMSPassRoadType::AMS_ROAD_TYPE_UNLOAD, AMSPassRoadSTEP::AMS_ROAD_STEP_NONE);
    //    } else {
    //        /*if (obj->m_tray_now != "255" && obj->is_filament_at_extruder() && !obj->m_tray_id.empty()) {
    //            m_ams_control->SetAmsStep(obj->m_extder_data.extders[MAIN_NOZZLE_ID].snow.ams_id, obj->m_extder_data.extders[MAIN_NOZZLE_ID].snow.slot_id,
    //                                      AMSPassRoadType::AMS_ROAD_TYPE_LOAD, AMSPassRoadSTEP::AMS_ROAD_STEP_COMBO_LOAD_STEP2);
    //        } else if (obj->m_tray_now != "255") {
    //            m_ams_control->SetAmsStep(obj->m_extder_data.extders[MAIN_NOZZLE_ID].snow.ams_id, obj->m_extder_data.extders[MAIN_NOZZLE_ID].snow.slot_id,
    //                                      AMSPassRoadType::AMS_ROAD_TYPE_LOAD, AMSPassRoadSTEP::AMS_ROAD_STEP_COMBO_LOAD_STEP1);
    //        } else {
    //            m_ams_control->SetAmsStep(obj->m_extder_data.extders[MAIN_NOZZLE_ID].snow.ams_id, obj->m_extder_data.extders[MAIN_NOZZLE_ID].snow.slot_id,
    //                                      AMSPassRoadType::AMS_ROAD_TYPE_UNLOAD, AMSPassRoadSTEP::AMS_ROAD_STEP_NONE);
    //        }*/
    //        if () {

    //        }
    //    }

    //    m_ams_control->SetExtruder(obj->is_filament_at_extruder(), obj->m_extder_data.extders[MAIN_NOZZLE_ID].snow.ams_id, obj->m_extder_data.extders[MAIN_NOZZLE_ID].snow.slot_id);
    //} else {
        /*right*/
    if (obj->GetExtderSystem()->GetTotalExtderCount() > 0) {
        auto ext = obj->GetExtderSystem()->GetExtderById(MAIN_EXTRUDER_ID);
        if (ext->HasFilamentInExt()) {
            if (ext->GetSlotNow().ams_id == std::to_string(VIRTUAL_TRAY_MAIN_ID) || ext->GetSlotNow().ams_id == std::to_string(VIRTUAL_TRAY_DEPUTY_ID)) {
                m_ams_control->SetAmsStep(ext->GetSlotNow().ams_id, "0", AMSPassRoadType::AMS_ROAD_TYPE_LOAD, AMSPassRoadSTEP::AMS_ROAD_STEP_COMBO_LOAD_STEP3);
            } else {
                m_ams_control->SetAmsStep(ext->GetSlotNow().ams_id, ext->GetSlotNow().slot_id, AMSPassRoadType::AMS_ROAD_TYPE_LOAD, AMSPassRoadSTEP::AMS_ROAD_STEP_COMBO_LOAD_STEP2);
            }
        } else {
            m_ams_control->SetAmsStep(ext->GetSlotNow().ams_id, ext->GetSlotNow().slot_id, AMSPassRoadType::AMS_ROAD_TYPE_UNLOAD, AMSPassRoadSTEP::AMS_ROAD_STEP_NONE);
        }
        m_ams_control->SetExtruder(ext->HasFilamentInExt(), MAIN_EXTRUDER_ID, ext->GetSlotNow().ams_id, ext->GetSlotNow().slot_id);
    }

    /*left*/
    if (obj->GetExtderSystem()->GetTotalExtderCount() > 1) {
        auto ext = obj->GetExtderSystem()->GetExtderById(DEPUTY_EXTRUDER_ID);
        if (ext->HasFilamentInExt()) {
            if (ext->GetSlotNow().ams_id == std::to_string(VIRTUAL_TRAY_MAIN_ID) || ext->GetSlotNow().ams_id == std::to_string(VIRTUAL_TRAY_DEPUTY_ID)) {
                m_ams_control->SetAmsStep(ext->GetSlotNow().ams_id, "0", AMSPassRoadType::AMS_ROAD_TYPE_LOAD, AMSPassRoadSTEP::AMS_ROAD_STEP_COMBO_LOAD_STEP3);
            } else {
                m_ams_control->SetAmsStep(ext->GetSlotNow().ams_id, ext->GetSlotNow().slot_id, AMSPassRoadType::AMS_ROAD_TYPE_LOAD, AMSPassRoadSTEP::AMS_ROAD_STEP_COMBO_LOAD_STEP2);
            }
        } else {
            m_ams_control->SetAmsStep(ext->GetSlotNow().ams_id, ext->GetSlotNow().slot_id, AMSPassRoadType::AMS_ROAD_TYPE_UNLOAD, AMSPassRoadSTEP::AMS_ROAD_STEP_NONE);
        }
        m_ams_control->SetExtruder(ext->HasFilamentInExt(), DEPUTY_EXTRUDER_ID, ext->GetSlotNow().ams_id, ext->GetSlotNow().slot_id);
    }

    update_filament_loading_panel(obj);


    const auto& amslist = obj->GetFilaSystem()->GetAmsList();
    for (auto ams_it = amslist.begin(); ams_it != amslist.end(); ams_it++) {
        std::string ams_id = ams_it->first;
        try {
            int ams_id_int = atoi(ams_id.c_str());
            for (auto tray_it = ams_it->second->GetTrays().begin(); tray_it != ams_it->second->GetTrays().end(); tray_it++) {
                std::string tray_id     = tray_it->first;
                int         tray_id_int = atoi(tray_id.c_str());
                // new protocol
                if (ams_id_int < 128) {
                    if ((obj->tray_reading_bits & (1 << (ams_id_int * 4 + tray_id_int))) != 0) {
                        m_ams_control->PlayRridLoading(ams_id, tray_id);
                    } else {
                        m_ams_control->StopRridLoading(ams_id, tray_id);
                    }
                } else {
                    int check_flag = (1 << (16 + ams_id_int - 128));
                    if ((obj->tray_reading_bits & check_flag) != 0) {
                        m_ams_control->PlayRridLoading(ams_id, tray_id);
                    } else {
                        m_ams_control->StopRridLoading(ams_id, tray_id);
                    }
                }
            }
        } catch (...) {}
    }

    update_ams_control_state(curr_ams_id, curr_can_id);
}


void StatusPanel::update_ams_control_state(std::string ams_id, std::string slot_id)
{
    wxString load_error_info, unload_error_info;

    if (obj->is_in_printing() && !obj->can_resume()) {
<<<<<<< HEAD
        load_error_info = _L("The printer is busy on other print job");
        unload_error_info = _L("The printer is busy on other print job");
    } else if (obj->can_resume() && !devPrinterUtil::IsVirtualSlot(ams_id)) {
        load_error_info = _L("When printing is paused, filament loading and unloading are only supported for external slots.");
        unload_error_info = _L("When printing is paused, filament loading and unloading are only supported for external slots.");
=======
        if (!obj->can_resume() || obj->is_in_extrusion_cali()) {
            load_error_info = _L("The printer is busy with another print job.");
            unload_error_info = _L("The printer is busy with another print job.");
        }
>>>>>>> 4046e39f
    } else {
        /*switch now*/
        bool in_switch_filament = false;

        if (obj->is_enable_np) {
            if (obj->GetExtderSystem()->IsBusyLoading()) { in_switch_filament = true; }
        } else if (obj->ams_status_main == AMS_STATUS_MAIN_FILAMENT_CHANGE) {
            in_switch_filament = true;
        }

        if (in_switch_filament) {
            load_error_info = _L("Current extruder is busy changing filament.");
            unload_error_info = _L("Current extruder is busy changing filament.");
        }

        if (ams_id.empty() || slot_id.empty()) {
            load_error_info = _L("Choose an AMS slot then press \"Load\" or \"Unload\" button to automatically load or unload filaments.");
            unload_error_info = _L("Choose an AMS slot then press \"Load\" or \"Unload\" button to automatically load or unload filaments.");
        } else if (ams_id == std::to_string(VIRTUAL_TRAY_MAIN_ID) || ams_id == std::to_string(VIRTUAL_TRAY_DEPUTY_ID)) {
            for (auto ext : obj->GetExtderSystem()->GetExtruders()) {
                if (ext.GetSlotNow().ams_id == ams_id && ext.GetSlotNow().slot_id == slot_id)
                {
                    load_error_info = _L("Current slot has already been loaded.");
                }
            }
        } else {
            for (auto ext : obj->GetExtderSystem()->GetExtruders()) {
                if (ext.GetSlotNow().ams_id == ams_id && ext.GetSlotNow().slot_id == slot_id)
                {
                    load_error_info = _L("Current slot has already been loaded.");
                }
            }

            /*empty*/
            auto ams_item = obj->GetFilaSystem()->GetAmsById(ams_id);
            if (!ams_item)
            {
                load_error_info = _L("Choose an AMS slot then press \"Load\" or \"Unload\" button to automatically load or unload filaments.");
            }
            else
            {
                auto tray_item = ams_item->GetTray(slot_id);
                if (!tray_item)
                {
                    load_error_info = _L("Choose an AMS slot then press \"Load\" or \"Unload\" button to automatically load or unload filaments.");
                }
                else if (!tray_item->is_exists)
                {
                    load_error_info = _L("The selected slot is empty.");
                }
            }
        }
    }

    m_ams_control->EnableLoadFilamentBtn(load_error_info.empty(), ams_id, slot_id, load_error_info);
    m_ams_control->EnableUnLoadFilamentBtn(unload_error_info.empty(), ams_id, slot_id,unload_error_info);
}

void StatusPanel::update_cali(MachineObject *obj)
{
    if (!obj) return;

    // disable calibration button in 2D
    if (!obj->is_fdm_type()) {
        m_calibration_btn->SetToolTip(_L("Printer 2D mode does not support 3D calibration"));
        m_calibration_btn->SetLabel(_L("Calibration"));
        m_calibration_btn->Disable();
        return;
    } else if (!m_calibration_btn->IsEnabled()) {
        m_calibration_btn->SetToolTip(wxEmptyString);
        m_calibration_btn->Enable();
    }

    if (obj->is_calibration_running()) {
        m_calibration_btn->SetLabel(_L("Calibrating"));
        if (calibration_dlg && calibration_dlg->IsShown()) {
            m_calibration_btn->Disable();
        } else {
            m_calibration_btn->Enable();
        }
    } else {
        // IDLE
        m_calibration_btn->SetLabel(_L("Calibration"));
        // disable in printing
        if (obj->is_in_printing()) {
            m_calibration_btn->Disable();
        } else {
            m_calibration_btn->Enable();
        }
    }
}

void StatusPanel::update_calib_bitmap() {
    m_current_print_mode = PrintingTaskType::NOT_CLEAR;  //printing task might be changed when updating.
    if (calib_bitmap != nullptr) {
        delete calib_bitmap;
        calib_bitmap = nullptr;
    }
}

void StatusPanel::update_basic_print_data(bool def)
{
    if (def) {
        if (!obj) return;
        if (!obj->slice_info) return;
        wxString prediction = wxString::Format("%s", get_bbl_time_dhms(obj->slice_info->prediction));
        wxString weight = wxString::Format("%.2fg", obj->slice_info->weight);

        m_project_task_panel->show_priting_use_info(true, prediction, weight);
    }
    else {
        m_project_task_panel->show_priting_use_info(false, "0m", "0g");
    }
}

void StatusPanel::update_model_info()
{
    auto get_subtask_fn = [this](BBLModelTask* subtask) {
        CallAfter([this, subtask]() { 
            if (obj && obj->subtask_id_ == subtask->task_id) {
                obj->set_modeltask(subtask);
            }
        });
    };

     
    if (wxGetApp().getAgent() && obj) {
        BBLSubTask* curr_task = obj->get_subtask();
        if (curr_task) {
            BBLModelTask* curr_model_task = obj->get_modeltask();
            if (!curr_model_task && !request_model_info_flag) {
                curr_model_task = new BBLModelTask();
                curr_model_task->task_id = curr_task->task_id;
                request_model_info_flag = true;
                if (!curr_model_task->task_id.empty() && curr_model_task->task_id.compare("0") != 0) {
                    wxGetApp().getAgent()->get_subtask(curr_model_task,  get_subtask_fn);
                }
            }
        }
    }
}

void StatusPanel::update_subtask(MachineObject *obj)
{
    if (!obj) return;
    if (m_current_print_mode != PRINGINT) {
        if (calib_bitmap == nullptr) {
            m_calib_mode = get_obj_calibration_mode(obj, m_calib_method, cali_stage);
            if (m_calib_mode == CalibMode::Calib_None)
                m_current_print_mode = PRINGINT;
            // the printing task is calibrattion, not normal printing.
            else if (m_calib_mode != CalibMode::Calib_None) {
                m_current_print_mode = CALIBRATION;
                auto get_bitmap = [](wxString& png_path, int width, int height) {
                    wxImage image(width, height);
                    image.LoadFile(png_path, wxBITMAP_TYPE_PNG);
                    image = image.Scale(width, height, wxIMAGE_QUALITY_NORMAL);
                    return wxBitmap(image);
                };
                wxString png_path = "";
                int width = m_project_task_panel->get_bitmap_thumbnail()->GetSize().x;
                int height = m_project_task_panel->get_bitmap_thumbnail()->GetSize().y;
                if (m_calib_method == CALI_METHOD_AUTO || m_calib_method == CalibrationMethod::CALI_METHOD_NEW_AUTO) {
                    std::string image_name = obj->get_auto_pa_cali_thumbnail_img_str();
                    if (m_calib_mode == CalibMode::Calib_PA_Line) {
                        if (obj->is_multi_extruders()) {
                            int cur_ext_id = obj->GetExtderSystem()->GetCurrentExtderId();
                            if (cur_ext_id == 0) {
                                image_name += "_right";
                            }
                            else {
                                image_name += "_left";
                            }
                        }
                        png_path = (boost::format("%1%/images/%2%.png") % resources_dir() % image_name).str();
                    }
                    else if (m_calib_mode == CalibMode::Calib_Flow_Rate) {
                        png_path = (boost::format("%1%/images/flow_rate_calibration_auto.png") % resources_dir()).str();
                    }

                }
                else if (m_calib_method == CALI_METHOD_MANUAL) {
                    if (m_calib_mode== CalibMode::Calib_PA_Line) {
                        if (cali_stage == 0) {  // Line mode
                            png_path = (boost::format("%1%/images/fd_calibration_manual.png") % resources_dir()).str();
                        }
                        else if (cali_stage == 1) { // Pattern mode
                            png_path = (boost::format("%1%/images/fd_pattern_manual_device.png") % resources_dir()).str();
                        }
                    }
                }
                if (png_path != "") {
                    calib_bitmap = new wxBitmap;
                    *calib_bitmap = get_bitmap(png_path, width, height);
                }
            }
        }
        if (calib_bitmap != nullptr)
            m_project_task_panel->set_thumbnail_img(*calib_bitmap, "");
    }

    m_project_task_panel->show_layers_num(obj->is_support_layer_num);

    update_model_info();
    update_partskip_button(obj);
    update_printer_parts_options(obj);

    if (obj->is_system_printing() || obj->is_in_calibration()) {
        reset_printing_values();
    } else if (obj->is_in_printing() || obj->print_status == "FINISH") {
        update_partskip_subtask(obj);

        if (obj->is_in_prepare() || obj->print_status == "SLICING") {
            m_project_task_panel->market_scoring_hide();
            m_project_task_panel->get_request_failed_panel()->Hide();
            m_project_task_panel->enable_partskip_button(nullptr, false);
            m_project_task_panel->enable_abort_button(false);
            m_project_task_panel->enable_pause_resume_button(false, "pause_disable");
            wxString prepare_text;
            bool show_percent = true;

            if (obj->is_in_prepare()) {
                prepare_text = wxString::Format(_L("Downloading..."));
            }
            else if (obj->print_status == "SLICING") {
                if (obj->queue_number <= 0) {
                    prepare_text = wxString::Format(_L("Cloud Slicing..."));
                } else {
                    prepare_text = wxString::Format(_L("In Cloud Slicing Queue, there are %s tasks ahead."), std::to_string(obj->queue_number));
                    show_percent = false;
                }
            } else
                prepare_text = wxString::Format(_L("Downloading..."));

            if (obj->gcode_file_prepare_percent >= 0 && obj->gcode_file_prepare_percent <= 100 && show_percent)
                prepare_text += wxString::Format("(%d%%)", obj->gcode_file_prepare_percent);

            m_project_task_panel->update_stage_value_with_machine(prepare_text, 0, obj);
            m_project_task_panel->update_progress_percent(NA_STR, wxEmptyString);
            m_project_task_panel->update_left_time(NA_STR);
            m_project_task_panel->update_layers_num(true, wxString::Format(_L("Layer: %s"), NA_STR));
            m_project_task_panel->update_subtask_name(wxString::Format("%s", GUI::from_u8(obj->subtask_name)));


            if (obj->get_modeltask() && obj->get_modeltask()->design_id > 0) {
                m_project_task_panel->show_profile_info(true, wxString::FromUTF8(obj->get_modeltask()->profile_name));
            }
            else {
                m_project_task_panel->show_profile_info(false);
            }
            update_basic_print_data(false);
        } else {
            if (obj->can_resume()) {
                m_project_task_panel->enable_pause_resume_button(true, "resume");
            } else {
                 m_project_task_panel->enable_pause_resume_button(true, "pause");
            }
            m_project_task_panel->enable_partskip_button(obj, true);
            // update printing stage
            m_project_task_panel->update_left_time(obj->mc_left_time);
            if (obj->subtask_) {
                m_project_task_panel->update_stage_value_with_machine(obj->get_curr_stage(), obj->subtask_->task_progress, obj);
                m_project_task_panel->update_progress_percent(wxString::Format("%d", obj->subtask_->task_progress), "%");
                m_project_task_panel->update_layers_num(true, wxString::Format(_L("Layer: %d/%d"), obj->curr_layer, obj->total_layers));

            } else {
                m_project_task_panel->update_stage_value_with_machine(obj->get_curr_stage(), 0, obj);
                m_project_task_panel->update_progress_percent(NA_STR, wxEmptyString);
                m_project_task_panel->update_layers_num(true, wxString::Format(_L("Layer: %s"), NA_STR));
            }

            if (obj->is_printing_finished()) {
                obj->update_model_task();
                m_project_task_panel->enable_abort_button(false);
                m_project_task_panel->enable_partskip_button(nullptr, false);
                m_project_task_panel->enable_pause_resume_button(false, "resume_disable");
                // is makeworld subtask
                if (wxGetApp().has_model_mall() && obj->is_makeworld_subtask()) {
                    // has model mall rating result
                    if (obj && obj->rating_info && obj->rating_info->request_successful) {
                        m_project_task_panel->get_request_failed_panel()->Hide();
                        BOOST_LOG_TRIVIAL(info) << "model mall result request successful";
                        // has start count
                        if (!m_project_task_panel->get_star_count_dirty()) {
                            if (obj->rating_info->start_count > 0) {
                                m_project_task_panel->set_star_count(obj->rating_info->start_count);
                                m_project_task_panel->set_star_count_dirty(true);
                                BOOST_LOG_TRIVIAL(info) << "Initialize scores";
                                m_project_task_panel->get_market_scoring_button()->Enable(true);
                                m_project_task_panel->set_has_reted_text(true);
                            } else {
                                m_project_task_panel->set_star_count(0);
                                m_project_task_panel->set_star_count_dirty(false);
                                m_project_task_panel->get_market_scoring_button()->Enable(false);
                                m_project_task_panel->set_has_reted_text(false);
                            }
                        }
                        m_project_task_panel->market_scoring_show();
                    } else if (obj && obj->rating_info && !obj->rating_info->request_successful) {
                        BOOST_LOG_TRIVIAL(info) << "model mall result request failed";
                        if (403 != obj->rating_info->http_code) {
                            BOOST_LOG_TRIVIAL(info) << "Request need retry";
                            m_project_task_panel->get_market_retry_buttom()->Enable(!obj->get_model_mall_result_need_retry);
                            m_project_task_panel->get_request_failed_panel()->Show();
                        } else {
                            BOOST_LOG_TRIVIAL(info) << "Request rejected";
                        }
                    }
                } else {
                    m_project_task_panel->market_scoring_hide();
                }
            } else { // model printing is not finished, hide scoring page
                m_project_task_panel->enable_abort_button(true);
                m_project_task_panel->market_scoring_hide();
                m_project_task_panel->get_request_failed_panel()->Hide();
            }
        }

        m_project_task_panel->update_subtask_name(wxString::Format("%s", GUI::from_u8(obj->subtask_name)));

        if (obj->get_modeltask() && obj->get_modeltask()->design_id > 0) {
            m_project_task_panel->show_profile_info(true, wxString::FromUTF8(obj->get_modeltask()->profile_name));
        }
        else {
            m_project_task_panel->show_profile_info(false);
        }

        //update thumbnail
        if (obj->is_sdcard_printing()) {
            update_basic_print_data(false);
            update_sdcard_subtask(obj);
        } else {
            update_basic_print_data(true);
            update_cloud_subtask(obj);
        }
    } else {
        reset_printing_values();
    }
}

void StatusPanel::update_partskip_subtask(MachineObject *obj){
    if (!obj) return;
    if (!obj->subtask_) return;

    auto partskip_button = m_project_task_panel->get_partskip_button();
    if (partskip_button) { 
        int part_cnt = 0;
        if(m_project_task_panel->get_part_skipped_dirty() > 0){
            m_project_task_panel->set_part_skipped_dirty(m_project_task_panel->get_part_skipped_dirty() - 1);
            part_cnt = m_project_task_panel->get_part_skipped_count();
            BOOST_LOG_TRIVIAL(info) << "part skip: stop recv printer dirty data.";
        }else{
            part_cnt = obj->m_partskip_ids.size();
            BOOST_LOG_TRIVIAL(info) << "part skip: recv printer normal data.";
        }
        if (part_cnt > 0)
            partskip_button->SetLabel(wxString::Format("(%d)", part_cnt));
        else 
            partskip_button->SetLabel("");
    }

    if(m_partskip_dlg && m_partskip_dlg->IsShown()) {
        m_partskip_dlg->UpdatePartsStateFromPrinter(obj);
    }
}

void StatusPanel::update_cloud_subtask(MachineObject *obj)
{
    if (!obj) return;
    if (!obj->subtask_) return;

    if (is_task_changed(obj)) {
        obj->set_modeltask(nullptr);
        obj->free_slice_info();
        reset_printing_values();
        BOOST_LOG_TRIVIAL(info) << "monitor: change to sub task id = " << obj->subtask_->task_id;
        if (web_request.IsOk() && web_request.GetState() == wxWebRequest::State_Active) {
            BOOST_LOG_TRIVIAL(info) << "web_request: cancelled";
            web_request.Cancel();
        }
        m_start_loading_thumbnail = true;
    }

    if (m_start_loading_thumbnail) {
        update_calib_bitmap();
        if (obj->slice_info) {
            m_request_url = wxString(obj->slice_info->thumbnail_url);
            if (!m_request_url.IsEmpty()) {
                wxImage                               img;
                std::map<wxString, wxImage>::iterator it = img_list.find(m_request_url);
                if (it != img_list.end()) {
                    if (m_current_print_mode != PrintingTaskType::CALIBRATION  ||(m_calib_mode == CalibMode::Calib_Flow_Rate && m_calib_method == CalibrationMethod::CALI_METHOD_MANUAL)) {
                        img = it->second;
                        wxImage resize_img = img.Scale(m_project_task_panel->get_bitmap_thumbnail()->GetSize().x, m_project_task_panel->get_bitmap_thumbnail()->GetSize().y);
                        m_project_task_panel->set_thumbnail_img(resize_img, "");
                        m_project_task_panel->set_brightness_value(get_brightness_value(resize_img));
                    }
                    if (this->obj) {
                        m_project_task_panel->set_plate_index(obj->m_plate_index);
                    } else {
                        m_project_task_panel->set_plate_index(-1);
                    }
                    task_thumbnail_state = ThumbnailState::TASK_THUMBNAIL;
                    BOOST_LOG_TRIVIAL(trace) << "web_request: use cache image";
                } else {
                    web_request = wxWebSession::GetDefault().CreateRequest(this, m_request_url);
                    BOOST_LOG_TRIVIAL(trace) << "monitor: start request thumbnail, url = " << m_request_url;
                    web_request.Start();
                    m_start_loading_thumbnail = false;
                }
            }
        }
    }
}

void StatusPanel::update_sdcard_subtask(MachineObject *obj)
{
    if (!obj) return;

    if (!m_load_sdcard_thumbnail) {
        update_calib_bitmap();
        if (m_current_print_mode != PrintingTaskType::CALIBRATION) {
            m_project_task_panel->get_bitmap_thumbnail()->SetBitmap(m_thumbnail_sdcard.bmp());
            m_project_task_panel->set_thumbnail_img(m_thumbnail_sdcard.bmp(), m_thumbnail_sdcard.name());
        }
        task_thumbnail_state = ThumbnailState::SDCARD_THUMBNAIL;
        m_load_sdcard_thumbnail = true;
    }
}

void StatusPanel::reset_printing_values()
{
    m_project_task_panel->enable_partskip_button(nullptr, false);
    m_project_task_panel->enable_pause_resume_button(false, "pause_disable");
    m_project_task_panel->enable_abort_button(false);
    m_project_task_panel->reset_printing_value();
    m_project_task_panel->update_subtask_name(NA_STR);
    m_project_task_panel->show_profile_info(false);
   // m_project_task_panel->update_stage_value_with_machine(wxEmptyString, 0, obj);
    m_project_task_panel->update_stage_value_with_machine(wxEmptyString, 0, obj);
    //obj->get_curr_stage()
    m_project_task_panel->update_progress_percent(NA_STR, wxEmptyString);

    m_project_task_panel->market_scoring_hide();
    m_project_task_panel->get_request_failed_panel()->Hide();
    update_basic_print_data(false);
    m_project_task_panel->update_left_time(NA_STR);
    m_project_task_panel->update_layers_num(true, wxString::Format(_L("Layer: %s"), NA_STR));
    update_calib_bitmap();
    
    task_thumbnail_state = ThumbnailState::PLACE_HOLDER;
    m_start_loading_thumbnail = false;
    m_load_sdcard_thumbnail   = false;
    skip_print_error = 0;
    this->Layout();
}

void StatusPanel::on_axis_ctrl_xy(wxCommandEvent &event)
{
    if (!obj) return;

    //check is at home
    static std::unordered_set<int> s_x_ctrl_idxes { 1, 3, 5, 7};
    static std::unordered_set<int> s_y_ctrl_idxes{ 0, 2, 4, 6 };
    if (s_x_ctrl_idxes.count(event.GetInt()) != 0 && !obj->is_axis_at_home("X"))
    {
        BOOST_LOG_TRIVIAL(info) << "axis x is not at home";
        show_recenter_dialog();
        return;
    }
    else if (s_y_ctrl_idxes.count(event.GetInt()) != 0 && !obj->is_axis_at_home("Y"))
    {
        BOOST_LOG_TRIVIAL(info) << "axis y is not at home";
        show_recenter_dialog();
        return;
    }

    if (event.GetInt() == 0)      { obj->command_axis_control("Y", 1.0, 10.0f, 3000); }
    else if (event.GetInt() == 1) { obj->command_axis_control("X", 1.0, -10.0f, 3000); }
    else if (event.GetInt() == 2) { obj->command_axis_control("Y", 1.0, -10.0f, 3000); }
    else if (event.GetInt() == 3) { obj->command_axis_control("X", 1.0, 10.0f, 3000); }
    else if (event.GetInt() == 4) { obj->command_axis_control("Y", 1.0, 1.0f, 3000); }
    else if (event.GetInt() == 5) { obj->command_axis_control("X", 1.0, -1.0f, 3000); }
    else if (event.GetInt() == 6) { obj->command_axis_control("Y", 1.0, -1.0f, 3000); }
    else if (event.GetInt() == 7) { obj->command_axis_control("X", 1.0, 1.0f, 3000); }
    else if (event.GetInt() == 8) {
        if (obj) { obj->command_go_home(); }
    }
}

bool StatusPanel::check_axis_z_at_home(MachineObject* obj)
{
    if (obj) {
        if (!obj->is_axis_at_home("Z")) {
            BOOST_LOG_TRIVIAL(info) << "axis z is not at home";
            show_recenter_dialog();
            return false;
        }
        return true;
    }
    return false;
}

void StatusPanel::on_axis_ctrl_z_up_10(wxCommandEvent &event)
{    
    if (obj) {
        obj->command_axis_control("Z", 1.0, -10.0f, 900);
        if (!check_axis_z_at_home(obj))
            return;
    }
}

void StatusPanel::on_axis_ctrl_z_up_1(wxCommandEvent &event)
{
    if (obj) {
        obj->command_axis_control("Z", 1.0, -1.0f, 900);
        if (!check_axis_z_at_home(obj))
            return;
    }
}

void StatusPanel::on_axis_ctrl_z_down_1(wxCommandEvent &event)
{
    if (obj) {
        obj->command_axis_control("Z", 1.0, 1.0f, 900);
        if (!check_axis_z_at_home(obj))
            return;
    }
}

void StatusPanel::on_axis_ctrl_z_down_10(wxCommandEvent &event)
{
    if (obj) {
        obj->command_axis_control("Z", 1.0, 10.0f, 900);
        if (!check_axis_z_at_home(obj))
            return;
    }
}

void StatusPanel::axis_ctrl_e_hint(bool up_down)
{
    if (ctrl_e_hint_dlg == nullptr) {
        /* ctrl_e_hint_dlg = new SecondaryCheckDialog(this->GetParent(), wxID_ANY, _L("Warning"), SecondaryCheckDialog::ButtonStyle::CONFIRM_AND_CANCEL, wxDefaultPosition,
         ctrl_e_hint_dlg->update_text(_L("Please heat the nozzle to above 170°C before loading or unloading filament."));
         ctrl_e_hint_dlg->m_show_again_checkbox->Hide();
         ctrl_e_hint_dlg->m_button_cancel->Hide();
         ctrl_e_hint_dlg->m_staticText_release_note->SetMaxSize(wxSize(FromDIP(360), -1));
         ctrl_e_hint_dlg->m_staticText_release_note->SetMinSize(wxSize(FromDIP(360), -1));
         ctrl_e_hint_dlg->Fit();*/
        ctrl_e_hint_dlg = new MessageDialog(this, _L("Please heat the nozzle to above 170°C before loading or unloading filament."), wxString(_L("Warning")), wxOK | wxCENTER);
    }
      ctrl_e_hint_dlg->ShowModal();
   // ctrl_e_hint_dlg->on_show();
}

void StatusPanel::on_axis_ctrl_e_up_10(wxCommandEvent &event)
{
    if (obj) {
        auto ext = obj->GetExtderSystem()->GetCurrentExtder();
        if (ext && ext->GetCurrentTemp() >= TEMP_THRESHOLD_ALLOW_E_CTRL)
            if (obj->is_enable_np) {
                obj->command_extruder_control(ext->GetExtId(), -10.0f);
            } else {
                obj->command_axis_control("E", 1.0, -10.0f, 900);
            }

        else
            axis_ctrl_e_hint(true);
    }
}

void StatusPanel::on_axis_ctrl_e_down_10(wxCommandEvent &event)
{
    if (obj) {
        auto ext = obj->GetExtderSystem()->GetCurrentExtder();
        if (ext && ext->GetCurrentTemp() >= TEMP_THRESHOLD_ALLOW_E_CTRL)
            if (obj->is_enable_np) {
                obj->command_extruder_control(ext->GetExtId(), 10.0f);
            } else {
                obj->command_axis_control("E", 1.0, 10.0f, 900);
            }
        else
            axis_ctrl_e_hint(false);
    }
}

void StatusPanel::on_set_bed_temp()
{
    if (!obj) {return;}

    wxString str = m_tempCtrl_bed->GetTextCtrl()->GetValue();
    try {
        long bed_temp;
        if (str.ToLong(&bed_temp) && obj) {
            set_hold_count(m_temp_bed_timeout);

            int limit = obj->get_bed_temperature_limit();
            if (obj->bed_temp_range.size() > 1) {
                limit = obj->bed_temp_range[1];
            }

            if (bed_temp >= limit) {
                BOOST_LOG_TRIVIAL(info) << "can not set over limit = " << limit << ", set temp = " << bed_temp;
                bed_temp = limit;
                m_tempCtrl_bed->SetTagTemp(wxString::Format("%d", bed_temp));
                m_tempCtrl_bed->Warning(false);
            }
            obj->command_set_bed(bed_temp);
        }
    } catch (...) {
        ;
    }
}

void StatusPanel::on_set_nozzle_temp(int nozzle_id)
{
    if (!obj) {return;}

    try {
        long nozzle_temp;

        if (nozzle_id == MAIN_EXTRUDER_ID) {
            wxString str = m_tempCtrl_nozzle->GetTextCtrl()->GetValue();
            if (str.ToLong(&nozzle_temp) && obj) {
                set_hold_count(m_temp_nozzle_timeout);
                if (nozzle_temp > m_tempCtrl_nozzle->get_max_temp()) {
                    nozzle_temp = m_tempCtrl_nozzle->get_max_temp();
                    m_tempCtrl_nozzle->SetTagTemp(wxString::Format("%d", nozzle_temp));
                    m_tempCtrl_nozzle->Warning(false);
                }
                if (m_tempCtrl_nozzle->GetCurrType() == TempInputType::TEMP_OF_NORMAL_TYPE) {
                    obj->command_set_nozzle(nozzle_temp);
                } else {
                    obj->command_set_nozzle_new(MAIN_EXTRUDER_ID, nozzle_temp);
                }
            }
        }

        if (nozzle_id == DEPUTY_EXTRUDER_ID) {
            wxString str = m_tempCtrl_nozzle_deputy->GetTextCtrl()->GetValue();
            if (str.ToLong(&nozzle_temp) && obj) {
                set_hold_count(m_temp_nozzle_deputy_timeout);
                if (nozzle_temp > m_tempCtrl_nozzle_deputy->get_max_temp()) {
                    nozzle_temp = m_tempCtrl_nozzle_deputy->get_max_temp();
                    m_tempCtrl_nozzle_deputy->SetTagTemp(wxString::Format("%d", nozzle_temp));
                    m_tempCtrl_nozzle_deputy->Warning(false);
                }
                obj->command_set_nozzle_new(DEPUTY_EXTRUDER_ID, nozzle_temp);
            }
        }
    } catch (...) {
        ;
    }
}

void StatusPanel::on_set_chamber_temp()
{
    if (!obj) {return;}

    wxString str = m_tempCtrl_chamber->GetTextCtrl()->GetValue();
    try {
        long chamber_temp;
        if (str.ToLong(&chamber_temp) && obj) {
            set_hold_count(m_temp_chamber_timeout);
            if (chamber_temp > m_tempCtrl_chamber->get_max_temp()) {
                chamber_temp = m_tempCtrl_chamber->get_max_temp();
                m_tempCtrl_chamber->SetTagTemp(wxString::Format("%d", chamber_temp));
                m_tempCtrl_chamber->Warning(false);
            }

            if(obj->is_in_printing() && obj->GetFan()->GetSupportAirduct() && obj->GetFan()->is_at_cooling_mode())
            {
#ifndef __APPLE__
                MessageDialog champer_switch_head_dlg(this, _L("Chamber temperature cannot be changed in cooling mode while printing."), wxEmptyString, wxICON_WARNING | wxOK);
#else
                wxMessageDialog champer_switch_head_dlg(this, _L("Chamber temperature cannot be changed in cooling mode while printing."), wxEmptyString, wxICON_WARNING | wxOK);
#endif
                champer_switch_head_dlg.ShowModal();
                return;
            }
            else if (!obj->GetFan()->is_at_heating_mode() && chamber_temp >= obj->GetConfig()->GetChamberTempSwitchHeat())
            {
#ifndef __APPLE__
                MessageDialog champer_switch_head_dlg(this, _L("If the chamber temperature exceeds 40\u2103, the system will automatically switch to heating mode. "
                                                                "Please confirm whether to switch."), wxEmptyString, wxICON_WARNING | wxOK | wxCANCEL);
#else
                /*STUDIO-10386 MessageDialog here may cause block in macOS, use wxMessageDialog*/
                wxMessageDialog champer_switch_head_dlg(this, _L("If the chamber temperature exceeds 40\u2103, the system will automatically switch to heating mode. "
                                                                   "Please confirm whether to switch."), wxEmptyString, wxICON_WARNING | wxOK | wxCANCEL);
#endif
                if (champer_switch_head_dlg.ShowModal() != wxID_OK) { return; }
            }

            obj->command_set_chamber(chamber_temp);
        }
    }
    catch (...) {
        ;
    }
}

void StatusPanel::on_ams_load(SimpleEvent &event)
{
    BOOST_LOG_TRIVIAL(info) << "on_ams_load";
    on_ams_load_curr();
}

void StatusPanel::update_load_with_temp()
{
    if (!obj->is_filament_at_extruder()) {
        m_is_load_with_temp = true;
    }
    else {
        m_is_load_with_temp = false;
    }
}

void StatusPanel::on_ams_load_curr()
{
    if (obj) {
        std::string                            curr_ams_id = m_ams_control->GetCurentAms();
        std::string                            curr_can_id = m_ams_control->GetCurrentCan(curr_ams_id);


        update_load_with_temp();
        //virtual tray
        if (curr_ams_id.compare(std::to_string(VIRTUAL_TRAY_MAIN_ID)) == 0 ||
            curr_ams_id.compare(std::to_string(VIRTUAL_TRAY_DEPUTY_ID)) == 0)
        {
            int vt_slot_idx = 0;
            if (curr_ams_id.compare(std::to_string(VIRTUAL_TRAY_DEPUTY_ID)) == 0)
            {
                vt_slot_idx = 1;
            }

            int old_temp = -1;
            int new_temp = -1;
            DevAmsTray* curr_tray = &obj->vt_slot[vt_slot_idx];

            if (!curr_tray) return;

            try {
                if (!curr_tray->nozzle_temp_max.empty() && !curr_tray->nozzle_temp_min.empty())
                    old_temp = (atoi(curr_tray->nozzle_temp_min.c_str()) + atoi(curr_tray->nozzle_temp_max.c_str())) / 2;
                if (!curr_tray->nozzle_temp_max.empty() && !curr_tray->nozzle_temp_min.empty())
                    new_temp = (atoi(curr_tray->nozzle_temp_min.c_str()) + atoi(curr_tray->nozzle_temp_max.c_str())) / 2;
            }
            catch (...) {
                ;
            }

            if (obj->is_enable_np || obj->is_enable_ams_np) {
                try {
                    if (!curr_ams_id.empty() && !curr_can_id.empty()) {
                        obj->command_ams_change_filament(true, curr_ams_id, "0", old_temp, new_temp);
                    }
                } catch (...) {}
            } else {
                obj->command_ams_change_filament(true, "254", "0", old_temp, new_temp);
            }
        }

        std::map<std::string, DevAms*>::iterator it = obj->GetFilaSystem()->GetAmsList().find(curr_ams_id);
        if (it == obj->GetFilaSystem()->GetAmsList().end()) {
            BOOST_LOG_TRIVIAL(trace) << "ams: find " << curr_ams_id << " failed";
            return;
        }
        auto tray_it = it->second->GetTrays().find(curr_can_id);
        if (tray_it == it->second->GetTrays().end()) {
            BOOST_LOG_TRIVIAL(trace) << "ams: find " << curr_can_id << " failed";
            return;
        }
        DevAmsTray* curr_tray = obj->get_curr_tray();
        DevAmsTray* targ_tray = obj->get_ams_tray(curr_ams_id, curr_can_id);

        int old_temp = -1;
        int new_temp = -1;

        if (curr_tray && targ_tray) {
            try {
                if (!curr_tray->nozzle_temp_max.empty() && !curr_tray->nozzle_temp_min.empty())
                    old_temp = (atoi(curr_tray->nozzle_temp_min.c_str()) + atoi(curr_tray->nozzle_temp_max.c_str())) / 2;
                if (!targ_tray->nozzle_temp_max.empty() && !targ_tray->nozzle_temp_min.empty())
                    new_temp = (atoi(targ_tray->nozzle_temp_min.c_str()) + atoi(targ_tray->nozzle_temp_max.c_str())) / 2;
            } catch (...) {
                ;
            }
        }

        int tray_index = atoi(curr_ams_id.c_str()) * 4 + atoi(tray_it->second->id.c_str());

        if (obj->is_enable_np) {
            try {
                if (!curr_ams_id.empty() && !curr_can_id.empty()) {
                    obj->command_ams_change_filament(true, curr_ams_id, curr_can_id, old_temp, new_temp);
                }
            }
            catch (...){}
        } else {
            obj->command_ams_change_filament(true, curr_ams_id, curr_can_id, old_temp, new_temp);
        }
    }
}

void StatusPanel::on_ams_load_vams(wxCommandEvent& event) {
    BOOST_LOG_TRIVIAL(info) << "on_ams_load_vams_tray";

    m_ams_control->SwitchAms(std::to_string(VIRTUAL_TRAY_MAIN_ID));
    on_ams_load_curr();
}

void StatusPanel::on_ams_switch(SimpleEvent &event)
{
    if(obj){

        /*right*/
        if (obj->GetExtderSystem()->GetTotalExtderCount() > 0) {
            auto ext = obj->GetExtderSystem()->GetExtderById(MAIN_EXTRUDER_ID);
            if (ext->HasFilamentInExt()) {
                if (ext->GetSlotNow().ams_id == std::to_string(VIRTUAL_TRAY_MAIN_ID) || ext->GetSlotNow().ams_id == std::to_string(VIRTUAL_TRAY_DEPUTY_ID)) {
                    m_ams_control->SetAmsStep(ext->GetSlotNow().ams_id, "0", AMSPassRoadType::AMS_ROAD_TYPE_LOAD, AMSPassRoadSTEP::AMS_ROAD_STEP_COMBO_LOAD_STEP3);
                } else {
                    m_ams_control->SetAmsStep(ext->GetSlotNow().ams_id, ext->GetSlotNow().slot_id, AMSPassRoadType::AMS_ROAD_TYPE_LOAD, AMSPassRoadSTEP::AMS_ROAD_STEP_COMBO_LOAD_STEP2);
                }
            } else {
                m_ams_control->SetAmsStep(ext->GetSlotNow().ams_id, ext->GetSlotNow().slot_id, AMSPassRoadType::AMS_ROAD_TYPE_UNLOAD, AMSPassRoadSTEP::AMS_ROAD_STEP_NONE);
            }
            m_ams_control->SetExtruder(ext->HasFilamentInExt(), MAIN_EXTRUDER_ID, ext->GetSlotNow().ams_id, ext->GetSlotNow().slot_id);
        }

        /*left*/
        if (obj->GetExtderSystem()->GetTotalExtderCount() > 1) {
            auto ext = obj->GetExtderSystem()->GetExtruders()[DEPUTY_EXTRUDER_ID];
            if (ext.HasFilamentInExt()) {
                if (ext.GetSlotNow().ams_id == std::to_string(VIRTUAL_TRAY_MAIN_ID) || ext.GetSlotNow().ams_id == std::to_string(VIRTUAL_TRAY_DEPUTY_ID)) {
                    m_ams_control->SetAmsStep(ext.GetSlotNow().ams_id, "0", AMSPassRoadType::AMS_ROAD_TYPE_LOAD, AMSPassRoadSTEP::AMS_ROAD_STEP_COMBO_LOAD_STEP3);
                } else {
                    m_ams_control->SetAmsStep(ext.GetSlotNow().ams_id, ext.GetSlotNow().slot_id, AMSPassRoadType::AMS_ROAD_TYPE_LOAD, AMSPassRoadSTEP::AMS_ROAD_STEP_COMBO_LOAD_STEP2);
                }
            } else {
                m_ams_control->SetAmsStep(ext.GetSlotNow().ams_id, ext.GetSlotNow().slot_id, AMSPassRoadType::AMS_ROAD_TYPE_UNLOAD, AMSPassRoadSTEP::AMS_ROAD_STEP_NONE);
            }
            m_ams_control->SetExtruder(ext.HasFilamentInExt(), DEPUTY_EXTRUDER_ID, ext.GetSlotNow().ams_id, ext.GetSlotNow().slot_id);
        }
    }
}

void StatusPanel::on_ams_unload(SimpleEvent &event)
{
    if (obj) {
        std::string curr_ams_id = m_ams_control->GetCurentAms();
        std::string curr_can_id = m_ams_control->GetCurrentCan(curr_ams_id);

        if (obj->is_enable_np) {
            try {
                for (auto ext : obj->GetExtderSystem()->GetExtruders()) {
                    if (ext.GetSlotNow().ams_id == curr_ams_id && ext.GetSlotNow().slot_id == curr_can_id) { obj->command_ams_change_filament(false, curr_ams_id, "255"); }
                }
            } catch (...) {}
        } else {
            obj->command_ams_change_filament(false, curr_ams_id, "255");
        }
    }
}

void StatusPanel::on_ams_filament_backup(SimpleEvent& event)
{
    if (obj) {
        AmsReplaceMaterialDialog* m_replace_material_popup = new AmsReplaceMaterialDialog(this);
        m_replace_material_popup->update_machine_obj(obj);
        m_replace_material_popup->ShowModal();
    }
}

void StatusPanel::on_ams_setting_click(SimpleEvent &event)
{
    if (obj) {
        if (!m_ams_setting_dlg) {
            m_ams_setting_dlg = new AMSSetting((wxWindow*)this, wxID_ANY);
        }

        m_ams_setting_dlg->UpdateByObj(obj);
        m_ams_setting_dlg->Show();
    }
}

void StatusPanel::on_filament_extrusion_cali(wxCommandEvent &event)
{
    if (!m_extrusion_cali_dlg)
        m_extrusion_cali_dlg = new ExtrusionCalibration((wxWindow*)this, wxID_ANY);

    if (obj) {
        m_extrusion_cali_dlg->obj = obj;
        std::string ams_id = m_ams_control->GetCurentAms();
        std::string tray_id = m_ams_control->GetCurrentCan(ams_id);
        if (tray_id.empty() && ams_id.compare(std::to_string(VIRTUAL_TRAY_MAIN_ID)) != 0) {
            wxString txt = _L("Please select an AMS slot before calibration");
            MessageDialog msg_dlg(nullptr, txt, wxEmptyString, wxICON_WARNING | wxOK);
            msg_dlg.ShowModal();
            return;
        }

        int ams_id_int  = 0;
        int tray_id_int = 0;


        // set ams_filament id is is bbl filament
        if (ams_id.compare(std::to_string(VIRTUAL_TRAY_MAIN_ID)) == 0) {
            tray_id_int = VIRTUAL_TRAY_MAIN_ID;
            m_extrusion_cali_dlg->ams_filament_id = "";
        }
        else {
            ams_id_int = atoi(ams_id.c_str());
            tray_id_int = atoi(tray_id.c_str());

            auto tray = obj->GetFilaSystem()->GetAmsTray(ams_id, tray_id);
            if (tray) {
                if (DevFilaSystem::IsBBL_Filament(tray->tag_uid))
                    m_extrusion_cali_dlg->ams_filament_id = tray->setting_id;
                else
                    m_extrusion_cali_dlg->ams_filament_id = "";
            }
        }

        try {
            m_extrusion_cali_dlg->ams_id = ams_id_int;
            m_extrusion_cali_dlg->tray_id = tray_id_int;
            m_extrusion_cali_dlg->SetPosition(m_staticText_control->GetScreenPosition());
            m_extrusion_cali_dlg->Popup();
        } catch(...) {
            ;
        }
    }
}

void StatusPanel::on_filament_edit(wxCommandEvent &event)
{
    // update params
    if (!m_filament_setting_dlg) m_filament_setting_dlg = new AMSMaterialsSetting((wxWindow *) this, wxID_ANY);

    int current_position_x = m_ams_control->GetScreenPosition().x;
    int current_position_y = m_ams_control->GetScreenPosition().y - FromDIP(40);
    auto drect = wxDisplay(GetParent()).GetGeometry().GetHeight() - FromDIP(50);
    current_position_y = current_position_y + m_filament_setting_dlg->GetSize().GetHeight() > drect ? drect - m_filament_setting_dlg->GetSize().GetHeight() : current_position_y;

    if (obj) {
        m_filament_setting_dlg->obj = obj;

        int ams_id = event.GetInt();
        int slot_id = event.GetString().IsEmpty() ? 0 : std::stoi(event.GetString().ToStdString());

        try {
            m_filament_setting_dlg->ams_id  = ams_id;
            m_filament_setting_dlg->slot_id = slot_id;

            std::string sn_number;
            std::string filament;
            std::string temp_max;
            std::string temp_min;
            wxString    k_val;
            wxString    n_val;

            auto tray = obj->GetFilaSystem()->GetAmsTray(std::to_string(ams_id), std::to_string(slot_id));
            if (tray)
            {
                k_val = wxString::Format("%.3f", tray->k);
                n_val = wxString::Format("%.3f", tray->n);
                wxColor color = DevAmsTray::decode_color(tray->color);
                // m_filament_setting_dlg->set_color(color);

                std::vector<wxColour> cols;
                for (auto col : tray->cols) { cols.push_back(DevAmsTray::decode_color(col)); }
                m_filament_setting_dlg->set_ctype(tray->ctype);
                m_filament_setting_dlg->ams_filament_id = tray->setting_id;

                if (m_filament_setting_dlg->ams_filament_id.empty())
                {
                    m_filament_setting_dlg->set_empty_color(color);
                }
                else
                {
                    m_filament_setting_dlg->set_color(color);
                    m_filament_setting_dlg->set_colors(cols);
                }

                m_filament_setting_dlg->m_is_third = !DevFilaSystem::IsBBL_Filament(tray->tag_uid);
                if (!m_filament_setting_dlg->m_is_third)
                {
                    sn_number = tray->uuid;
                    filament = tray->sub_brands;
                    temp_max = tray->nozzle_temp_max;
                    temp_min = tray->nozzle_temp_min;
                }
            }

            m_filament_setting_dlg->Move(wxPoint(current_position_x, current_position_y));
            m_filament_setting_dlg->Popup(filament, sn_number, temp_min, temp_max, k_val, n_val);
        } catch (...) {
            ;
        }
    }
}

void StatusPanel::on_ext_spool_edit(wxCommandEvent &event)
{
    // update params
    if (!m_filament_setting_dlg) m_filament_setting_dlg = new AMSMaterialsSetting((wxWindow*)this, wxID_ANY);

    int current_position_x = m_ams_control->GetScreenPosition().x;
    int current_position_y = m_ams_control->GetScreenPosition().y - FromDIP(40);
    auto drect = wxDisplay(GetParent()).GetGeometry().GetHeight() - FromDIP(50);
    current_position_y = current_position_y + m_filament_setting_dlg->GetSize().GetHeight() > drect ? drect - m_filament_setting_dlg->GetSize().GetHeight() : current_position_y;

    if (obj) {
        m_filament_setting_dlg->obj = obj;

        int ams_id                     = event.GetInt();
        int slot_id                    = event.GetString().IsEmpty() ? 0 : std::stoi(event.GetString().ToStdString());

        m_filament_setting_dlg->ams_id = ams_id;
        m_filament_setting_dlg->slot_id  = slot_id;
        int nozzle_index = ams_id == VIRTUAL_TRAY_MAIN_ID ? 0 : 1;

        try {
            std::string sn_number;
            std::string filament;
            std::string temp_max;
            std::string temp_min;
            wxString k_val;
            wxString n_val;
            k_val                                   = wxString::Format("%.3f", obj->vt_slot[nozzle_index].k);
            n_val                                   = wxString::Format("%.3f", obj->vt_slot[nozzle_index].n);
            wxColor color                           = DevAmsTray::decode_color(obj->vt_slot[nozzle_index].color);
            m_filament_setting_dlg->ams_filament_id = obj->vt_slot[nozzle_index].setting_id;

            std::vector<wxColour> cols;
            for (auto col : obj->vt_slot[nozzle_index].cols) {
                cols.push_back(DevAmsTray::decode_color(col));
            }
            m_filament_setting_dlg->set_ctype(obj->vt_slot[nozzle_index].ctype);

            if (m_filament_setting_dlg->ams_filament_id.empty()) {
                m_filament_setting_dlg->set_empty_color(color);
            }
            else {
                m_filament_setting_dlg->set_color(color);
                m_filament_setting_dlg->set_colors(cols);
            }

            m_filament_setting_dlg->m_is_third = !DevFilaSystem::IsBBL_Filament(obj->vt_slot[nozzle_index].tag_uid);
            if (!m_filament_setting_dlg->m_is_third) {
                sn_number = obj->vt_slot[nozzle_index].uuid;
                filament  = obj->vt_slot[nozzle_index].sub_brands;
                temp_max  = obj->vt_slot[nozzle_index].nozzle_temp_max;
                temp_min  = obj->vt_slot[nozzle_index].nozzle_temp_min;
            }

            m_filament_setting_dlg->Move(wxPoint(current_position_x,current_position_y));
            m_filament_setting_dlg->Popup(filament, sn_number, temp_min, temp_max, k_val, n_val);
        }
        catch (...) {
            ;
        }
    }
}

void StatusPanel::on_ams_refresh_rfid(wxCommandEvent &event)
{
    if (obj) {

        //std::string curr_ams_id = m_ams_control->GetCurentAms();
        if (event.GetInt() < 0 || event.GetInt() > VIRTUAL_TRAY_MAIN_ID){
            return;
        }
        std::string curr_ams_id = std::to_string(event.GetInt());
        // do not support refresh rfid for VIRTUAL_TRAY_MAIN_ID
        if (curr_ams_id.compare(std::to_string(VIRTUAL_TRAY_MAIN_ID)) == 0) {
            return;
        }
        std::string curr_can_id = event.GetString().ToStdString();

        std::map<std::string, DevAms *>::iterator it = obj->GetFilaSystem()->GetAmsList().find(curr_ams_id);
        if (it == obj->GetFilaSystem()->GetAmsList().end()) {
            BOOST_LOG_TRIVIAL(trace) << "ams: find " << curr_ams_id << " failed";
            return;
        }
        auto slot_it = it->second->GetTrays().find(curr_can_id);
        if (slot_it == it->second->GetTrays().end()) {
            BOOST_LOG_TRIVIAL(trace) << "ams: find " << curr_can_id << " failed";
            return;
        }

        auto has_filament_at_extruder = false;
        auto use_new_command = false;

        if (obj->is_enable_np || obj->is_enable_ams_np) {
            use_new_command = true;
            if (it->second->GetExtruderId() < obj->GetExtderSystem()->GetTotalExtderSize()) {
                has_filament_at_extruder = obj->GetExtderSystem()->HasFilamentInExt(it->second->GetExtruderId());
            }
        } else {
            has_filament_at_extruder = obj->is_filament_at_extruder();
        }

        if (has_filament_at_extruder) {
            MessageDialog msg_dlg(nullptr, _L("Cannot read filament info: the filament is loaded to the tool head,please unload the filament and try again."), wxEmptyString,
                                  wxICON_WARNING | wxYES);
            msg_dlg.ShowModal();
            return;
        }


        try {
            if (!use_new_command) {
                int tray_index = atoi(curr_ams_id.c_str()) * 4 + atoi(slot_it->second->id.c_str());
                obj->command_ams_refresh_rfid(std::to_string(tray_index));
            }

            if (use_new_command) {
                obj->command_ams_refresh_rfid2(stoi(curr_ams_id), stoi(curr_can_id));
            }

        } catch (...) {
            ;
        }
    }
}

void StatusPanel::on_ams_selected(wxCommandEvent &event)
{
    if (obj) {
        std::string curr_ams_id = m_ams_control->GetCurentAms();
        std::string curr_selected_ams_id = std::to_string(event.GetInt());

        if (curr_ams_id.compare(std::to_string(VIRTUAL_TRAY_MAIN_ID)) == 0) {
            return;
        } else {
            std::string curr_can_id = event.GetString().ToStdString();
            std::map<std::string, DevAms *>::iterator it = obj->GetFilaSystem()->GetAmsList().find(curr_ams_id);
            if (it == obj->GetFilaSystem()->GetAmsList().end()) {
                BOOST_LOG_TRIVIAL(trace) << "ams: find " << curr_ams_id << " failed";
                return;
            }
            auto tray_it = it->second->GetTrays().find(curr_can_id);
            if (tray_it == it->second->GetTrays().end()) {
                BOOST_LOG_TRIVIAL(trace) << "ams: find " << curr_can_id << " failed";
                return;
            }
            try {
                int tray_index = atoi(curr_ams_id.c_str()) * 4 + atoi(tray_it->second->id.c_str());
                obj->command_ams_select_tray(std::to_string(tray_index));
            } catch (...) {
                ;
            }
        }
    }
}

void StatusPanel::on_ams_guide(wxCommandEvent& event)
{
    wxString ams_wiki_url;
    if (m_ams_control && m_ams_control->m_is_none_ams_mode == AMSModel::GENERIC_AMS) {
        ams_wiki_url = "https://wiki.bambulab.com/en/software/bambu-studio/use-ams-on-bambu-studio";
    }
    else if (m_ams_control && m_ams_control->m_is_none_ams_mode == AMSModel::AMS_LITE) {
        ams_wiki_url = "https://wiki.bambulab.com/en/ams-lite";
    }
    else {
        ams_wiki_url = "https://wiki.bambulab.com/en/software/bambu-studio/use-ams-on-bambu-studio";
    }

    wxLaunchDefaultBrowser(ams_wiki_url);
}

void StatusPanel::on_ams_retry(wxCommandEvent& event)
{
    BOOST_LOG_TRIVIAL(info) << "on_ams_retry";
    if (obj) {
        obj->command_ams_control("resume");
    }
}


void StatusPanel::on_fan_changed(wxCommandEvent& event)
{
    auto type = event.GetInt();
    auto speed = atoi(event.GetString().c_str());
    set_hold_count(this->m_switch_cham_fan_timeout);
}

void StatusPanel::on_cham_temp_kill_focus(wxFocusEvent& event)
{
    event.Skip();
    cham_temp_input = false;
}

void StatusPanel::on_cham_temp_set_focus(wxFocusEvent& event)
{
    event.Skip();
    cham_temp_input = true;
}

void StatusPanel::on_bed_temp_kill_focus(wxFocusEvent &event)
{
    event.Skip();
    bed_temp_input = false;
}

void StatusPanel::on_bed_temp_set_focus(wxFocusEvent &event)
{
    event.Skip();
    bed_temp_input = true;
}

void StatusPanel::on_nozzle_temp_kill_focus(wxFocusEvent &event)
{
    event.Skip();
    nozzle_temp_input = false;
}

void StatusPanel::on_nozzle_temp_set_focus(wxFocusEvent &event)
{
    event.Skip();
    nozzle_temp_input = true;
}

void StatusPanel::on_switch_speed(wxCommandEvent &event)
{
    auto now = boost::posix_time::microsec_clock::universal_time();
    if ((now - speed_dismiss_time).total_milliseconds() < 200) {
        speed_dismiss_time = now - boost::posix_time::seconds(1);
        return;
    }
#if __WXOSX__
    // MacOS has focus problem
    PopupWindow *popUp = new PopupWindow(nullptr);
#else
    PopupWindow *popUp = new PopupWindow(m_switch_speed);
#endif
#ifdef __WXMSW__
    popUp->BindUnfocusEvent();
#endif
    popUp->SetBackgroundColour(StateColor::darkModeColorFor(0xeeeeee));
    StepCtrl *step = new StepCtrl(popUp, wxID_ANY);
    wxSizer *sizer = new wxBoxSizer(wxHORIZONTAL);
    sizer->Add(step, 1, wxEXPAND, 0);
    popUp->SetSizer(sizer);
    auto em = em_unit(this);
    popUp->SetSize(em * 36, em * 8);
    step->SetHint(_L("This only takes effect during printing"));
    step->AppendItem(_L("Silent"), "");
    step->AppendItem(_L("Standard"), "");
    step->AppendItem(_L("Sport"), "");
    step->AppendItem(_L("Ludicrous"), "");

    // default speed lvl
    int selected_item = 1;
    if (obj) {
        int speed_lvl_idx = obj->GetPrintingSpeedLevel() - 1;
        if (speed_lvl_idx >= 0 && speed_lvl_idx < 4) {
            selected_item = speed_lvl_idx;
        }
    }
    step->SelectItem(selected_item);

    if (!obj->is_in_printing()) {
        step->Bind(wxEVT_LEFT_DOWN, [](auto& e) {
            return; });
    }

    step->Bind(EVT_STEP_CHANGED, [this](auto &e) {
        this->speed_lvl        = e.GetInt() + 1;
        if (obj) {
            set_hold_count(this->speed_lvl_timeout);
            obj->command_set_printing_speed((DevPrintingSpeedLevel)this->speed_lvl);
        }
    });
    popUp->Bind(wxEVT_SHOW, [this, popUp](auto &e) {
        if (!e.IsShown()) {
            popUp->Destroy();
            speed_dismiss_time = boost::posix_time::microsec_clock::universal_time();
        }
        });

    wxPoint pos = m_switch_speed->ClientToScreen(wxPoint(0, -6));
    popUp->Position(pos, {0, m_switch_speed->GetSize().y + 12});
    popUp->Popup();
}

void StatusPanel::on_printing_fan_switch(wxCommandEvent &event)
{
   /* if (!obj) return;

    bool value = m_switch_printing_fan->GetValue();

    if (value) {
        obj->command_control_fan(MachineObject::FanType::BIG_COOLING_FAN, true);
        m_switch_printing_fan->SetValue(true);
        set_hold_count(this->m_switch_printing_fan_timeout);
    } else {
        obj->command_control_fan(MachineObject::FanType::BIG_COOLING_FAN, false);
        m_switch_printing_fan->SetValue(false);
        set_hold_count(this->m_switch_printing_fan_timeout);
    }*/
}

void StatusPanel::on_nozzle_fan_switch(wxCommandEvent &event)
{
    if (m_fan_control_popup) {
        m_fan_control_popup->Destroy();
        m_fan_control_popup = nullptr;
    }

    if (!obj) { return; }
    if (obj->GetFan()->GetAirDuctData().modes.empty())
    {
        obj->GetFan()->converse_to_duct(true, obj->GetFan()->GetSupportAuxFanData(), obj->GetFan()->GetSupportChamberFan());
    }

    m_fan_control_popup = new FanControlPopupNew(this, obj, obj->GetFan()->GetAirDuctData());

    auto pos = m_switch_fan->GetScreenPosition();
    pos.y = pos.y + m_switch_fan->GetSize().y;

    int display_idx = wxDisplay::GetFromWindow(this);
    auto display = wxDisplay(display_idx).GetClientArea();


    wxSize screenSize = wxSize(display.GetWidth(), display.GetHeight());
    wxSize fan_popup_size = m_fan_control_popup->GetSize();

    pos.x -= FromDIP(150);
    pos.y -= FromDIP(20);
    if (screenSize.y - fan_popup_size.y < FromDIP(300)) {
        pos.y = (screenSize.y - fan_popup_size.y) / 2;
    }

    m_fan_control_popup->SetPosition(pos);
    m_fan_control_popup->ShowModal();
}
void StatusPanel::on_lamp_switch(wxCommandEvent &event)
{
    if (!obj) return;

    bool value = m_switch_lamp->GetValue();

    if (value) {
        m_switch_lamp->SetValue(true);
        // do not update when timeout > 0
        set_hold_count(this->m_switch_lamp_timeout);
        obj->GetLamp()->CtrlSetChamberLight(DevLamp::LIGHT_EFFECT_ON);
    } else {
        if (obj->GetLamp()->HasLampCloseRecheck()){
            MessageDialog msg_dlg(nullptr, _L("Turning off the lights during the task will cause the failure of AI monitoring, like spaghetti detection. Please choose carefully."), wxEmptyString, wxICON_WARNING | wxOK | wxCANCEL);
            msg_dlg.SetButtonLabel(wxID_OK, _L("Keep it On"));
            msg_dlg.SetButtonLabel(wxID_CANCEL, _L("Turn it Off"));
            if (msg_dlg.ShowModal() != wxID_CANCEL) {
                return;
            }
        }

        m_switch_lamp->SetValue(false);
        set_hold_count(this->m_switch_lamp_timeout);
        obj->GetLamp()->CtrlSetChamberLight(DevLamp::LIGHT_EFFECT_OFF);
    }
}

void StatusPanel::on_switch_vcamera(wxMouseEvent &event)
{
    //if (!obj) return;
    //bool value = m_recording_button->get_switch_status();
    //obj->command_ipcam_record(!value);
    m_media_play_ctrl->ToggleStream();
    show_vcamera = m_media_play_ctrl->IsStreaming();
    if (m_camera_popup)
        m_camera_popup->sync_vcamera_state(show_vcamera);
}

void StatusPanel::on_camera_enter(wxMouseEvent& event)
{
    if (obj) {
        if (m_camera_popup == nullptr)
            m_camera_popup = std::make_shared<CameraPopup>(this);
        m_camera_popup->check_func_supported(obj);
        m_camera_popup->sync_vcamera_state(show_vcamera);
        m_camera_popup->Bind(EVT_VCAMERA_SWITCH, &StatusPanel::on_switch_vcamera, this);
        m_camera_popup->Bind(EVT_SDCARD_ABSENT_HINT, [this](wxCommandEvent &e) {
            if (sdcard_hint_dlg == nullptr) {
                sdcard_hint_dlg = new SecondaryCheckDialog(this->GetParent(), wxID_ANY, _L("Warning"), SecondaryCheckDialog::ButtonStyle::ONLY_CONFIRM);
                sdcard_hint_dlg->update_text(_L("Can't start this without storage."));
            }
            sdcard_hint_dlg->on_show();
            });
        m_camera_popup->Bind(EVT_CAM_SOURCE_CHANGE, &StatusPanel::on_camera_source_change, this);
        wxWindow* ctrl = (wxWindow*)event.GetEventObject();
        wxPoint   pos = ctrl->ClientToScreen(wxPoint(0, 0));
        wxSize        sz   = ctrl->GetSize();
        pos.x += sz.x;
        pos.y += sz.y;
        m_camera_popup->SetPosition(pos);
        m_camera_popup->update(m_media_play_ctrl->IsStreaming());
        m_camera_popup->Popup();
    }
}

void StatusBasePanel::on_camera_source_change(wxCommandEvent& event)
{
    handle_camera_source_change();
}

void StatusBasePanel::handle_camera_source_change()
{
    const auto new_cam_url = wxGetApp().app_config->get("camera", "custom_source");
    const auto enabled = wxGetApp().app_config->get("camera", "enable_custom_source") == "true";

    if (enabled && !new_cam_url.empty()) {
        m_custom_camera_view->LoadURL(new_cam_url);
        toggle_custom_camera();
        m_camera_switch_button->Show();
    } else {
        toggle_builtin_camera();
        m_camera_switch_button->Hide();
    }
}

void StatusBasePanel::toggle_builtin_camera()
{
    m_custom_camera_view->Hide();
    m_media_ctrl->Show();
    m_media_play_ctrl->Show();
}

void StatusBasePanel::toggle_custom_camera()
{
    const auto enabled = wxGetApp().app_config->get("camera", "enable_custom_source") == "true";

    if (enabled) {
        m_custom_camera_view->Show();
        m_media_ctrl->Hide();
        m_media_play_ctrl->Hide();
    }
}

void StatusBasePanel::on_camera_switch_toggled(wxMouseEvent& event)
{
    const auto enabled = wxGetApp().app_config->get("camera", "enable_custom_source") == "true";
    if (enabled && m_media_ctrl->IsShown()) {
        toggle_custom_camera();
    } else {
        toggle_builtin_camera();
    }
}

void StatusBasePanel::remove_controls()
{
    const std::string js_cleanup_video_element = R"(
        document.body.style.overflow='hidden';
        const video = document.querySelector('video');
        video.setAttribute('style', 'width: 100% !important;');
        video.removeAttribute('controls');
        video.addEventListener('leavepictureinpicture', () => {
            window.wx.postMessage('leavepictureinpicture');
        });
        video.addEventListener('enterpictureinpicture', () => {
            window.wx.postMessage('enterpictureinpicture');
        });
    )";
    m_custom_camera_view->RunScript(js_cleanup_video_element);
}

void StatusPanel::on_camera_leave(wxMouseEvent& event)
{
    if (obj && m_camera_popup) {
        m_camera_popup->Dismiss();
    }
}

void StatusPanel::on_auto_leveling(wxCommandEvent &event)
{
    if (obj) obj->command_auto_leveling();
}

void StatusPanel::on_xyz_abs(wxCommandEvent &event)
{
    if (obj) obj->command_xyz_abs();
}


void StatusPanel::on_nozzle_selected(wxCommandEvent &event)
{
    if (obj) {

        /*Enable switch head while printing is paused STUDIO-9789*/
        if ((obj->is_in_printing() && !obj->is_in_printing_pause()) || obj->ams_status_main == AMS_STATUS_MAIN_FILAMENT_CHANGE) {
            MessageDialog dlg(nullptr, _L("The printer is busy with another print job."), _L("Error"), wxICON_WARNING | wxOK);
            dlg.ShowModal();
            return;
        }

        auto nozzle_id = event.GetInt();
        if (obj->GetCtrl()->command_select_extruder(nozzle_id) == 0)
        {
            return;
        }
    }

    m_nozzle_btn_panel->Enable();
}

void StatusPanel::on_show_print_options(wxCommandEvent& event)
{
    if (obj) {
        // Always show print options dialog for all machines
        if (print_options_dlg == nullptr) {
            print_options_dlg = new PrintOptionsDialog(this);
            print_options_dlg->update_machine_obj(obj);
            print_options_dlg->update_options(obj);
            print_options_dlg->ShowModal();
        }
        else {
            print_options_dlg->update_machine_obj(obj);
            print_options_dlg->update_options(obj);
            print_options_dlg->ShowModal();
        }
    }
}

void StatusPanel::on_show_safety_options(wxCommandEvent& event)
{
    if (obj) {
        std::string current_printer_type = obj->printer_type;
        bool supports_safety = DevPrinterConfigUtil::support_safety_options(current_printer_type);
        if (supports_safety) {
            if (safety_options_dlg == nullptr) {
                safety_options_dlg = new SafetyOptionsDialog(this);
                safety_options_dlg->update_machine_obj(obj);
                safety_options_dlg->update_options(obj);
                safety_options_dlg->ShowModal();
            }
            else {
                safety_options_dlg->update_machine_obj(obj);
                safety_options_dlg->update_options(obj);
                safety_options_dlg->ShowModal();
            }
        }
    }
}

void StatusPanel::on_show_parts_options(wxCommandEvent &event)
{
    if (obj) {
        if (print_parts_dlg == nullptr) {
            print_parts_dlg = new PrinterPartsDialog(this);
            print_parts_dlg->update_machine_obj(obj);
            print_parts_dlg->ShowModal();
        }
        else {
            print_parts_dlg->update_machine_obj(obj);
            print_parts_dlg->ShowModal();
        }
    }
}

void StatusPanel::update_printer_parts_options(MachineObject* obj_)
{
    if(obj_){
        if(print_parts_dlg && print_parts_dlg->IsShown()){
            print_parts_dlg->update_machine_obj(obj_);
            print_parts_dlg->UpdateNozzleInfo();
        }
    }
}

void StatusPanel::on_start_calibration(wxCommandEvent &event)
{
    if (obj) {
        if (calibration_dlg == nullptr) {
            calibration_dlg = new CalibrationDialog();
            calibration_dlg->update_machine_obj(obj);
            calibration_dlg->update_cali(obj);
            calibration_dlg->ShowModal();
        } else {
            calibration_dlg->update_machine_obj(obj);
            calibration_dlg->update_cali(obj);
            calibration_dlg->ShowModal();
        }
    }
}

bool StatusPanel::is_stage_list_info_changed(MachineObject *obj)
{
    if (!obj) return true;

    if (last_stage_list_info.size() != obj->stage_list_info.size()) return true;

    for (int i = 0; i < last_stage_list_info.size(); i++) {
        if (last_stage_list_info[i] != obj->stage_list_info[i]) return true;
    }
    last_stage_list_info = obj->stage_list_info;
    return false;
}

void StatusPanel::set_default()
{
    BOOST_LOG_TRIVIAL(trace) << "status_panel: set_default";
    obj                  = nullptr;
    last_subtask         = nullptr;
    last_tray_exist_bits = -1;
    speed_lvl         = 1;
    speed_lvl_timeout = 0;
    m_switch_lamp_timeout = 0;
    m_temp_nozzle_timeout = 0;
    m_temp_nozzle_deputy_timeout = 0;
    m_temp_bed_timeout = 0;
    m_temp_chamber_timeout = 0;
    m_switch_nozzle_fan_timeout = 0;
    m_switch_printing_fan_timeout = 0;
    m_switch_cham_fan_timeout = 0;
    m_show_ams_group = false;
    m_show_filament_group = false;
    reset_printing_values();

    m_bitmap_timelapse_img->Hide();
    m_bitmap_recording_img->Hide();
    m_bitmap_vcamera_img->Hide();
    m_setting_button->Show();
    m_tempCtrl_chamber->Show();
    m_options_btn->Show();
    m_safety_btn->Show();
    m_parts_btn->Show();


    if (m_panel_control_title) {
        m_panel_control_title->Layout();
        m_panel_control_title->Refresh();
    }

    reset_temp_misc_control();
    m_extruder_switching_status->Hide();
    m_ams_control->Hide();
    m_ams_control_box->Hide();
    m_ams_control->Reset();
    m_scale_panel->Hide();
    m_filament_load_box->Hide();
    m_filament_step->Hide();
    error_info_reset();
#ifndef __WXGTK__
    SetFocus();
#endif
}

void StatusPanel::show_status(int status)
{
    if (last_status == status) return;
    last_status = status;

    if (((status & (int) MonitorStatus::MONITOR_DISCONNECTED) != 0)
     || ((status & (int) MonitorStatus::MONITOR_DISCONNECTED_SERVER) != 0)
     || ((status & (int)MonitorStatus::MONITOR_CONNECTING) != 0)
     || ((status & (int)MonitorStatus::MONITOR_NO_PRINTER) != 0)
        ) {
        show_printing_status(false, false);
        m_calibration_btn->Disable();
        m_options_btn->Disable();
        m_safety_btn->Disable();
        m_parts_btn->Disable();
        m_panel_monitoring_title->Disable();
    } else if ((status & (int) MonitorStatus::MONITOR_NORMAL) != 0) {
        show_printing_status(true, true);
        m_calibration_btn->Disable();
        m_options_btn->Enable();
        m_safety_btn->Enable();
        m_parts_btn->Enable();
        m_panel_monitoring_title->Enable();
    }
}

void StatusPanel::set_hold_count(int& count)
{
    count = COMMAND_TIMEOUT;
}

void StatusPanel::rescale_camera_icons()
{
    if (!GetParent() || IsBeingDeleted()) return;
    if (!m_setting_button || !m_media_play_ctrl || !m_bitmap_vcamera_img || !m_bitmap_sdcard_img || !m_bitmap_recording_img || !m_bitmap_timelapse_img) return;

    m_setting_button->msw_rescale();


    m_bitmap_sdcard_state_abnormal = ScalableBitmap(this, wxGetApp().dark_mode()?"sdcard_state_abnormal_dark":"sdcard_state_abnormal", 20);
    m_bitmap_sdcard_state_normal = ScalableBitmap(this, wxGetApp().dark_mode()?"sdcard_state_normal_dark":"sdcard_state_normal", 20);
    m_bitmap_sdcard_state_no = ScalableBitmap(this, wxGetApp().dark_mode()?"sdcard_state_no_dark":"sdcard_state_no", 20);
    m_bitmap_recording_on = ScalableBitmap(this, wxGetApp().dark_mode()?"monitor_recording_on_dark":"monitor_recording_on", 20);
    m_bitmap_recording_off = ScalableBitmap(this, wxGetApp().dark_mode()?"monitor_recording_off_dark":"monitor_recording_off", 20);
    m_bitmap_timelapse_on = ScalableBitmap(this, wxGetApp().dark_mode()?"monitor_timelapse_on_dark":"monitor_timelapse_on", 20);
    m_bitmap_timelapse_off = ScalableBitmap(this, wxGetApp().dark_mode()?"monitor_timelapse_off_dark":"monitor_timelapse_off", 20);
    m_bitmap_vcamera_on = ScalableBitmap(this, wxGetApp().dark_mode()?"monitor_vcamera_on_dark":"monitor_vcamera_on", 20);
    m_bitmap_vcamera_off = ScalableBitmap(this, wxGetApp().dark_mode()?"monitor_vcamera_off_dark":"monitor_vcamera_off", 20);

    if (m_media_play_ctrl->IsStreaming()) {
        m_bitmap_vcamera_img->SetBitmap(m_bitmap_vcamera_on.bmp());
    }
    else {
        m_bitmap_vcamera_img->SetBitmap(m_bitmap_vcamera_off.bmp());
    }

    if (!obj) return;

    if (obj->GetStorage()->get_sdcard_state() == DevStorage::SdcardState::NO_SDCARD) {
        m_bitmap_sdcard_img->SetBitmap(m_bitmap_sdcard_state_no.bmp());
    } else if (obj->GetStorage()->get_sdcard_state() == DevStorage::SdcardState::HAS_SDCARD_NORMAL) {
        m_bitmap_sdcard_img->SetBitmap(m_bitmap_sdcard_state_normal.bmp());
    } else if (obj->GetStorage()->get_sdcard_state() == DevStorage::SdcardState::HAS_SDCARD_ABNORMAL) {
        m_bitmap_sdcard_img->SetBitmap(m_bitmap_sdcard_state_abnormal.bmp());
    } else {
        m_bitmap_sdcard_img->SetBitmap(m_bitmap_sdcard_state_normal.bmp());
    }

    if (obj->is_recording()) {
        m_bitmap_recording_img->SetBitmap(m_bitmap_recording_on.bmp());
    } else {
        m_bitmap_recording_img->SetBitmap(m_bitmap_recording_off.bmp());
    }

    if (obj->is_timelapse()) {
        m_bitmap_timelapse_img->SetBitmap(m_bitmap_timelapse_on.bmp());
    } else {
        m_bitmap_timelapse_img->SetBitmap(m_bitmap_timelapse_off.bmp());
    }
}

void StatusPanel::on_sys_color_changed()
{
    m_project_task_panel->msw_rescale();
    m_bitmap_speed.msw_rescale();
    m_bitmap_speed_active.msw_rescale();
    m_switch_speed->SetImages(m_bitmap_speed, m_bitmap_speed);
    m_ams_control->msw_rescale();
    rescale_camera_icons();
}

void StatusPanel::msw_rescale()
{
    init_bitmaps();
    m_project_task_panel->init_bitmaps();
    m_project_task_panel->msw_rescale();
    m_panel_monitoring_title->SetSize(wxSize(-1, FromDIP(PAGE_TITLE_HEIGHT)));
    //m_staticText_monitoring->SetMinSize(wxSize(PAGE_TITLE_TEXT_WIDTH, PAGE_TITLE_HEIGHT));
    m_bmToggleBtn_timelapse->Rescale();
    m_panel_control_title->SetSize(wxSize(-1, FromDIP(PAGE_TITLE_HEIGHT)));
    //m_staticText_control->SetMinSize(wxSize(-1, PAGE_TITLE_HEIGHT));
    m_media_play_ctrl->msw_rescale();
    m_bpButton_xy->SetBitmap(m_bitmap_axis_home);
    m_bpButton_xy->SetMinSize(AXIS_MIN_SIZE);
    m_bpButton_xy->SetSize(AXIS_MIN_SIZE);
    m_temp_extruder_line->SetSize(wxSize(FromDIP(1), -1));
    update_extruder_status(obj);
    //m_bitmap_extruder_img->SetMinSize(EXTRUDER_IMAGE_SIZE);

    for (Button *btn : m_buttons) { btn->Rescale(); }
    init_scaled_buttons();


    m_bpButton_xy->Rescale();
    auto size = TEMP_CTRL_MIN_SIZE_ALIGN_ONE_ICON;
    if (obj && obj->GetExtderSystem()->GetTotalExtderCount() >= 2) size = TEMP_CTRL_MIN_SIZE_ALIGN_TWO_ICON;
    m_tempCtrl_nozzle->SetMinSize(size);
    m_tempCtrl_nozzle->Rescale();
    m_tempCtrl_nozzle_deputy->SetMinSize(size);
    m_tempCtrl_nozzle_deputy->Rescale();
    m_line_nozzle->SetSize(wxSize(-1, FromDIP(1)));
    m_tempCtrl_bed->SetMinSize(size);
    m_tempCtrl_bed->Rescale();
    m_tempCtrl_chamber->SetMinSize(size);
    m_tempCtrl_chamber->Rescale();

    for(int i = 0; i < m_extruder_book->GetPageCount(); i++)
    {
        ExtruderImage* ext_img = dynamic_cast<ExtruderImage*> (m_extruder_book->GetPage(i));
        if (ext_img)
        {
            ext_img->msw_rescale();
        }
    }

    m_bitmap_speed.msw_rescale();
    m_bitmap_speed_active.msw_rescale();

    m_switch_speed->SetImages(m_bitmap_speed, m_bitmap_speed);
    m_switch_speed->SetMinSize(MISC_BUTTON_2FAN_SIZE);
    m_switch_speed->Rescale();
    m_switch_lamp->SetImages(m_bitmap_lamp_on, m_bitmap_lamp_off);
    m_switch_lamp->SetMinSize(MISC_BUTTON_2FAN_SIZE);
    m_switch_lamp->Rescale();
    /*m_switch_nozzle_fan->SetImages(m_bitmap_fan_on, m_bitmap_fan_off);
    m_switch_nozzle_fan->Rescale();
    m_switch_printing_fan->SetImages(m_bitmap_fan_on, m_bitmap_fan_off);
    m_switch_printing_fan->Rescale();
    m_switch_cham_fan->SetImages(m_bitmap_fan_on, m_bitmap_fan_off);
    m_switch_cham_fan->Rescale();*/

    m_switch_fan->SetImages(m_bitmap_fan_on, m_bitmap_fan_off);
    m_switch_fan->Rescale();
    if (m_fan_control_popup)
    {
        m_fan_control_popup->msw_rescale();
    }

    //m_switch_fan->SetImages(m_bitmap_fan_on, m_bitmap_fan_off);
    //m_switch_fan->Rescale();

    m_bpButton_z_10->Rescale();
    m_bpButton_z_1->Rescale();
    m_bpButton_z_down_1->Rescale();
    m_bpButton_z_down_10->Rescale();
    m_extruder_switching_status->msw_rescale();

    m_ams_control->msw_rescale();
    // m_filament_step->Rescale();


    m_calibration_btn->SetMinSize(wxSize(-1, FromDIP(26)));
    m_calibration_btn->Rescale();

    m_options_btn->SetMinSize(wxSize(-1, FromDIP(26)));
    m_options_btn->Rescale(); 

    m_safety_btn->SetMinSize(wxSize(-1, FromDIP(26)));
    m_safety_btn->Rescale();

    m_parts_btn->SetMinSize(wxSize(-1, FromDIP(26)));
    m_parts_btn->Rescale();

    rescale_camera_icons();

    Layout();
    Refresh();
}

void StatusPanel::update_filament_loading_panel(MachineObject* obj)
{
    if (!obj) {
        show_filament_load_group(false);
        return;
    }

    bool ams_loading_state = false;
    auto ams_status_sub = obj->ams_status_sub;

    if (obj->is_enable_np) {
        ams_loading_state = obj->GetExtderSystem()->IsBusyLoading();
    } else if (obj->ams_status_main == AMS_STATUS_MAIN_FILAMENT_CHANGE) {
        ams_loading_state = true;
    }

    if (ams_loading_state) {
        update_load_with_temp();

        const std::string& cur_ams_id = obj->GetExtderSystem()->GetCurrentAmsId();
        const std::string& cur_tray_id = obj->GetExtderSystem()->GetCurrentSlotId();
        if (!cur_ams_id.empty() && !cur_tray_id.empty()) {
            m_filament_step->updateID(std::atoi(cur_ams_id.c_str()), std::atoi(cur_tray_id.c_str()));
        }

        auto loading_ext = obj->GetExtderSystem()->GetLoadingExtder();
        auto tar = loading_ext ? loading_ext->GetSlotTarget() : DevAmsSlotInfo();
        bool busy_for_vt_loading = (tar.ams_id == std::to_string(VIRTUAL_TRAY_MAIN_ID) || tar.ams_id == std::to_string(VIRTUAL_TRAY_DEPUTY_ID)) && !obj->is_target_slot_unload();
        if (busy_for_vt_loading) {
            // wait to heat hotend
            if (ams_status_sub == 0x02) {
                m_filament_step->SetFilamentStep(FilamentStep::STEP_HEAT_NOZZLE, FilamentStepType::STEP_TYPE_VT_LOAD);
            } else if (ams_status_sub == 0x05) {
                m_filament_step->SetFilamentStep(FilamentStep::STEP_PUSH_NEW_FILAMENT, FilamentStepType::STEP_TYPE_VT_LOAD);
            } else if (ams_status_sub == 0x06) {
                m_filament_step->SetFilamentStep(FilamentStep::STEP_CONFIRM_EXTRUDED, FilamentStepType::STEP_TYPE_VT_LOAD);
            } else if (ams_status_sub == 0x07) {
                m_filament_step->SetFilamentStep(FilamentStep::STEP_PURGE_OLD_FILAMENT, FilamentStepType::STEP_TYPE_VT_LOAD);
            } else {
                m_filament_step->SetFilamentStep(FilamentStep::STEP_IDLE, FilamentStepType::STEP_TYPE_VT_LOAD);
                ams_loading_state = false;
            }
        } else {
            // wait to heat hotend
            if (ams_status_sub == 0x02) {
                if (!obj->is_target_slot_unload()) {
                    m_filament_step->SetFilamentStep(FilamentStep::STEP_HEAT_NOZZLE, FilamentStepType::STEP_TYPE_LOAD);
                } else {
                    m_filament_step->SetFilamentStep(FilamentStep::STEP_HEAT_NOZZLE, FilamentStepType::STEP_TYPE_UNLOAD);
                }
            } else if (ams_status_sub == 0x03) {
                if (!obj->is_target_slot_unload()) {
                    m_filament_step->SetFilamentStep(FilamentStep::STEP_CUT_FILAMENT, FilamentStepType::STEP_TYPE_LOAD);
                } else {
                    m_filament_step->SetFilamentStep(FilamentStep::STEP_CUT_FILAMENT, FilamentStepType::STEP_TYPE_UNLOAD);
                }
            } else if (ams_status_sub == 0x04) {
                if (!obj->is_target_slot_unload()) {
                    m_filament_step->SetFilamentStep(FilamentStep::STEP_PULL_CURR_FILAMENT, FilamentStepType::STEP_TYPE_LOAD);
                } else {
                    m_filament_step->SetFilamentStep(FilamentStep::STEP_PULL_CURR_FILAMENT, FilamentStepType::STEP_TYPE_UNLOAD);
                }
            } else if (ams_status_sub == 0x05) {
                if (!obj->is_target_slot_unload()) {
                    if (m_is_load_with_temp) {
                        m_filament_step->SetFilamentStep(FilamentStep::STEP_CUT_FILAMENT, FilamentStepType::STEP_TYPE_LOAD);
                    } else {
                        m_filament_step->SetFilamentStep(FilamentStep::STEP_PUSH_NEW_FILAMENT, FilamentStepType::STEP_TYPE_LOAD);
                    }

                } else {
                    m_filament_step->SetFilamentStep(FilamentStep::STEP_PUSH_NEW_FILAMENT, FilamentStepType::STEP_TYPE_UNLOAD);
                }
            } else if (ams_status_sub == 0x06) {
                if (!obj->is_target_slot_unload()) {
                    m_filament_step->SetFilamentStep(FilamentStep::STEP_PUSH_NEW_FILAMENT, FilamentStepType::STEP_TYPE_LOAD);
                } else {
                    m_filament_step->SetFilamentStep(FilamentStep::STEP_PUSH_NEW_FILAMENT, FilamentStepType::STEP_TYPE_UNLOAD);
                }
            } else if (ams_status_sub == 0x07) {
                if (!obj->is_target_slot_unload()) {
                    if (m_is_load_with_temp) {
                        m_filament_step->SetFilamentStep(FilamentStep::STEP_PULL_CURR_FILAMENT, FilamentStepType::STEP_TYPE_LOAD);
                    } else {
                        m_filament_step->SetFilamentStep(FilamentStep::STEP_PURGE_OLD_FILAMENT, FilamentStepType::STEP_TYPE_LOAD);
                    }
                } else {
                    m_filament_step->SetFilamentStep(FilamentStep::STEP_PURGE_OLD_FILAMENT, FilamentStepType::STEP_TYPE_UNLOAD);
                }
            } else if (ams_status_sub == 0x08) {
                if (!obj->is_target_slot_unload()) {
                    m_filament_step->SetFilamentStep(FilamentStep::STEP_CHECK_POSITION, FilamentStepType::STEP_TYPE_LOAD);
                } else {
                    m_filament_step->SetFilamentStep(FilamentStep::STEP_CHECK_POSITION, FilamentStepType::STEP_TYPE_UNLOAD);
                }
            } else if (ams_status_sub == 0x09) {
                //just wait
            } else if (ams_status_sub == 0x0B) {
                if (!obj->is_target_slot_unload()) {
                    m_filament_step->SetFilamentStep(FilamentStep::STEP_CHECK_POSITION, FilamentStepType::STEP_TYPE_LOAD);
                } else {
                    m_filament_step->SetFilamentStep(FilamentStep::STEP_CHECK_POSITION, FilamentStepType::STEP_TYPE_UNLOAD);
                }
            } else {
                m_filament_step->SetFilamentStep(FilamentStep::STEP_IDLE, FilamentStepType::STEP_TYPE_UNLOAD);
                ams_loading_state = false;
            }
        }
    } else if (obj->ams_status_main == AMS_STATUS_MAIN_ASSIST) {
        m_filament_step->SetFilamentStep(FilamentStep::STEP_IDLE, FilamentStepType::STEP_TYPE_LOAD);
        ams_loading_state = false;
    } else {
        m_filament_step->SetFilamentStep(FilamentStep::STEP_IDLE, FilamentStepType::STEP_TYPE_LOAD);
        ams_loading_state = false;
    }

    show_filament_load_group(ams_loading_state);
}

ScoreDialog::ScoreDialog(wxWindow *parent, int design_id, std::string model_id, int profile_id, int rating_id, bool success_printed, int star_count)
    : DPIDialog(parent, wxID_ANY, _L("Rate the Print Profile"), wxDefaultPosition, wxDefaultSize, wxCAPTION | wxCLOSE_BOX | wxRESIZE_BORDER)
    , m_design_id(design_id)
    , m_model_id(model_id)
    , m_profile_id(profile_id)
    , m_star_count(star_count)
    , m_rating_id(rating_id)
    , m_success_printed(success_printed)
    , m_upload_status_code(StatusCode::CODE_NUMBER)
{
    m_tocken.reset(new int(0));

    wxBoxSizer *m_main_sizer = get_main_sizer();

    this->SetSizer(m_main_sizer);
    Fit();
    Layout();
    wxGetApp().UpdateDlgDarkUI(this);
}

ScoreDialog::ScoreDialog(wxWindow *parent, ScoreData *score_data)
    : DPIDialog(parent, wxID_ANY, _L("Rate the Print Profile"), wxDefaultPosition, wxDefaultSize, wxCAPTION | wxCLOSE_BOX | wxRESIZE_BORDER)
    , m_design_id(score_data->design_id)
    , m_rating_id(score_data->rating_id)
    , m_model_id(score_data->model_id)
    , m_profile_id(score_data->profile_id)
    , m_star_count(score_data->star_count)
    , m_success_printed(score_data->success_printed)
    , m_upload_status_code(StatusCode::CODE_NUMBER)
{
    m_tocken.reset(new int(0));
    
    wxBoxSizer *m_main_sizer = get_main_sizer(score_data->local_to_url_image, score_data->comment_text);

    m_image_url_paths        = score_data->image_url_paths;
    

    this->SetSizer(m_main_sizer);
    Fit();
    Layout();
    wxGetApp().UpdateDlgDarkUI(this);

}

ScoreDialog::~ScoreDialog() {}

void ScoreDialog::on_dpi_changed(const wxRect &suggested_rect) {}

void ScoreDialog::OnBitmapClicked(wxMouseEvent &event)
{
    wxStaticBitmap *clickedBitmap = dynamic_cast<wxStaticBitmap *>(event.GetEventObject());
    if (m_image.find(clickedBitmap) != m_image.end()) { 
        if (!m_image[clickedBitmap].is_selected) {
            for (auto panel : m_image[clickedBitmap].image_broad) { 
                panel->Show();
            }
            m_image[clickedBitmap].is_selected = true;
            m_selected_image_list.insert(clickedBitmap);
        } else {
            for (auto panel : m_image[clickedBitmap].image_broad) { 
                panel->Hide(); 
            }
            m_image[clickedBitmap].is_selected = false;
            m_selected_image_list.erase(clickedBitmap);
            m_selected_image_list.erase(clickedBitmap);
        }
    }
    if (m_selected_image_list.empty())
        m_delete_photo->Hide();
    else
        m_delete_photo->Show();
    Fit();
    Layout();

}

 std::set <std::pair<wxStaticBitmap * ,wxString>> ScoreDialog::add_need_upload_imgs()
{ 
    std::set<std::pair<wxStaticBitmap *, wxString>> need_upload_images;
    for (auto bitmap : m_image) { 
        if (!bitmap.second.is_uploaded) {
            wxString &local_image_path = bitmap.second.local_image_url;
            if (!local_image_path.empty()) { need_upload_images.insert(std::make_pair(bitmap.first, local_image_path)); }
        }
    }
    return need_upload_images;
}



std::pair<wxStaticBitmap *, ScoreDialog::ImageMsg> ScoreDialog::create_local_thumbnail(wxString &local_path)
{
    std::pair<wxStaticBitmap *, ImageMsg> bitmap_to_image_msg;
    if (local_path.empty()) return bitmap_to_image_msg;

    ImageMsg cur_image_msg;
    cur_image_msg.local_image_url = local_path;
    cur_image_msg.img_url_paths   = "";
    cur_image_msg.is_uploaded     = false;
    
    wxStaticBitmap *imageCtrl = new wxStaticBitmap(this, wxID_ANY, wxBitmap(wxImage(local_path, wxBITMAP_TYPE_ANY).Rescale(FromDIP(80), FromDIP(60))), wxDefaultPosition,
                                                   wxDefaultSize, 0);
    imageCtrl->Bind(wxEVT_LEFT_DOWN, &ScoreDialog::OnBitmapClicked, this);

    m_image_sizer->Add(create_broad_sizer(imageCtrl, cur_image_msg), 0, wxALL, 5);

    bitmap_to_image_msg.first = imageCtrl;
    bitmap_to_image_msg.second = cur_image_msg;
    BOOST_LOG_TRIVIAL(info) << __FUNCTION__ << ": local picture is download";
    return bitmap_to_image_msg;
}

std::pair<wxStaticBitmap *, ScoreDialog::ImageMsg> ScoreDialog::create_oss_thumbnail(std::string &oss_path)
{
    std::pair<wxStaticBitmap *, ImageMsg> bitmap_to_image_msg;
    if (oss_path.empty()) return bitmap_to_image_msg;

    ImageMsg cur_image_msg;
    cur_image_msg.local_image_url = "";
    cur_image_msg.img_url_paths   = oss_path;
    cur_image_msg.is_uploaded     = true;


    wxImage         image(Slic3r::resources_dir() + "/images/oss_picture_loading.png", wxBITMAP_TYPE_ANY);
    wxStaticBitmap *imageCtrl = new wxStaticBitmap(this, wxID_ANY, wxBitmap(image.Rescale(FromDIP(80), FromDIP(60))), wxDefaultPosition, wxDefaultSize, 0);
    imageCtrl->Bind(wxEVT_LEFT_DOWN, &ScoreDialog::OnBitmapClicked, this);

    Slic3r::Http http   = Slic3r::Http::get(oss_path);
    std::string  suffix = oss_path.substr(oss_path.find_last_of(".") + 1);
    http.header("accept", "image/" + suffix) //"image/" + suffix
        .header("Accept-Encoding", "gzip")
        .on_complete([this, imageCtrl, time = std::weak_ptr<int>(m_tocken)](std::string body, unsigned int status) {
            if (time.expired()) return;
            wxMemoryInputStream stream(body.data(), body.size());
            wxImage             success_image;
            if (success_image.LoadFile(stream, wxBITMAP_TYPE_ANY)) {
                CallAfter([this, success_image, imageCtrl]() { update_static_bitmap(imageCtrl, success_image); });

            } else {
                CallAfter([this, imageCtrl]() { update_static_bitmap(imageCtrl, fail_image); });
            }
        })
        .on_error([this, imageCtrl, &oss_path](std::string body, std::string error, unsigned status) {
            BOOST_LOG_TRIVIAL(info) << "load oss picture failed, oss path: " << oss_path << " status:" << status << " error:" << error;
            CallAfter([this, imageCtrl]() { update_static_bitmap(imageCtrl, fail_image); });
        }).perform();

    m_image_sizer->Add(create_broad_sizer(imageCtrl, cur_image_msg), 0, wxALL, 5);

    bitmap_to_image_msg.first  = imageCtrl;
    bitmap_to_image_msg.second = cur_image_msg;
    BOOST_LOG_TRIVIAL(info) << __FUNCTION__ << ": oss picture is download";
    return bitmap_to_image_msg;
}

void ScoreDialog::update_static_bitmap(wxStaticBitmap* static_bitmap, wxImage image)
{
    static_bitmap->SetBitmap(wxBitmap(image.Rescale(FromDIP(80), FromDIP(60))));
    Layout();
    Fit();
    //Refresh();
}

wxBoxSizer *ScoreDialog::create_broad_sizer(wxStaticBitmap *bitmap, ImageMsg& cur_image_msg)
{ 
    // tb: top and bottom  lr: left and right
    auto m_image_tb_broad = new wxBoxSizer(wxVERTICAL);
    auto line_top         = new wxPanel(this, wxID_ANY, wxDefaultPosition, wxSize(-1, 1), wxTAB_TRAVERSAL);
    line_top->SetBackgroundColour(wxColour(0xA6, 0xa9, 0xAA));
    m_image_tb_broad->Add(line_top, 0, wxEXPAND, 0);
    cur_image_msg.image_broad.push_back(line_top);
    line_top->Hide();

    auto m_image_lr_broad = new wxBoxSizer(wxHORIZONTAL);
    auto line_left        = new wxPanel(this, wxID_ANY, wxDefaultPosition, wxSize(1, -1), wxTAB_TRAVERSAL);
    line_left->SetBackgroundColour(wxColour(0xA6, 0xa9, 0xAA));
    m_image_lr_broad->Add(line_left, 0, wxEXPAND, 0);
    cur_image_msg.image_broad.push_back(line_left);
    line_left->Hide();

    m_image_lr_broad->Add(bitmap, 0, wxALL, 5);

    auto line_right = new wxPanel(this, wxID_ANY, wxDefaultPosition, wxSize(1, -1), wxTAB_TRAVERSAL);
    line_right->SetBackgroundColour(wxColour(0xA6, 0xa9, 0xAA));
    m_image_lr_broad->Add(line_right, 0, wxEXPAND, 0);
    m_image_tb_broad->Add(m_image_lr_broad, 0, wxEXPAND, 0);
    cur_image_msg.image_broad.push_back(line_right);
    line_right->Hide();

    auto line_bottom = new wxPanel(this, wxID_ANY, wxDefaultPosition, wxSize(-1, 1), wxTAB_TRAVERSAL);
    line_bottom->SetBackgroundColour(wxColour(0xA6, 0xa9, 0xAA));
    m_image_tb_broad->Add(line_bottom, 0, wxEXPAND, 0);
    cur_image_msg.image_broad.push_back(line_bottom);
    line_bottom->Hide();

    cur_image_msg.is_selected    = false;
    cur_image_msg.image_tb_broad = m_image_tb_broad;

    return m_image_tb_broad;
}

void ScoreDialog::init() {
    SetBackgroundColour(*wxWHITE);
    SetMinSize(wxSize(FromDIP(540), FromDIP(380)));

    fail_image = wxImage(Slic3r::resources_dir() + "/images/oss_picture_load_failed.png", wxBITMAP_TYPE_ANY);
}

wxBoxSizer *ScoreDialog::get_score_sizer() { 
    wxBoxSizer    *score_sizer      = new wxBoxSizer(wxHORIZONTAL);
    wxStaticText *static_score_text = new wxStaticText(this, wxID_ANY, _L("Rate"), wxDefaultPosition, wxDefaultSize, 0);
    static_score_text->Wrap(-1);
    score_sizer->Add(static_score_text, 1, wxEXPAND | wxLEFT, FromDIP(24));
    score_sizer->Add(0, 0, 1, wxEXPAND, 0);
    return score_sizer;
}

wxBoxSizer *ScoreDialog::get_star_sizer()
{
    wxBoxSizer *static_score_star_sizer = new wxBoxSizer(wxHORIZONTAL);
    static_score_star_sizer->AddSpacer(FromDIP(20));
    m_score_star.resize(5);
    for (int i = 0; i < m_score_star.size(); ++i) {
        if (!m_success_printed && m_star_count > 3) {
            m_star_count = 3;
            warning_text->Show();
            Layout();
            Fit();
        }
        if (i < m_star_count) {
            m_score_star[i] = new ScalableButton(this, wxID_ANY, "score_star_light", wxEmptyString, wxSize(FromDIP(26), FromDIP(26)), wxDefaultPosition,
                                                 wxBU_EXACTFIT | wxNO_BORDER, true, 26);
        } else
            m_score_star[i] = new ScalableButton(this, wxID_ANY, "score_star_dark", wxEmptyString, wxSize(FromDIP(26), FromDIP(26)), wxDefaultPosition,
                                                 wxBU_EXACTFIT | wxNO_BORDER, true, 26);

        m_score_star[i]->SetMinSize(wxSize(FromDIP(26), FromDIP(26)));
        m_score_star[i]->SetMaxSize(wxSize(FromDIP(26), FromDIP(26)));
        m_score_star[i]->Bind(wxEVT_LEFT_DOWN, [this, i](auto &e) {
            if (!m_success_printed && i >= 3) {
                warning_text->Show();
                Layout();
                Fit();
                return;
            } else {
                warning_text->Hide();
                Layout();
                Fit();
            }
            for (int j = 0; j < m_score_star.size(); ++j) {
                ScalableBitmap light_star = ScalableBitmap(nullptr, "score_star_light", 26);
                m_score_star[j]->SetBitmap(light_star.bmp());
                if (m_score_star[j] == m_score_star[i]) {
                    m_star_count = j + 1;
                    break;
                }
            }
            for (int k = m_star_count; k < m_score_star.size(); ++k) {
                ScalableBitmap dark_star = ScalableBitmap(nullptr, "score_star_dark", 26);
                m_score_star[k]->SetBitmap(dark_star.bmp());
            }
        });
        static_score_star_sizer->Add(m_score_star[i], 1, wxEXPAND | wxLEFT, FromDIP(5));
    }

    return static_score_star_sizer;
}

wxBoxSizer* ScoreDialog::get_comment_text_sizer() {
    wxBoxSizer*    m_comment_sizer    = new wxBoxSizer(wxHORIZONTAL);
    wxStaticText *static_comment_text = new wxStaticText(this, wxID_ANY, _L("Comment"), wxDefaultPosition, wxDefaultSize, 0);
    static_comment_text->Wrap(-1);
    m_comment_sizer->Add(static_comment_text, 1, wxEXPAND | wxLEFT, FromDIP(24));
    m_comment_sizer->Add(0, 0, 1, wxEXPAND, 0);
    return m_comment_sizer;
}

void ScoreDialog::create_comment_text(const wxString& comment) {
    m_comment_text = new wxTextCtrl(this, wxID_ANY, "", wxDefaultPosition, wxSize(FromDIP(492), FromDIP(104)), wxTE_MULTILINE);
    m_comment_text->SetBackgroundColour(wxColor(*wxWHITE));

    if (!comment.empty()) {
        m_comment_text->SetValue(comment);
    }
    m_comment_text->SetHint(_L("Rate this print"));
    m_comment_text->SetBackgroundColour(*wxWHITE);
    //m_comment_text->SetForegroundColour(wxColor("#BBBBBB"));
    m_comment_text->SetMinSize(wxSize(FromDIP(492), FromDIP(104)));

    m_comment_text->Bind(wxEVT_SET_FOCUS, [this](auto &event) {
        if (wxGetApp().dark_mode()) {
            m_comment_text->SetForegroundColour(wxColor(*wxWHITE));
        } else
            m_comment_text->SetForegroundColour(wxColor(*wxBLACK));
        m_comment_text->Refresh();
        event.Skip();
    });
}

wxBoxSizer *ScoreDialog::get_photo_btn_sizer() {
    wxBoxSizer *    m_photo_sizer    = new wxBoxSizer(wxHORIZONTAL);
    ScalableBitmap little_photo  = wxGetApp().dark_mode() ? ScalableBitmap(this, "single_little_photo_dark", 20) : ScalableBitmap(this, "single_little_photo", 20);
    wxStaticBitmap *little_photo_img   = new wxStaticBitmap(this, wxID_ANY, little_photo.bmp(), wxDefaultPosition, wxSize(FromDIP(20), FromDIP(20)), 0);
    m_photo_sizer->Add(little_photo_img, 0, wxEXPAND | wxLEFT, FromDIP(24));
    m_add_photo = new Label(this, _L("Add Photo"));
    m_add_photo->SetBackgroundColour(*wxWHITE);
    //m_add_photo->SetForegroundColour(wxColor("#898989"));
    m_add_photo->SetSize(wxSize(-1, FromDIP(20)));
    m_photo_sizer->Add(m_add_photo, 0, wxEXPAND | wxLEFT, FromDIP(12));

    m_delete_photo = new Label(this, _L("Delete Photo"));
    m_delete_photo->SetBackgroundColour(*wxWHITE);
    //m_delete_photo->SetForegroundColour(wxColor("#898989"));
    m_delete_photo->SetSize(wxSize(-1, FromDIP(20)));
    m_photo_sizer->Add(m_delete_photo, 0, wxEXPAND | wxLEFT, FromDIP(12));
    m_delete_photo->Hide();
    m_photo_sizer->Add(0, 0, 1, wxEXPAND, 0);

    m_add_photo->Bind(wxEVT_LEFT_DOWN, [this](auto &e) {
        // add photo logic
        wxFileDialog openFileDialog(this, "Select Images", "", "", "Image files (*.png;*.jpg;*jpeg)|*.png;*.jpg;*.jpeg", wxFD_OPEN | wxFD_FILE_MUST_EXIST | wxFD_MULTIPLE);

        if (openFileDialog.ShowModal() == wxID_CANCEL) return;

        wxArrayString filePaths;
        openFileDialog.GetPaths(filePaths);
        //wxArrayString filePaths_reduction;
        std::vector<std::pair<wxString, std::string>> local_path;
        for (int i = 0; i < filePaths.GetCount(); i++) { //It's ugly, but useful
            bool is_repeat = false;
            for (auto image : m_image) {
                if (filePaths[i] == image.second.local_image_url) { 
                    is_repeat = true;
                    continue;
                }
            }
            if (!is_repeat) {
                local_path.push_back(std::make_pair(filePaths[i], ""));
                if (local_path.size() + m_image.size() > m_photo_nums) { 
                    break; 
                }
            }
            
        }

        load_photo(local_path);

        m_image_sizer->Layout();
        this->Fit();
        this->Layout();
    });

        m_delete_photo->Bind(wxEVT_LEFT_DOWN, [this](auto &e) {
            for (auto it = m_selected_image_list.begin(); it != m_selected_image_list.end();) {
                auto bitmap = *it;
                m_image_sizer->Detach(m_image[bitmap].image_tb_broad);
                m_image[bitmap].image_tb_broad->DeleteWindows();

                m_image.erase(bitmap);
                it = m_selected_image_list.erase(it);
            }
            m_image_url_paths.clear();
            for (const auto& bitmap : m_image) {
                if (bitmap.second.is_uploaded) {
                    if (!bitmap.second.img_url_paths.empty()) {
                        m_image_url_paths.push_back(bitmap.second.img_url_paths);
                    }
                }
            }
            m_delete_photo->Hide();
            Layout();
            Fit();
        });

    return m_photo_sizer;
}

wxBoxSizer *ScoreDialog::get_button_sizer()
{
    wxBoxSizer *bSizer_button = new wxBoxSizer(wxHORIZONTAL);
    bSizer_button->Add(0, 0, 1, wxEXPAND, 0);

    StateColor btn_bg_green(std::pair<wxColour, int>(wxColour(0, 137, 123), StateColor::Pressed), std::pair<wxColour, int>(wxColour(38, 166, 154), StateColor::Hovered),
                            std::pair<wxColour, int>(AMS_CONTROL_BRAND_COLOUR, StateColor::Normal));

    m_button_ok = new Button(this, _L("Submit"));
    m_button_ok->SetBackgroundColor(btn_bg_green);
    m_button_ok->SetBorderColor(*wxWHITE);
    m_button_ok->SetTextColor(wxColour("#FFFFFE"));
    m_button_ok->SetFont(Label::Body_12);
    m_button_ok->SetSize(wxSize(FromDIP(58), FromDIP(24)));
    m_button_ok->SetMinSize(wxSize(FromDIP(58), FromDIP(24)));
    m_button_ok->SetCornerRadius(FromDIP(12));
    bSizer_button->Add(m_button_ok, 0, wxRIGHT, FromDIP(24));

    m_button_ok->Bind(wxEVT_LEFT_DOWN, [this](wxMouseEvent &e) {
        m_upload_status_code = StatusCode::UPLOAD_PROGRESS;

        if (m_star_count == 0) {
            MessageDialog dlg(this, _L("Please click on the star first."), wxString(SLIC3R_APP_FULL_NAME) + " - " + _L("Info"), wxOK);
            dlg.ShowModal();
            return;
        }

        std::set<std::pair<wxStaticBitmap *, wxString>> need_upload_images = add_need_upload_imgs();
        BOOST_LOG_TRIVIAL(info) << __FUNCTION__ << ": get need upload picture count: " << need_upload_images.size();

        std::string  comment = into_u8(m_comment_text->GetValue());
        unsigned int http_code;
        std::string  http_error;
        wxString  error_info;

        if (!need_upload_images.empty()) {
            std::string config;
            int         ret = wxGetApp().getAgent()->get_oss_config(config, wxGetApp().app_config->get_country_code(), http_code, http_error);
            if (ret == -1) {
                error_info += into_u8(_L("Get oss config failed.")) + "\n\thttp code: " + std::to_string(http_code) + "\n\thttp error: " + http_error;
                BOOST_LOG_TRIVIAL(info) << __FUNCTION__ << ": get oss config filed and http_error: " << http_error;
                m_upload_status_code = StatusCode::UPLOAD_EXIST_ISSUE;
            }
            if (m_upload_status_code == StatusCode::UPLOAD_PROGRESS) {
                int             need_upload_nums   = need_upload_images.size();
                int             upload_nums        = 0;
                int             upload_failed_nums = 0;
                ProgressDialog *progress_dialog    = new ProgressDialog(_L("Upload Pictures"), _L("Number of images successfully uploaded") + ": " + std::to_string(upload_nums) + "/" + std::to_string(need_upload_nums), need_upload_nums, this);
                for (std::set<std::pair<wxStaticBitmap *, wxString>>::iterator it = need_upload_images.begin(); it != need_upload_images.end();) {
                    std::pair<wxStaticBitmap *, wxString> need_upload     = *it;
                    std::string need_upload_uf8 = into_u8(need_upload.second);
                    //Local path when incoming, cloud path when outgoing
                    ret = wxGetApp().getAgent()->put_rating_picture_oss(config, need_upload_uf8, m_model_id, m_profile_id, http_code, http_error);
                    std::unordered_map<wxStaticBitmap *, ImageMsg>::iterator iter;
                    switch (ret) {
                    case 0:
                        upload_nums++;
                        iter = m_image.find(need_upload.first);
                        if (m_image.end() != iter) {
                            iter->second.img_url_paths = need_upload_uf8;
                            iter->second.is_uploaded   = true;
                            m_image_url_paths.push_back(need_upload_uf8);
                        }
                        it++;
                        progress_dialog->Update(upload_nums, _L("Number of images successfully uploaded") + ": " + std::to_string(upload_nums) + "/" + std::to_string(need_upload_nums));
                        progress_dialog->Fit();
                        BOOST_LOG_TRIVIAL(info) << "put_rating_picture_oss: model_id [" << m_model_id << "] profile_id [" << m_profile_id << "] http_code [" << http_code
                                                << "] http_error [" << http_error << "] config [" << config << "]  image_path [" << need_upload.second << "]";
                        break;
                    case -1:
                        error_info += need_upload.second + _L(" upload failed").ToUTF8().data() + "\n\thttp code:" + std::to_string(http_code) + "\n\thttp_error:" + http_error + "\n";
                        m_upload_status_code = StatusCode::UPLOAD_IMG_FAILED;
                        ++it;
                        break;
                    case BAMBU_NETWORK_ERR_PARSE_CONFIG_FAILED:
                        error_info += need_upload.second + _L(" upload config prase failed\n").ToUTF8().data() + "\n";
                        m_upload_status_code = StatusCode::UPLOAD_IMG_FAILED;
                        ++it;
                        break;
                    case BAMBU_NETWORK_ERR_NO_CORRESPONDING_BUCKET:
                        error_info += need_upload.second + _L(" No corresponding storage bucket\n").ToUTF8().data() + "\n";
                        m_upload_status_code = StatusCode::UPLOAD_IMG_FAILED;
                        ++it;
                        break;
                    case BAMBU_NETWORK_ERR_OPEN_FILE_FAILED:
                        error_info += need_upload.second + _L(" cannot be opened\n").ToUTF8().data() + "\n";
                        m_upload_status_code = StatusCode::UPLOAD_IMG_FAILED;
                        ++it;
                        break;
                    }
                }
                progress_dialog->Hide();
                if (progress_dialog) { 
                    delete progress_dialog;
                    progress_dialog = nullptr;
                }

                if (m_upload_status_code == StatusCode::UPLOAD_IMG_FAILED) {
                    std::string   upload_failed_images = into_u8(_L("The following issues occurred during the process of uploading images. Do you want to ignore them?\n\n"));
                    MessageDialog dlg_info(this, upload_failed_images + error_info, wxString(_L("info")), wxOK | wxNO | wxCENTER);
                    if (dlg_info.ShowModal() == wxID_OK) {
                        m_upload_status_code = StatusCode::UPLOAD_PROGRESS;
                    }
                }
            }
        }

        if (m_upload_status_code == StatusCode::UPLOAD_PROGRESS) {
            int            ret = wxGetApp().getAgent()->put_model_mall_rating(m_rating_id, m_star_count, comment, m_image_url_paths, http_code, http_error);
            MessageDialog *dlg_info;
            switch (ret) {
            case 0: EndModal(wxID_OK); break;
            case BAMBU_NETWORK_ERR_GET_RATING_ID_FAILED:
                dlg_info = new MessageDialog(this, _L("Synchronizing the printing results. Please retry a few seconds later."), wxString(_L("info")), wxOK | wxCENTER);
                dlg_info->ShowModal();
                delete dlg_info;
                break;
            default: // Upload failed and obtaining instance_id failed
                if (ret == -1)
                    error_info += _L("Upload failed\n").ToUTF8().data();
                else
                    error_info += _L("obtaining instance_id failed\n").ToUTF8().data();
                if (!error_info.empty()) { BOOST_LOG_TRIVIAL(info) << error_info; }

                dlg_info = new MessageDialog(this,
                                             _L("Your comment result cannot be uploaded due to the following reasons:\n\n  error code: ") +
                                             std::to_string(http_code) + "\n  " + _L("error message: ") + http_error +
                                             _L("\n\nWould you like to redirect to the webpage to give a rating?"),
                                             wxString(_L("info")), wxOK | wxNO | wxCENTER);
                BOOST_LOG_TRIVIAL(info) << __FUNCTION__ << ": upload rating picture failed and http error" << http_error;
                if (dlg_info->ShowModal() == wxID_OK) {
                    market_model_scoring_page(m_design_id);
                    EndModal(wxID_OK);
                }
                delete dlg_info;
                break;
            }
        } else if (m_upload_status_code == StatusCode::UPLOAD_IMG_FAILED) {
            MessageDialog *dlg_info = new MessageDialog(this,
                                                        _L("Some of your images failed to upload. Would you like to redirect to the webpage to give a rating?"),
                                                        wxString(_L("info")), wxOK | wxNO | wxCENTER);
            BOOST_LOG_TRIVIAL(info) << __FUNCTION__ << ": upload rating picture failed or get oss config failed";
            if (dlg_info->ShowModal() == wxID_OK) {
                market_model_scoring_page(m_design_id);
                EndModal(wxID_OK);
            }
            delete dlg_info;
            if (!error_info.empty()) { BOOST_LOG_TRIVIAL(info) << error_info; }
        }
    });

    StateColor btn_bg_white(std::pair<wxColour, int>(wxColour(206, 206, 206), StateColor::Pressed), std::pair<wxColour, int>(wxColour(238, 238, 238), StateColor::Hovered),
                            std::pair<wxColour, int>(*wxWHITE, StateColor::Normal));

    m_button_cancel = new Button(this, _L("Cancel"));
    m_button_cancel->SetBackgroundColor(btn_bg_white);
    m_button_cancel->SetBorderColor(wxColour(38, 46, 48));
    m_button_cancel->SetFont(Label::Body_12);
    m_button_cancel->SetSize(wxSize(FromDIP(58), FromDIP(24)));
    m_button_cancel->SetMinSize(wxSize(FromDIP(58), FromDIP(24)));
    m_button_cancel->SetCornerRadius(FromDIP(12));
    bSizer_button->Add(m_button_cancel, 0, wxRIGHT, FromDIP(24));

    m_button_cancel->Bind(wxEVT_LEFT_DOWN, [this](wxMouseEvent &e) { EndModal(wxID_CANCEL); });

    return bSizer_button;
}

void ScoreDialog::load_photo(const std::vector<std::pair<wxString, std::string>> &filePaths)
{
    for (size_t i = 0; i < filePaths.size(); ++i) {
        if (m_image.size() < m_photo_nums) {
            std::pair<wxString, std::string> local_to_url_path = filePaths[i];
            wxString                         filePath          = local_to_url_path.first;

            ImageMsg cur_image_msg;

            if (filePath.empty()) {  // local img path is empty, oss url path is exist
                std::string oss_url_path = local_to_url_path.second;
                //to do: load oss image, create wxStaticBitmap

                if (!oss_url_path.empty()) {
                    m_image.insert(create_oss_thumbnail(oss_url_path));
                }
                continue;
            } else {
                m_image.insert(create_local_thumbnail(filePath));
            }

        } else {
            MessageDialog *dlg_info_up_to_8 = new MessageDialog(this, _L("You can select up to 16 images."), wxString(_L("info")), wxOK | wxCENTER);
            dlg_info_up_to_8->ShowModal();
            break;
        }

    }
}

wxBoxSizer *ScoreDialog::get_main_sizer(const std::vector<std::pair<wxString, std::string>> &images, const wxString &comment)
{
    init();
    wxBoxSizer *m_main_sizer = new wxBoxSizer(wxVERTICAL);
    // top line
    auto m_line_top = new wxPanel(this, wxID_ANY, wxDefaultPosition, wxSize(-1, 1), wxTAB_TRAVERSAL);
    m_line_top->SetBackgroundColour(wxColour(0xA6, 0xa9, 0xAA));
    m_main_sizer->Add(m_line_top, 0, wxEXPAND, 0);
    m_main_sizer->Add(0, 0, 0, wxTOP, FromDIP(32));

    warning_text = new wxStaticText(this, wxID_ANY, _L("At least one successful print record of this print profile is required \nto give a positive rating (4 or 5 stars)."));
    warning_text->SetForegroundColour(*wxRED);
    warning_text->SetFont(::Label::Body_13);

    wxBoxSizer *score_sizer = get_score_sizer();
    m_main_sizer->Add(score_sizer, 0, wxEXPAND, FromDIP(20));
    m_main_sizer->Add(0, 0, 0, wxBOTTOM, FromDIP(8));

    wxBoxSizer *static_score_star_sizer = get_star_sizer();
    m_main_sizer->Add(static_score_star_sizer, 1, wxEXPAND | wxBOTTOM, FromDIP(20));

    m_main_sizer->Add(warning_text, 0, wxEXPAND | wxLEFT, FromDIP(24));
    m_main_sizer->Add(0, 0, 0, wxBOTTOM, FromDIP(8));
    warning_text->Hide();

    wxBoxSizer *m_comment_sizer = get_comment_text_sizer();
    m_main_sizer->Add(m_comment_sizer, 0, wxEXPAND, FromDIP(20));
    m_main_sizer->Add(0, 0, 0, wxBOTTOM, FromDIP(8));

    create_comment_text(comment);
    m_main_sizer->Add(m_comment_text, 0, wxLEFT, FromDIP(24));

    wxBoxSizer *m_photo_sizer = get_photo_btn_sizer();
    m_main_sizer->Add(m_photo_sizer, 0, wxEXPAND | wxTOP, FromDIP(8));

    m_image_sizer = new wxGridSizer(5, FromDIP(5), FromDIP(5));
    if (!images.empty()) { 
        load_photo(images);
    }
    m_main_sizer->Add(m_image_sizer, 0, wxEXPAND | wxLEFT, FromDIP(24));
    m_main_sizer->Add(0, 0, 1, wxEXPAND, 0);

    wxBoxSizer *bSizer_button = get_button_sizer();
    m_main_sizer->Add(bSizer_button, 0, wxEXPAND | wxBOTTOM, FromDIP(24));

    return m_main_sizer;
}

ScoreData ScoreDialog::get_score_data() { 
    ScoreData score_data;
    score_data.rating_id          = m_rating_id;
    score_data.design_id          = m_design_id;
    score_data.model_id           = m_model_id;
    score_data.profile_id         = m_profile_id;
    score_data.star_count         = m_star_count;
    score_data.success_printed    = m_success_printed;
    score_data.comment_text       = m_comment_text->GetValue();
    score_data.image_url_paths    = m_image_url_paths;
    for (auto img : m_image) { score_data.local_to_url_image.push_back(std::make_pair(img.second.local_image_url, img.second.img_url_paths)); }
    
    return score_data;
}

void ScoreDialog::set_comment(std::string comment)
{
    if (m_comment_text) { 

        m_comment_text->SetValue(wxString::FromUTF8(comment));
    }
}

void ScoreDialog::set_cloud_bitmap(std::vector<std::string> cloud_bitmaps)
{ 
    m_image_url_paths = cloud_bitmaps;
    for (std::string &url : cloud_bitmaps) {
        if (std::string::npos == url.find(m_model_id)) continue;
        m_image.insert(create_oss_thumbnail(url));
    }
    Layout();
    Fit();
}

} // namespace GUI
} // namespace Slic3r<|MERGE_RESOLUTION|>--- conflicted
+++ resolved
@@ -3505,18 +3505,11 @@
     wxString load_error_info, unload_error_info;
 
     if (obj->is_in_printing() && !obj->can_resume()) {
-<<<<<<< HEAD
-        load_error_info = _L("The printer is busy on other print job");
-        unload_error_info = _L("The printer is busy on other print job");
+        load_error_info = _L("The printer is busy with another print job.");
+        unload_error_info = _L("The printer is busy with another print job.");
     } else if (obj->can_resume() && !devPrinterUtil::IsVirtualSlot(ams_id)) {
         load_error_info = _L("When printing is paused, filament loading and unloading are only supported for external slots.");
         unload_error_info = _L("When printing is paused, filament loading and unloading are only supported for external slots.");
-=======
-        if (!obj->can_resume() || obj->is_in_extrusion_cali()) {
-            load_error_info = _L("The printer is busy with another print job.");
-            unload_error_info = _L("The printer is busy with another print job.");
-        }
->>>>>>> 4046e39f
     } else {
         /*switch now*/
         bool in_switch_filament = false;
