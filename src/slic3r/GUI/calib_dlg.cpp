#include "calib_dlg.hpp"
#include "GUI_App.hpp"
#include "MsgDialog.hpp"
#include "I18N.hpp"
#include <wx/dcgraph.h>
#include "MainFrame.hpp"
#include <string>
namespace Slic3r { namespace GUI {

namespace {

void ParseStringValues(std::string str, std::vector<double> &vec)
{
    vec.clear();
    std::replace(str.begin(), str.end(), ',', ' ');
    std::istringstream inss(str);
    std::copy_if(std::istream_iterator<int>(inss), std::istream_iterator<int>(), std::back_inserter(vec),
                 [](int x){ return x > 0; });
}

}

wxBoxSizer* create_item_checkbox(wxString title, wxWindow* parent, bool* value, CheckBox*& checkbox)
{
    wxBoxSizer* m_sizer_checkbox = new wxBoxSizer(wxHORIZONTAL);

    m_sizer_checkbox->Add(0, 0, 0, wxEXPAND | wxLEFT, 5);

    checkbox = new ::CheckBox(parent);
    m_sizer_checkbox->Add(checkbox, 0, wxALIGN_CENTER, 0);
    m_sizer_checkbox->Add(0, 0, 0, wxEXPAND | wxLEFT, 8);

    auto checkbox_title = new wxStaticText(parent, wxID_ANY, title, wxDefaultPosition, wxSize(-1, -1), 0);
    checkbox_title->SetForegroundColour(wxColour(144, 144, 144));
    checkbox_title->SetFont(::Label::Body_13);
    checkbox_title->Wrap(-1);
    m_sizer_checkbox->Add(checkbox_title, 0, wxALIGN_CENTER | wxALL, 3);

    checkbox->SetValue(true);

    checkbox->Bind(wxEVT_TOGGLEBUTTON, [parent, checkbox, value](wxCommandEvent& e) {
        (*value) = (*value) ? false : true;
        e.Skip();
        });

    return m_sizer_checkbox;
}

PA_Calibration_Dlg::PA_Calibration_Dlg(wxWindow* parent, wxWindowID id, Plater* plater)
    : DPIDialog(parent, id, _L("PA Calibration"), wxDefaultPosition, parent->FromDIP(wxSize(-1, 280)), wxDEFAULT_DIALOG_STYLE | wxRESIZE_BORDER), m_plater(plater)
{
    wxBoxSizer* v_sizer = new wxBoxSizer(wxVERTICAL);
    SetSizer(v_sizer);
	wxBoxSizer* choice_sizer = new wxBoxSizer(wxHORIZONTAL);

    wxString m_rbExtruderTypeChoices[] = { _L("DDE"), _L("Bowden") };
	int m_rbExtruderTypeNChoices = sizeof(m_rbExtruderTypeChoices) / sizeof(wxString);
	m_rbExtruderType = new wxRadioBox(this, wxID_ANY, _L("Extruder type"), wxDefaultPosition, wxDefaultSize, m_rbExtruderTypeNChoices, m_rbExtruderTypeChoices, 2, wxRA_SPECIFY_COLS);
	m_rbExtruderType->SetSelection(0);
	choice_sizer->Add(m_rbExtruderType, 0, wxALL, 5);
	choice_sizer->Add(FromDIP(5), 0, 0, wxEXPAND, 5);
	wxString m_rbMethodChoices[] = { _L("PA Tower"), _L("PA Line"), _L("PA Pattern") };
	int m_rbMethodNChoices = sizeof(m_rbMethodChoices) / sizeof(wxString);
	m_rbMethod = new wxRadioBox(this, wxID_ANY, _L("Method"), wxDefaultPosition, wxDefaultSize, m_rbMethodNChoices, m_rbMethodChoices, 2, wxRA_SPECIFY_COLS);
	m_rbMethod->SetSelection(0);
	choice_sizer->Add(m_rbMethod, 0, wxALL, 5);

	v_sizer->Add(choice_sizer);

    // Settings
    //
    wxString start_pa_str = _L("Start PA: ");
    wxString end_pa_str = _L("End PA: ");
    wxString PA_step_str = _L("PA step: ");
    wxString sp_accel_str = _L("Accelerations: ");
<<<<<<< HEAD
    wxString sp_speed_str = _L("Speeds: ");
=======
    wxString sp_speed_str = _L("Volumetric speeds: ");
>>>>>>> 08555bf5
	auto text_size = wxWindow::GetTextExtent(start_pa_str);
	text_size.IncTo(wxWindow::GetTextExtent(end_pa_str));
	text_size.IncTo(wxWindow::GetTextExtent(PA_step_str));
    text_size.IncTo(wxWindow::GetTextExtent(sp_accel_str));
    text_size.IncTo(wxWindow::GetTextExtent(sp_speed_str));
<<<<<<< HEAD
	text_size.x = text_size.x * 1.5;
=======
    text_size.x = text_size.x * 1.1;
>>>>>>> 08555bf5
	wxStaticBoxSizer* settings_sizer = new wxStaticBoxSizer(wxVERTICAL, this, _L("Settings"));

	auto st_size = FromDIP(wxSize(text_size.x, -1));
    auto ti_size = FromDIP(wxSize(140, -1));
    // start PA
    auto start_PA_sizer = new wxBoxSizer(wxHORIZONTAL);
    auto start_pa_text = new wxStaticText(this, wxID_ANY, start_pa_str, wxDefaultPosition, st_size, wxALIGN_LEFT);
    m_tiStartPA = new TextInput(this, "", "", "", wxDefaultPosition, ti_size, wxTE_CENTRE | wxTE_PROCESS_ENTER);
    m_tiStartPA->GetTextCtrl()->SetValidator(wxTextValidator(wxFILTER_NUMERIC));

	start_PA_sizer->Add(start_pa_text, 0, wxALL | wxALIGN_CENTER_VERTICAL, 2);
    start_PA_sizer->Add(m_tiStartPA, 0, wxALL | wxALIGN_CENTER_VERTICAL, 2);
    settings_sizer->Add(start_PA_sizer);

    // end PA
    auto end_PA_sizer = new wxBoxSizer(wxHORIZONTAL);
    auto end_pa_text = new wxStaticText(this, wxID_ANY, end_pa_str, wxDefaultPosition, st_size, wxALIGN_LEFT);
    m_tiEndPA = new TextInput(this, "", "", "", wxDefaultPosition, ti_size, wxTE_CENTRE | wxTE_PROCESS_ENTER);
    m_tiStartPA->GetTextCtrl()->SetValidator(wxTextValidator(wxFILTER_NUMERIC));
    end_PA_sizer->Add(end_pa_text, 0, wxALL | wxALIGN_CENTER_VERTICAL, 2);
    end_PA_sizer->Add(m_tiEndPA, 0, wxALL | wxALIGN_CENTER_VERTICAL, 2);
    settings_sizer->Add(end_PA_sizer);

    // PA step
    auto PA_step_sizer = new wxBoxSizer(wxHORIZONTAL);
    auto PA_step_text = new wxStaticText(this, wxID_ANY, PA_step_str, wxDefaultPosition, st_size, wxALIGN_LEFT);
    m_tiPAStep = new TextInput(this, "", "", "", wxDefaultPosition, ti_size, wxTE_CENTRE | wxTE_PROCESS_ENTER);
    m_tiStartPA->GetTextCtrl()->SetValidator(wxTextValidator(wxFILTER_NUMERIC));
    PA_step_sizer->Add(PA_step_text, 0, wxALL | wxALIGN_CENTER_VERTICAL, 2);
    PA_step_sizer->Add(m_tiPAStep, 0, wxALL | wxALIGN_CENTER_VERTICAL, 2);
    settings_sizer->Add(PA_step_sizer);

	settings_sizer->Add(create_item_checkbox(_L("Print numbers"), this, &m_params.print_numbers, m_cbPrintNum));
    m_cbPrintNum->SetValue(false);

<<<<<<< HEAD
    settings_sizer->Add(create_item_checkbox(_L("Batch mode"), this, &m_params.batch_mode, m_cbBatchMode));
    m_cbBatchMode->SetValue(false);

=======
>>>>>>> 08555bf5
    wxTextValidator val_list_validator(wxFILTER_INCLUDE_CHAR_LIST);
    val_list_validator.SetCharIncludes(wxString("0123456789,"));

    auto sp_accel_sizer = new wxBoxSizer(wxHORIZONTAL);
    auto sp_accel_text = new wxStaticText(this, wxID_ANY, sp_accel_str, wxDefaultPosition, st_size, wxALIGN_LEFT);
    m_tiBMAccels = new TextInput(this, "", "", "", wxDefaultPosition, ti_size, wxTE_PROCESS_ENTER);
<<<<<<< HEAD
    m_tiBMAccels->SetToolTip(_L("Comma-separated list of printing accelerations"));
=======
    m_tiBMAccels->SetToolTip(_L("Comma-separated list of printing accelerations, mm/s²"));
>>>>>>> 08555bf5
    m_tiBMAccels->GetTextCtrl()->SetValidator(val_list_validator);
    sp_accel_sizer->Add(sp_accel_text, 0, wxALL | wxALIGN_CENTER_VERTICAL, 2);
    sp_accel_sizer->Add(m_tiBMAccels, 0, wxALL | wxALIGN_CENTER_VERTICAL, 2);
    settings_sizer->Add(sp_accel_sizer);

    auto sp_speed_sizer = new wxBoxSizer(wxHORIZONTAL);
    auto sp_speed_text = new wxStaticText(this, wxID_ANY, sp_speed_str, wxDefaultPosition, st_size, wxALIGN_LEFT);
    m_tiBMSpeeds = new TextInput(this, "", "", "", wxDefaultPosition, ti_size, wxTE_PROCESS_ENTER);
<<<<<<< HEAD
    m_tiBMSpeeds->SetToolTip(_L("Comma-separated list of printing speeds"));
=======
    m_tiBMSpeeds->SetToolTip(_L("Comma-separated list of volumetric speeds, mm³/s"));
>>>>>>> 08555bf5
    m_tiBMSpeeds->GetTextCtrl()->SetValidator(val_list_validator);
    sp_speed_sizer->Add(sp_speed_text, 0, wxALL | wxALIGN_CENTER_VERTICAL, 2);
    sp_speed_sizer->Add(m_tiBMSpeeds, 0, wxALL | wxALIGN_CENTER_VERTICAL, 2);
    settings_sizer->Add(sp_speed_sizer);

    v_sizer->Add(settings_sizer);
	v_sizer->Add(0, FromDIP(10), 0, wxEXPAND, 5);
    m_btnStart = new Button(this, _L("OK"));
    StateColor btn_bg_green(std::pair<wxColour, int>(wxColour(0, 137, 123), StateColor::Pressed),
		std::pair<wxColour, int>(wxColour(38, 166, 154), StateColor::Hovered),
		std::pair<wxColour, int>(wxColour(0, 150, 136), StateColor::Normal));

	m_btnStart->SetBackgroundColor(btn_bg_green);
	m_btnStart->SetBorderColor(wxColour(0, 150, 136));
	m_btnStart->SetTextColor(wxColour("#FFFFFE"));
	m_btnStart->SetSize(wxSize(FromDIP(48), FromDIP(24)));
	m_btnStart->SetMinSize(wxSize(FromDIP(48), FromDIP(24)));
	m_btnStart->SetCornerRadius(FromDIP(3));
	m_btnStart->Bind(wxEVT_BUTTON, &PA_Calibration_Dlg::on_start, this);
	v_sizer->Add(m_btnStart, 0, wxALL | wxALIGN_RIGHT, FromDIP(5));

    PA_Calibration_Dlg::reset_params();

    // Connect Events
    m_rbExtruderType->Connect(wxEVT_COMMAND_RADIOBOX_SELECTED, wxCommandEventHandler(PA_Calibration_Dlg::on_extruder_type_changed), NULL, this);
    m_rbMethod->Connect(wxEVT_COMMAND_RADIOBOX_SELECTED, wxCommandEventHandler(PA_Calibration_Dlg::on_method_changed), NULL, this);
    m_cbBatchMode->Connect(wxEVT_TOGGLEBUTTON, wxCommandEventHandler(PA_Calibration_Dlg::on_batch_mode_changed), NULL, this);
    this->Connect(wxEVT_SHOW, wxShowEventHandler(PA_Calibration_Dlg::on_show));
    //wxGetApp().UpdateDlgDarkUI(this);

    Layout();
    Fit();
}

PA_Calibration_Dlg::~PA_Calibration_Dlg() {
    // Disconnect Events
    m_rbExtruderType->Disconnect(wxEVT_COMMAND_RADIOBOX_SELECTED, wxCommandEventHandler(PA_Calibration_Dlg::on_extruder_type_changed), NULL, this);
    m_rbMethod->Disconnect(wxEVT_COMMAND_RADIOBOX_SELECTED, wxCommandEventHandler(PA_Calibration_Dlg::on_method_changed), NULL, this);
    m_cbBatchMode->Disconnect(wxEVT_TOGGLEBUTTON, wxCommandEventHandler(PA_Calibration_Dlg::on_batch_mode_changed), NULL, this);
    m_btnStart->Disconnect(wxEVT_COMMAND_BUTTON_CLICKED, wxCommandEventHandler(PA_Calibration_Dlg::on_start), NULL, this);
}

void PA_Calibration_Dlg::reset_params() {
    bool isDDE = m_rbExtruderType->GetSelection() == 0 ? true : false;
    int method = m_rbMethod->GetSelection();

    m_tiStartPA->GetTextCtrl()->SetValue(wxString::FromDouble(0.0));

    switch (method) {
        case 1:
            m_params.mode = CalibMode::Calib_PA_Line;
            m_tiEndPA->GetTextCtrl()->SetValue(wxString::FromDouble(0.1));
            m_tiPAStep->GetTextCtrl()->SetValue(wxString::FromDouble(0.002));
            m_cbPrintNum->SetValue(true);
            m_cbPrintNum->Enable(true);
<<<<<<< HEAD
            m_cbBatchMode->SetValue(false);
            m_cbBatchMode->Enable(false);
=======
            m_tiBMAccels->Enable(false);
            m_tiBMSpeeds->Enable(false);
>>>>>>> 08555bf5
            break;
        case 2:
            m_params.mode = CalibMode::Calib_PA_Pattern;
            m_tiEndPA->GetTextCtrl()->SetValue(wxString::FromDouble(0.08));
            m_tiPAStep->GetTextCtrl()->SetValue(wxString::FromDouble(0.005));
            m_cbPrintNum->SetValue(true);
            m_cbPrintNum->Enable(false);
<<<<<<< HEAD
            m_cbBatchMode->SetValue(false);
            m_cbBatchMode->Enable(true);
=======
            m_tiBMAccels->Enable(true);
            m_tiBMSpeeds->Enable(true);
>>>>>>> 08555bf5
            break;
        default:
            m_params.mode = CalibMode::Calib_PA_Tower;
            m_tiEndPA->GetTextCtrl()->SetValue(wxString::FromDouble(0.1));
            m_tiPAStep->GetTextCtrl()->SetValue(wxString::FromDouble(0.002));
            m_cbPrintNum->SetValue(false);
            m_cbPrintNum->Enable(false);
<<<<<<< HEAD
            m_cbBatchMode->SetValue(false);
            m_cbBatchMode->Enable(false);
=======
            m_tiBMAccels->Enable(false);
            m_tiBMSpeeds->Enable(false);
>>>>>>> 08555bf5
            break;
    }

    m_tiBMAccels->Enable(m_cbBatchMode->GetValue());
    m_tiBMSpeeds->Enable(m_cbBatchMode->GetValue());

    if (!isDDE) {
        m_tiEndPA->GetTextCtrl()->SetValue(wxString::FromDouble(1.0));
        
        if (m_params.mode == CalibMode::Calib_PA_Pattern) {
            m_tiPAStep->GetTextCtrl()->SetValue(wxString::FromDouble(0.05));
        } else {
            m_tiPAStep->GetTextCtrl()->SetValue(wxString::FromDouble(0.02));
        }
    }
}

void PA_Calibration_Dlg::on_start(wxCommandEvent& event) { 
    bool read_double = false;
    read_double = m_tiStartPA->GetTextCtrl()->GetValue().ToDouble(&m_params.start);
    read_double = read_double && m_tiEndPA->GetTextCtrl()->GetValue().ToDouble(&m_params.end);
    read_double = read_double && m_tiPAStep->GetTextCtrl()->GetValue().ToDouble(&m_params.step);
    if (!read_double || m_params.start < 0 || m_params.step < EPSILON || m_params.end < m_params.start + m_params.step) {
        MessageDialog msg_dlg(nullptr, _L("Please input valid values:\nStart PA: >= 0.0\nEnd PA: > Start PA\nPA step: >= 0.001)"), wxEmptyString, wxICON_WARNING | wxOK);
        msg_dlg.ShowModal();
        return;
    }

    switch (m_rbMethod->GetSelection()) {
        case 1:
            m_params.mode = CalibMode::Calib_PA_Line;
            break;
        case 2:
            m_params.mode = CalibMode::Calib_PA_Pattern;
            break;
        default:
            m_params.mode = CalibMode::Calib_PA_Tower;
    }

    m_params.print_numbers = m_cbPrintNum->GetValue();
<<<<<<< HEAD
    m_params.batch_mode = m_cbBatchMode->GetValue();
    if (m_params.batch_mode) {
        ParseStringValues(m_tiBMAccels->GetTextCtrl()->GetValue().ToStdString(), m_params.accelerations);
        ParseStringValues(m_tiBMSpeeds->GetTextCtrl()->GetValue().ToStdString(), m_params.speeds);

        if (m_params.speeds.empty() || m_params.accelerations.empty()) {
            MessageDialog msg_dlg(nullptr, _L("Accelerations and speeds must contain at least 1 element each.\n"), wxEmptyString, wxICON_WARNING | wxOK);
            msg_dlg.ShowModal();
            return;
        }
    }
=======
    ParseStringValues(m_tiBMAccels->GetTextCtrl()->GetValue().ToStdString(), m_params.accelerations);
    ParseStringValues(m_tiBMSpeeds->GetTextCtrl()->GetValue().ToStdString(), m_params.speeds);
>>>>>>> 08555bf5

    m_plater->calib_pa(m_params);
    EndModal(wxID_OK);

}
void PA_Calibration_Dlg::on_extruder_type_changed(wxCommandEvent& event) { 
    PA_Calibration_Dlg::reset_params();
    event.Skip(); 
}
void PA_Calibration_Dlg::on_method_changed(wxCommandEvent& event) { 
    PA_Calibration_Dlg::reset_params();
    event.Skip(); 
}

void PA_Calibration_Dlg::on_batch_mode_changed(wxCommandEvent &event)
{
    bool val = m_cbBatchMode->GetValue();

    m_tiBMAccels->Enable(val);
    m_tiBMSpeeds->Enable(val);

    event.Skip();
}

void PA_Calibration_Dlg::on_dpi_changed(const wxRect& suggested_rect) {
    this->Refresh(); 
    Fit();
}

void PA_Calibration_Dlg::on_show(wxShowEvent& event) {
    PA_Calibration_Dlg::reset_params();
}

// Temp calib dlg
//
enum FILAMENT_TYPE : int
{
    tPLA = 0,
    tABS_ASA,
    tPETG,
    tPCTG,
    tTPU,
    tPA_CF,
    tPET_CF,
    tCustom
};

Temp_Calibration_Dlg::Temp_Calibration_Dlg(wxWindow* parent, wxWindowID id, Plater* plater)
    : DPIDialog(parent, id, _L("Temperature calibration"), wxDefaultPosition, parent->FromDIP(wxSize(-1, 280)), wxDEFAULT_DIALOG_STYLE | wxRESIZE_BORDER), m_plater(plater)
{
    wxBoxSizer* v_sizer = new wxBoxSizer(wxVERTICAL);
    SetSizer(v_sizer);
    wxBoxSizer* choice_sizer = new wxBoxSizer(wxHORIZONTAL);

    wxString m_rbFilamentTypeChoices[] = { _L("PLA"), _L("ABS/ASA"), _L("PETG"), _L("PCTG"), _L("TPU"), _L("PA-CF"), _L("PET-CF"), _L("Custom") };
    int m_rbFilamentTypeNChoices = sizeof(m_rbFilamentTypeChoices) / sizeof(wxString);
    m_rbFilamentType = new wxRadioBox(this, wxID_ANY, _L("Filament type"), wxDefaultPosition, wxDefaultSize, m_rbFilamentTypeNChoices, m_rbFilamentTypeChoices, 2, wxRA_SPECIFY_COLS);
    m_rbFilamentType->SetSelection(0);
    m_rbFilamentType->Select(0);
    choice_sizer->Add(m_rbFilamentType, 0, wxALL, 5);
    choice_sizer->Add(FromDIP(5), 0, 0, wxEXPAND, 5);
    wxString m_rbMethodChoices[] = { _L("PA Tower"), _L("PA Line") };

    v_sizer->Add(choice_sizer);

    // Settings
    //
    wxString start_temp_str = _L("Start temp: ");
    wxString end_temp_str = _L("End temp: ");
    wxString temp_step_str = _L("Temp step: ");
    auto text_size = wxWindow::GetTextExtent(start_temp_str);
    text_size.IncTo(wxWindow::GetTextExtent(end_temp_str));
    text_size.IncTo(wxWindow::GetTextExtent(temp_step_str));
    text_size.x = text_size.x * 1.5;
    wxStaticBoxSizer* settings_sizer = new wxStaticBoxSizer(wxVERTICAL, this, _L("Settings"));

    auto st_size = FromDIP(wxSize(text_size.x, -1));
    auto ti_size = FromDIP(wxSize(90, -1));
    // start temp
    auto start_temp_sizer = new wxBoxSizer(wxHORIZONTAL);
    auto start_temp_text = new wxStaticText(this, wxID_ANY, start_temp_str, wxDefaultPosition, st_size, wxALIGN_LEFT);
    m_tiStart = new TextInput(this, std::to_string(230), _L("\u2103"), "", wxDefaultPosition, ti_size, wxTE_CENTRE);
    m_tiStart->GetTextCtrl()->SetValidator(wxTextValidator(wxFILTER_NUMERIC));

    start_temp_sizer->Add(start_temp_text, 0, wxALL | wxALIGN_CENTER_VERTICAL, 2);
    start_temp_sizer->Add(m_tiStart, 0, wxALL | wxALIGN_CENTER_VERTICAL, 2);
    settings_sizer->Add(start_temp_sizer);

    // end temp
    auto end_temp_sizer = new wxBoxSizer(wxHORIZONTAL);
    auto end_temp_text = new wxStaticText(this, wxID_ANY, end_temp_str, wxDefaultPosition, st_size, wxALIGN_LEFT);
    m_tiEnd = new TextInput(this, std::to_string(190), _L("\u2103"), "", wxDefaultPosition, ti_size, wxTE_CENTRE);
    m_tiStart->GetTextCtrl()->SetValidator(wxTextValidator(wxFILTER_NUMERIC));
    end_temp_sizer->Add(end_temp_text, 0, wxALL | wxALIGN_CENTER_VERTICAL, 2);
    end_temp_sizer->Add(m_tiEnd, 0, wxALL | wxALIGN_CENTER_VERTICAL, 2);
    settings_sizer->Add(end_temp_sizer);

    // temp step
    auto temp_step_sizer = new wxBoxSizer(wxHORIZONTAL);
    auto temp_step_text = new wxStaticText(this, wxID_ANY, temp_step_str, wxDefaultPosition, st_size, wxALIGN_LEFT);
    m_tiStep = new TextInput(this, wxString::FromDouble(5),_L("\u2103"), "", wxDefaultPosition, ti_size, wxTE_CENTRE);
    m_tiStart->GetTextCtrl()->SetValidator(wxTextValidator(wxFILTER_NUMERIC));
    m_tiStep->Enable(false);
    temp_step_sizer->Add(temp_step_text, 0, wxALL | wxALIGN_CENTER_VERTICAL, 2);
    temp_step_sizer->Add(m_tiStep, 0, wxALL | wxALIGN_CENTER_VERTICAL, 2);
    settings_sizer->Add(temp_step_sizer);

    v_sizer->Add(settings_sizer);
    v_sizer->Add(0, FromDIP(10), 0, wxEXPAND, 5);
    m_btnStart = new Button(this, _L("OK"));
    StateColor btn_bg_green(std::pair<wxColour, int>(wxColour(0, 137, 123), StateColor::Pressed),
        std::pair<wxColour, int>(wxColour(38, 166, 154), StateColor::Hovered),
        std::pair<wxColour, int>(wxColour(0, 150, 136), StateColor::Normal));

    m_btnStart->SetBackgroundColor(btn_bg_green);
    m_btnStart->SetBorderColor(wxColour(0, 150, 136));
    m_btnStart->SetTextColor(wxColour("#FFFFFE"));
    m_btnStart->SetSize(wxSize(FromDIP(48), FromDIP(24)));
    m_btnStart->SetMinSize(wxSize(FromDIP(48), FromDIP(24)));
    m_btnStart->SetCornerRadius(FromDIP(3));
    m_btnStart->Bind(wxEVT_BUTTON, &Temp_Calibration_Dlg::on_start, this);
    v_sizer->Add(m_btnStart, 0, wxALL | wxALIGN_RIGHT, FromDIP(5));

    m_rbFilamentType->Connect(wxEVT_COMMAND_RADIOBOX_SELECTED, wxCommandEventHandler(Temp_Calibration_Dlg::on_filament_type_changed), NULL, this);
    m_btnStart->Connect(wxEVT_COMMAND_BUTTON_CLICKED, wxCommandEventHandler(Temp_Calibration_Dlg::on_start), NULL, this);

    //wxGetApp().UpdateDlgDarkUI(this);

    Layout();
    Fit();

    auto validate_text = [this](TextInput* ti){
        unsigned long t = 0;
        if(!ti->GetTextCtrl()->GetValue().ToULong(&t))
            return;
        if(t> 350 || t < 170){
            MessageDialog msg_dlg(nullptr, wxString::Format(L"Supported range: 170%s - 350%s",_L("\u2103"),_L("\u2103")), wxEmptyString, wxICON_WARNING | wxOK);
            msg_dlg.ShowModal();
            if(t > 350)
                t = 350;
            else
                t = 170;
        }
        t = (t / 5) * 5;
        ti->GetTextCtrl()->SetValue(std::to_string(t));
    };

    m_tiStart->GetTextCtrl()->Bind(wxEVT_KILL_FOCUS, [&](wxFocusEvent &e) {
        validate_text(this->m_tiStart);
        e.Skip();
        });

    m_tiEnd->GetTextCtrl()->Bind(wxEVT_KILL_FOCUS, [&](wxFocusEvent &e) {
        validate_text(this->m_tiEnd);
        e.Skip();
        });

    
}

Temp_Calibration_Dlg::~Temp_Calibration_Dlg() {
    // Disconnect Events
    m_rbFilamentType->Disconnect(wxEVT_COMMAND_RADIOBOX_SELECTED, wxCommandEventHandler(Temp_Calibration_Dlg::on_filament_type_changed), NULL, this);
    m_btnStart->Disconnect(wxEVT_COMMAND_BUTTON_CLICKED, wxCommandEventHandler(Temp_Calibration_Dlg::on_start), NULL, this);
}

void Temp_Calibration_Dlg::on_start(wxCommandEvent& event) {
    bool read_long = false;
    unsigned long start=0,end=0;
    read_long = m_tiStart->GetTextCtrl()->GetValue().ToULong(&start);
    read_long = read_long && m_tiEnd->GetTextCtrl()->GetValue().ToULong(&end);

    if (!read_long || start > 350 || end < 170  || end > (start - 5)) {
        MessageDialog msg_dlg(nullptr, _L("Please input valid values:\nStart temp: <= 350\nEnd temp: >= 170\nStart temp > End temp + 5)"), wxEmptyString, wxICON_WARNING | wxOK);
        msg_dlg.ShowModal();
        return;
    }
    m_params.start = start;
    m_params.end = end;
    m_params.mode =CalibMode::Calib_Temp_Tower;
    m_plater->calib_temp(m_params);
    EndModal(wxID_OK);

}

void Temp_Calibration_Dlg::on_filament_type_changed(wxCommandEvent& event) {
    int selection = event.GetSelection();
    unsigned long start,end;
    switch(selection)
    {
        case tABS_ASA:
            start = 270;
            end = 230;
            break;
        case tPETG:
            start = 250;
            end = 230;
            break;
	case tPCTG:
            start = 240;
            end = 280;
            break;
        case tTPU:
            start = 240;
            end = 210;
            break;
        case tPA_CF:
            start = 320;
            end = 280;
            break;
        case tPET_CF:
            start = 320;
            end = 280;
            break;
        case tPLA:
        case tCustom:
            start = 230;
            end = 190;
            break;
    }
    
    m_tiEnd->GetTextCtrl()->SetValue(std::to_string(end));
    m_tiStart->GetTextCtrl()->SetValue(std::to_string(start));
    event.Skip();
}

void Temp_Calibration_Dlg::on_dpi_changed(const wxRect& suggested_rect) {
    this->Refresh();
    Fit();

}


// MaxVolumetricSpeed_Test_Dlg
//

MaxVolumetricSpeed_Test_Dlg::MaxVolumetricSpeed_Test_Dlg(wxWindow* parent, wxWindowID id, Plater* plater)
    : DPIDialog(parent, id, _L("Max volumetric speed test"), wxDefaultPosition, parent->FromDIP(wxSize(-1, 280)), wxDEFAULT_DIALOG_STYLE | wxRESIZE_BORDER), m_plater(plater)
{
    wxBoxSizer* v_sizer = new wxBoxSizer(wxVERTICAL);
    SetSizer(v_sizer);

    // Settings
    //
    wxString start_vol_str = _L("Start volumetric speed: ");
    wxString end_vol_str = _L("End volumetric speed: ");
    wxString vol_step_str = _L("step: ");
    auto text_size = wxWindow::GetTextExtent(start_vol_str);
    text_size.IncTo(wxWindow::GetTextExtent(end_vol_str));
    text_size.IncTo(wxWindow::GetTextExtent(vol_step_str));
    text_size.x = text_size.x * 1.5;
    wxStaticBoxSizer* settings_sizer = new wxStaticBoxSizer(wxVERTICAL, this, _L("Settings"));

    wxString input_str = _L("mm³/s");
    auto input_text_size = wxWindow::GetTextExtent(input_str);

    auto st_size = FromDIP(wxSize(text_size.x, -1));
    auto ti_size = FromDIP(wxSize(input_text_size.x + 90, -1));
    // start vol
    auto start_vol_sizer = new wxBoxSizer(wxHORIZONTAL);
    auto start_vol_text = new wxStaticText(this, wxID_ANY, start_vol_str, wxDefaultPosition, st_size, wxALIGN_LEFT);
    m_tiStart = new TextInput(this, std::to_string(5), _L("mm³/s"), "", wxDefaultPosition, ti_size, wxTE_CENTRE);
    m_tiStart->GetTextCtrl()->SetValidator(wxTextValidator(wxFILTER_NUMERIC));

    start_vol_sizer->Add(start_vol_text, 0, wxALL | wxALIGN_CENTER_VERTICAL, 2);
    start_vol_sizer->Add(m_tiStart, 0, wxALL | wxALIGN_CENTER_VERTICAL, 2);
    settings_sizer->Add(start_vol_sizer);

    // end vol
    auto end_vol_sizer = new wxBoxSizer(wxHORIZONTAL);
    auto end_vol_text = new wxStaticText(this, wxID_ANY, end_vol_str, wxDefaultPosition, st_size, wxALIGN_LEFT);
    m_tiEnd = new TextInput(this, std::to_string(20), _L("mm³/s"), "", wxDefaultPosition, ti_size, wxTE_CENTRE);
    m_tiStart->GetTextCtrl()->SetValidator(wxTextValidator(wxFILTER_NUMERIC));
    end_vol_sizer->Add(end_vol_text, 0, wxALL | wxALIGN_CENTER_VERTICAL, 2);
    end_vol_sizer->Add(m_tiEnd, 0, wxALL | wxALIGN_CENTER_VERTICAL, 2);
    settings_sizer->Add(end_vol_sizer);

    // vol step
    auto vol_step_sizer = new wxBoxSizer(wxHORIZONTAL);
    auto vol_step_text = new wxStaticText(this, wxID_ANY, vol_step_str, wxDefaultPosition, st_size, wxALIGN_LEFT);
    m_tiStep = new TextInput(this, wxString::FromDouble(0.5), _L("mm³/s"), "", wxDefaultPosition, ti_size, wxTE_CENTRE);
    m_tiStart->GetTextCtrl()->SetValidator(wxTextValidator(wxFILTER_NUMERIC));
    vol_step_sizer->Add(vol_step_text, 0, wxALL | wxALIGN_CENTER_VERTICAL, 2);
    vol_step_sizer->Add(m_tiStep, 0, wxALL | wxALIGN_CENTER_VERTICAL, 2);
    settings_sizer->Add(vol_step_sizer);

    v_sizer->Add(settings_sizer);
    v_sizer->Add(0, FromDIP(10), 0, wxEXPAND, 5);
    m_btnStart = new Button(this, _L("OK"));
    StateColor btn_bg_green(std::pair<wxColour, int>(wxColour(0, 137, 123), StateColor::Pressed),
        std::pair<wxColour, int>(wxColour(38, 166, 154), StateColor::Hovered),
        std::pair<wxColour, int>(wxColour(0, 150, 136), StateColor::Normal));

    m_btnStart->SetBackgroundColor(btn_bg_green);
    m_btnStart->SetBorderColor(wxColour(0, 150, 136));
    m_btnStart->SetTextColor(wxColour("#FFFFFE"));
    m_btnStart->SetSize(wxSize(FromDIP(48), FromDIP(24)));
    m_btnStart->SetMinSize(wxSize(FromDIP(48), FromDIP(24)));
    m_btnStart->SetCornerRadius(FromDIP(3));
    m_btnStart->Bind(wxEVT_BUTTON, &MaxVolumetricSpeed_Test_Dlg::on_start, this);
    v_sizer->Add(m_btnStart, 0, wxALL | wxALIGN_RIGHT, FromDIP(5));

    m_btnStart->Connect(wxEVT_COMMAND_BUTTON_CLICKED, wxCommandEventHandler(MaxVolumetricSpeed_Test_Dlg::on_start), NULL, this);

    //wxGetApp().UpdateDlgDarkUI(this);

    Layout();
    Fit();
}

MaxVolumetricSpeed_Test_Dlg::~MaxVolumetricSpeed_Test_Dlg() {
    // Disconnect Events
    m_btnStart->Disconnect(wxEVT_COMMAND_BUTTON_CLICKED, wxCommandEventHandler(MaxVolumetricSpeed_Test_Dlg::on_start), NULL, this);
}

void MaxVolumetricSpeed_Test_Dlg::on_start(wxCommandEvent& event) {
    bool read_double = false;
    read_double = m_tiStart->GetTextCtrl()->GetValue().ToDouble(&m_params.start);
    read_double = read_double && m_tiEnd->GetTextCtrl()->GetValue().ToDouble(&m_params.end);
    read_double = read_double && m_tiStep->GetTextCtrl()->GetValue().ToDouble(&m_params.step);

    if (!read_double || m_params.start <= 0 || m_params.step <= 0 || m_params.end < (m_params.start + m_params.step)) {
        MessageDialog msg_dlg(nullptr, _L("Please input valid values:\nstart > 0 \nstep >= 0\nend > start + step)"), wxEmptyString, wxICON_WARNING | wxOK);
        msg_dlg.ShowModal();
        return;
    }

    m_params.mode = CalibMode::Calib_Vol_speed_Tower;
    m_plater->calib_max_vol_speed(m_params);
    EndModal(wxID_OK);

}

void MaxVolumetricSpeed_Test_Dlg::on_dpi_changed(const wxRect& suggested_rect) {
    this->Refresh();
    Fit();

}


// VFA_Test_Dlg
//

VFA_Test_Dlg::VFA_Test_Dlg(wxWindow* parent, wxWindowID id, Plater* plater)
    : DPIDialog(parent, id, _L("VFA test"), wxDefaultPosition, parent->FromDIP(wxSize(-1, 280)), wxDEFAULT_DIALOG_STYLE | wxRESIZE_BORDER)
    , m_plater(plater)
{
    wxBoxSizer* v_sizer = new wxBoxSizer(wxVERTICAL);
    SetSizer(v_sizer);

    // Settings
    //
    wxString start_str = _L("Start speed: ");
    wxString end_vol_str = _L("End speed: ");
    wxString vol_step_str = _L("step: ");
    auto text_size = wxWindow::GetTextExtent(start_str);
    text_size.IncTo(wxWindow::GetTextExtent(end_vol_str));
    text_size.IncTo(wxWindow::GetTextExtent(vol_step_str));
    text_size.x = text_size.x * 1.5;
    wxStaticBoxSizer* settings_sizer = new wxStaticBoxSizer(wxVERTICAL, this, _L("Settings"));

    wxString input_str = _L("mm/s");
    auto input_text_size = wxWindow::GetTextExtent(input_str);

    auto st_size = FromDIP(wxSize(text_size.x, -1));
    auto ti_size = FromDIP(wxSize(input_text_size.x + 90, -1));
    // start vol
    auto start_vol_sizer = new wxBoxSizer(wxHORIZONTAL);
    auto start_vol_text = new wxStaticText(this, wxID_ANY, start_str, wxDefaultPosition, st_size, wxALIGN_LEFT);
    m_tiStart = new TextInput(this, std::to_string(40), _L("mm/s"), "", wxDefaultPosition, ti_size, wxTE_CENTRE);
    m_tiStart->GetTextCtrl()->SetValidator(wxTextValidator(wxFILTER_NUMERIC));

    start_vol_sizer->Add(start_vol_text, 0, wxALL | wxALIGN_CENTER_VERTICAL, 2);
    start_vol_sizer->Add(m_tiStart, 0, wxALL | wxALIGN_CENTER_VERTICAL, 2);
    settings_sizer->Add(start_vol_sizer);

    // end vol
    auto end_vol_sizer = new wxBoxSizer(wxHORIZONTAL);
    auto end_vol_text = new wxStaticText(this, wxID_ANY, end_vol_str, wxDefaultPosition, st_size, wxALIGN_LEFT);
    m_tiEnd = new TextInput(this, std::to_string(200), _L("mm/s"), "", wxDefaultPosition, ti_size, wxTE_CENTRE);
    m_tiStart->GetTextCtrl()->SetValidator(wxTextValidator(wxFILTER_NUMERIC));
    end_vol_sizer->Add(end_vol_text, 0, wxALL | wxALIGN_CENTER_VERTICAL, 2);
    end_vol_sizer->Add(m_tiEnd, 0, wxALL | wxALIGN_CENTER_VERTICAL, 2);
    settings_sizer->Add(end_vol_sizer);

    // vol step
    auto vol_step_sizer = new wxBoxSizer(wxHORIZONTAL);
    auto vol_step_text = new wxStaticText(this, wxID_ANY, vol_step_str, wxDefaultPosition, st_size, wxALIGN_LEFT);
    m_tiStep = new TextInput(this, wxString::FromDouble(10), _L("mm/s"), "", wxDefaultPosition, ti_size, wxTE_CENTRE);
    m_tiStart->GetTextCtrl()->SetValidator(wxTextValidator(wxFILTER_NUMERIC));
    vol_step_sizer->Add(vol_step_text, 0, wxALL | wxALIGN_CENTER_VERTICAL, 2);
    vol_step_sizer->Add(m_tiStep, 0, wxALL | wxALIGN_CENTER_VERTICAL, 2);
    settings_sizer->Add(vol_step_sizer);

    v_sizer->Add(settings_sizer);
    v_sizer->Add(0, FromDIP(10), 0, wxEXPAND, 5);
    m_btnStart = new Button(this, _L("OK"));
    StateColor btn_bg_green(std::pair<wxColour, int>(wxColour(0, 137, 123), StateColor::Pressed),
        std::pair<wxColour, int>(wxColour(38, 166, 154), StateColor::Hovered),
        std::pair<wxColour, int>(wxColour(0, 150, 136), StateColor::Normal));

    m_btnStart->SetBackgroundColor(btn_bg_green);
    m_btnStart->SetBorderColor(wxColour(0, 150, 136));
    m_btnStart->SetTextColor(wxColour("#FFFFFE"));
    m_btnStart->SetSize(wxSize(FromDIP(48), FromDIP(24)));
    m_btnStart->SetMinSize(wxSize(FromDIP(48), FromDIP(24)));
    m_btnStart->SetCornerRadius(FromDIP(3));
    m_btnStart->Bind(wxEVT_BUTTON, &VFA_Test_Dlg::on_start, this);
    v_sizer->Add(m_btnStart, 0, wxALL | wxALIGN_RIGHT, FromDIP(5));

    m_btnStart->Connect(wxEVT_COMMAND_BUTTON_CLICKED, wxCommandEventHandler(VFA_Test_Dlg::on_start), NULL, this);

    // wxGetApp().UpdateDlgDarkUI(this);

    Layout();
    Fit();
}

VFA_Test_Dlg::~VFA_Test_Dlg()
{
    // Disconnect Events
    m_btnStart->Disconnect(wxEVT_COMMAND_BUTTON_CLICKED, wxCommandEventHandler(VFA_Test_Dlg::on_start), NULL, this);
}

void VFA_Test_Dlg::on_start(wxCommandEvent& event)
{
    bool read_double = false;
    read_double = m_tiStart->GetTextCtrl()->GetValue().ToDouble(&m_params.start);
    read_double = read_double && m_tiEnd->GetTextCtrl()->GetValue().ToDouble(&m_params.end);
    read_double = read_double && m_tiStep->GetTextCtrl()->GetValue().ToDouble(&m_params.step);

    if (!read_double || m_params.start <= 10 || m_params.step <= 0 || m_params.end < (m_params.start + m_params.step)) {
        MessageDialog msg_dlg(nullptr, _L("Please input valid values:\nstart > 10 \nstep >= 0\nend > start + step)"), wxEmptyString, wxICON_WARNING | wxOK);
        msg_dlg.ShowModal();
        return;
    }

    m_params.mode = CalibMode::Calib_VFA_Tower;
    m_plater->calib_VFA(m_params);
    EndModal(wxID_OK);
}

void VFA_Test_Dlg::on_dpi_changed(const wxRect& suggested_rect)
{
    this->Refresh();
    Fit();
}



// Retraction_Test_Dlg
//

Retraction_Test_Dlg::Retraction_Test_Dlg(wxWindow* parent, wxWindowID id, Plater* plater)
    : DPIDialog(parent, id, _L("Retraction test"), wxDefaultPosition, parent->FromDIP(wxSize(-1, 280)), wxDEFAULT_DIALOG_STYLE | wxRESIZE_BORDER), m_plater(plater)
{
    wxBoxSizer* v_sizer = new wxBoxSizer(wxVERTICAL);
    SetSizer(v_sizer);

    // Settings
    //
    wxString start_length_str = _L("Start retraction length: ");
    wxString end_length_str = _L("End retraction length: ");
    wxString length_step_str = _L("step: ");
    auto text_size = wxWindow::GetTextExtent(start_length_str);
    text_size.IncTo(wxWindow::GetTextExtent(end_length_str));
    text_size.IncTo(wxWindow::GetTextExtent(length_step_str));
    text_size.x = text_size.x * 1.5;
    wxStaticBoxSizer* settings_sizer = new wxStaticBoxSizer(wxVERTICAL, this, _L("Settings"));

    wxString input_text_str = _L("mm/mm");
    auto input_text_size = wxWindow::GetTextExtent(input_text_str);

    auto st_size = FromDIP(wxSize(text_size.x, -1));
    auto ti_size = FromDIP(wxSize(input_text_size.x + 90, -1));
    // start length
    auto start_length_sizer = new wxBoxSizer(wxHORIZONTAL);
    auto start_length_text = new wxStaticText(this, wxID_ANY, start_length_str, wxDefaultPosition, st_size, wxALIGN_LEFT);
    m_tiStart = new TextInput(this, std::to_string(0), _L("mm"), "", wxDefaultPosition, ti_size, wxTE_CENTRE);
    m_tiStart->GetTextCtrl()->SetValidator(wxTextValidator(wxFILTER_NUMERIC));

    start_length_sizer->Add(start_length_text, 0, wxALL | wxALIGN_CENTER_VERTICAL, 2);
    start_length_sizer->Add(m_tiStart, 0, wxALL | wxALIGN_CENTER_VERTICAL, 2);
    settings_sizer->Add(start_length_sizer);

    // end length
    auto end_length_sizer = new wxBoxSizer(wxHORIZONTAL);
    auto end_length_text = new wxStaticText(this, wxID_ANY, end_length_str, wxDefaultPosition, st_size, wxALIGN_LEFT);
    m_tiEnd = new TextInput(this, std::to_string(2), _L("mm"), "", wxDefaultPosition, ti_size, wxTE_CENTRE);
    m_tiStart->GetTextCtrl()->SetValidator(wxTextValidator(wxFILTER_NUMERIC));
    end_length_sizer->Add(end_length_text, 0, wxALL | wxALIGN_CENTER_VERTICAL, 2);
    end_length_sizer->Add(m_tiEnd, 0, wxALL | wxALIGN_CENTER_VERTICAL, 2);
    settings_sizer->Add(end_length_sizer);

    // length step
    auto length_step_sizer = new wxBoxSizer(wxHORIZONTAL);
    auto length_step_text = new wxStaticText(this, wxID_ANY, length_step_str, wxDefaultPosition, st_size, wxALIGN_LEFT);
    m_tiStep = new TextInput(this, wxString::FromDouble(0.1), _L("mm/mm"), "", wxDefaultPosition, ti_size, wxTE_RIGHT);
    m_tiStart->GetTextCtrl()->SetValidator(wxTextValidator(wxFILTER_NUMERIC));
    length_step_sizer->Add(length_step_text, 0, wxALL | wxALIGN_CENTER_VERTICAL, 2);
    length_step_sizer->Add(m_tiStep, 0, wxALL | wxALIGN_CENTER_VERTICAL, 2);
    settings_sizer->Add(length_step_sizer);

    v_sizer->Add(settings_sizer);
    v_sizer->Add(0, FromDIP(10), 0, wxEXPAND, 5);
    m_btnStart = new Button(this, _L("OK"));
    StateColor btn_bg_green(std::pair<wxColour, int>(wxColour(0, 137, 123), StateColor::Pressed),
        std::pair<wxColour, int>(wxColour(38, 166, 154), StateColor::Hovered),
        std::pair<wxColour, int>(wxColour(0, 150, 136), StateColor::Normal));

    m_btnStart->SetBackgroundColor(btn_bg_green);
    m_btnStart->SetBorderColor(wxColour(0, 150, 136));
    m_btnStart->SetTextColor(wxColour("#FFFFFE"));
    m_btnStart->SetSize(wxSize(FromDIP(48), FromDIP(24)));
    m_btnStart->SetMinSize(wxSize(FromDIP(48), FromDIP(24)));
    m_btnStart->SetCornerRadius(FromDIP(3));
    m_btnStart->Bind(wxEVT_BUTTON, &Retraction_Test_Dlg::on_start, this);
    v_sizer->Add(m_btnStart, 0, wxALL | wxALIGN_RIGHT, FromDIP(5));

    m_btnStart->Connect(wxEVT_COMMAND_BUTTON_CLICKED, wxCommandEventHandler(Retraction_Test_Dlg::on_start), NULL, this);

    //wxGetApp().UpdateDlgDarkUI(this);

    Layout();
    Fit();
}

Retraction_Test_Dlg::~Retraction_Test_Dlg() {
    // Disconnect Events
    m_btnStart->Disconnect(wxEVT_COMMAND_BUTTON_CLICKED, wxCommandEventHandler(Retraction_Test_Dlg::on_start), NULL, this);
}

void Retraction_Test_Dlg::on_start(wxCommandEvent& event) {
    bool read_double = false;
    read_double = m_tiStart->GetTextCtrl()->GetValue().ToDouble(&m_params.start);
    read_double = read_double && m_tiEnd->GetTextCtrl()->GetValue().ToDouble(&m_params.end);
    read_double = read_double && m_tiStep->GetTextCtrl()->GetValue().ToDouble(&m_params.step);

    if (!read_double || m_params.start < 0 || m_params.step <= 0 || m_params.end < (m_params.start + m_params.step)) {
        MessageDialog msg_dlg(nullptr, _L("Please input valid values:\nstart > 0 \nstep >= 0\nend > start + step)"), wxEmptyString, wxICON_WARNING | wxOK);
        msg_dlg.ShowModal();
        return;
    }

    m_params.mode = CalibMode::Calib_Retraction_tower;
    m_plater->calib_retraction(m_params);
    EndModal(wxID_OK);

}

void Retraction_Test_Dlg::on_dpi_changed(const wxRect& suggested_rect) {
    this->Refresh();
    Fit();

}


}} // namespace Slic3r::GUI<|MERGE_RESOLUTION|>--- conflicted
+++ resolved
@@ -73,21 +73,13 @@
     wxString end_pa_str = _L("End PA: ");
     wxString PA_step_str = _L("PA step: ");
     wxString sp_accel_str = _L("Accelerations: ");
-<<<<<<< HEAD
-    wxString sp_speed_str = _L("Speeds: ");
-=======
     wxString sp_speed_str = _L("Volumetric speeds: ");
->>>>>>> 08555bf5
 	auto text_size = wxWindow::GetTextExtent(start_pa_str);
 	text_size.IncTo(wxWindow::GetTextExtent(end_pa_str));
 	text_size.IncTo(wxWindow::GetTextExtent(PA_step_str));
     text_size.IncTo(wxWindow::GetTextExtent(sp_accel_str));
     text_size.IncTo(wxWindow::GetTextExtent(sp_speed_str));
-<<<<<<< HEAD
-	text_size.x = text_size.x * 1.5;
-=======
     text_size.x = text_size.x * 1.1;
->>>>>>> 08555bf5
 	wxStaticBoxSizer* settings_sizer = new wxStaticBoxSizer(wxVERTICAL, this, _L("Settings"));
 
 	auto st_size = FromDIP(wxSize(text_size.x, -1));
@@ -123,23 +115,13 @@
 	settings_sizer->Add(create_item_checkbox(_L("Print numbers"), this, &m_params.print_numbers, m_cbPrintNum));
     m_cbPrintNum->SetValue(false);
 
-<<<<<<< HEAD
-    settings_sizer->Add(create_item_checkbox(_L("Batch mode"), this, &m_params.batch_mode, m_cbBatchMode));
-    m_cbBatchMode->SetValue(false);
-
-=======
->>>>>>> 08555bf5
     wxTextValidator val_list_validator(wxFILTER_INCLUDE_CHAR_LIST);
     val_list_validator.SetCharIncludes(wxString("0123456789,"));
 
     auto sp_accel_sizer = new wxBoxSizer(wxHORIZONTAL);
     auto sp_accel_text = new wxStaticText(this, wxID_ANY, sp_accel_str, wxDefaultPosition, st_size, wxALIGN_LEFT);
     m_tiBMAccels = new TextInput(this, "", "", "", wxDefaultPosition, ti_size, wxTE_PROCESS_ENTER);
-<<<<<<< HEAD
-    m_tiBMAccels->SetToolTip(_L("Comma-separated list of printing accelerations"));
-=======
     m_tiBMAccels->SetToolTip(_L("Comma-separated list of printing accelerations, mm/s²"));
->>>>>>> 08555bf5
     m_tiBMAccels->GetTextCtrl()->SetValidator(val_list_validator);
     sp_accel_sizer->Add(sp_accel_text, 0, wxALL | wxALIGN_CENTER_VERTICAL, 2);
     sp_accel_sizer->Add(m_tiBMAccels, 0, wxALL | wxALIGN_CENTER_VERTICAL, 2);
@@ -148,11 +130,7 @@
     auto sp_speed_sizer = new wxBoxSizer(wxHORIZONTAL);
     auto sp_speed_text = new wxStaticText(this, wxID_ANY, sp_speed_str, wxDefaultPosition, st_size, wxALIGN_LEFT);
     m_tiBMSpeeds = new TextInput(this, "", "", "", wxDefaultPosition, ti_size, wxTE_PROCESS_ENTER);
-<<<<<<< HEAD
-    m_tiBMSpeeds->SetToolTip(_L("Comma-separated list of printing speeds"));
-=======
     m_tiBMSpeeds->SetToolTip(_L("Comma-separated list of volumetric speeds, mm³/s"));
->>>>>>> 08555bf5
     m_tiBMSpeeds->GetTextCtrl()->SetValidator(val_list_validator);
     sp_speed_sizer->Add(sp_speed_text, 0, wxALL | wxALIGN_CENTER_VERTICAL, 2);
     sp_speed_sizer->Add(m_tiBMSpeeds, 0, wxALL | wxALIGN_CENTER_VERTICAL, 2);
@@ -179,7 +157,6 @@
     // Connect Events
     m_rbExtruderType->Connect(wxEVT_COMMAND_RADIOBOX_SELECTED, wxCommandEventHandler(PA_Calibration_Dlg::on_extruder_type_changed), NULL, this);
     m_rbMethod->Connect(wxEVT_COMMAND_RADIOBOX_SELECTED, wxCommandEventHandler(PA_Calibration_Dlg::on_method_changed), NULL, this);
-    m_cbBatchMode->Connect(wxEVT_TOGGLEBUTTON, wxCommandEventHandler(PA_Calibration_Dlg::on_batch_mode_changed), NULL, this);
     this->Connect(wxEVT_SHOW, wxShowEventHandler(PA_Calibration_Dlg::on_show));
     //wxGetApp().UpdateDlgDarkUI(this);
 
@@ -191,7 +168,6 @@
     // Disconnect Events
     m_rbExtruderType->Disconnect(wxEVT_COMMAND_RADIOBOX_SELECTED, wxCommandEventHandler(PA_Calibration_Dlg::on_extruder_type_changed), NULL, this);
     m_rbMethod->Disconnect(wxEVT_COMMAND_RADIOBOX_SELECTED, wxCommandEventHandler(PA_Calibration_Dlg::on_method_changed), NULL, this);
-    m_cbBatchMode->Disconnect(wxEVT_TOGGLEBUTTON, wxCommandEventHandler(PA_Calibration_Dlg::on_batch_mode_changed), NULL, this);
     m_btnStart->Disconnect(wxEVT_COMMAND_BUTTON_CLICKED, wxCommandEventHandler(PA_Calibration_Dlg::on_start), NULL, this);
 }
 
@@ -208,13 +184,8 @@
             m_tiPAStep->GetTextCtrl()->SetValue(wxString::FromDouble(0.002));
             m_cbPrintNum->SetValue(true);
             m_cbPrintNum->Enable(true);
-<<<<<<< HEAD
-            m_cbBatchMode->SetValue(false);
-            m_cbBatchMode->Enable(false);
-=======
             m_tiBMAccels->Enable(false);
             m_tiBMSpeeds->Enable(false);
->>>>>>> 08555bf5
             break;
         case 2:
             m_params.mode = CalibMode::Calib_PA_Pattern;
@@ -222,13 +193,8 @@
             m_tiPAStep->GetTextCtrl()->SetValue(wxString::FromDouble(0.005));
             m_cbPrintNum->SetValue(true);
             m_cbPrintNum->Enable(false);
-<<<<<<< HEAD
-            m_cbBatchMode->SetValue(false);
-            m_cbBatchMode->Enable(true);
-=======
             m_tiBMAccels->Enable(true);
             m_tiBMSpeeds->Enable(true);
->>>>>>> 08555bf5
             break;
         default:
             m_params.mode = CalibMode::Calib_PA_Tower;
@@ -236,18 +202,10 @@
             m_tiPAStep->GetTextCtrl()->SetValue(wxString::FromDouble(0.002));
             m_cbPrintNum->SetValue(false);
             m_cbPrintNum->Enable(false);
-<<<<<<< HEAD
-            m_cbBatchMode->SetValue(false);
-            m_cbBatchMode->Enable(false);
-=======
             m_tiBMAccels->Enable(false);
             m_tiBMSpeeds->Enable(false);
->>>>>>> 08555bf5
-            break;
-    }
-
-    m_tiBMAccels->Enable(m_cbBatchMode->GetValue());
-    m_tiBMSpeeds->Enable(m_cbBatchMode->GetValue());
+            break;
+    }
 
     if (!isDDE) {
         m_tiEndPA->GetTextCtrl()->SetValue(wxString::FromDouble(1.0));
@@ -283,22 +241,8 @@
     }
 
     m_params.print_numbers = m_cbPrintNum->GetValue();
-<<<<<<< HEAD
-    m_params.batch_mode = m_cbBatchMode->GetValue();
-    if (m_params.batch_mode) {
-        ParseStringValues(m_tiBMAccels->GetTextCtrl()->GetValue().ToStdString(), m_params.accelerations);
-        ParseStringValues(m_tiBMSpeeds->GetTextCtrl()->GetValue().ToStdString(), m_params.speeds);
-
-        if (m_params.speeds.empty() || m_params.accelerations.empty()) {
-            MessageDialog msg_dlg(nullptr, _L("Accelerations and speeds must contain at least 1 element each.\n"), wxEmptyString, wxICON_WARNING | wxOK);
-            msg_dlg.ShowModal();
-            return;
-        }
-    }
-=======
     ParseStringValues(m_tiBMAccels->GetTextCtrl()->GetValue().ToStdString(), m_params.accelerations);
     ParseStringValues(m_tiBMSpeeds->GetTextCtrl()->GetValue().ToStdString(), m_params.speeds);
->>>>>>> 08555bf5
 
     m_plater->calib_pa(m_params);
     EndModal(wxID_OK);
@@ -311,16 +255,6 @@
 void PA_Calibration_Dlg::on_method_changed(wxCommandEvent& event) { 
     PA_Calibration_Dlg::reset_params();
     event.Skip(); 
-}
-
-void PA_Calibration_Dlg::on_batch_mode_changed(wxCommandEvent &event)
-{
-    bool val = m_cbBatchMode->GetValue();
-
-    m_tiBMAccels->Enable(val);
-    m_tiBMSpeeds->Enable(val);
-
-    event.Skip();
 }
 
 void PA_Calibration_Dlg::on_dpi_changed(const wxRect& suggested_rect) {
