#include "libslic3r/libslic3r.h"
#include "libslic3r/PresetBundle.hpp"
#include "GUI_ObjectList.hpp"
#include "GUI_Factories.hpp"
//#include "GUI_ObjectLayers.hpp"
#include "GUI_App.hpp"
#include "I18N.hpp"
#include "Plater.hpp"
#include "BitmapComboBox.hpp"
#include "MainFrame.hpp"
#include "slic3r/Utils/UndoRedo.hpp"

#include "OptionsGroup.hpp"
#include "Tab.hpp"
#include "wxExtensions.hpp"
#include "libslic3r/Model.hpp"
#include "GLCanvas3D.hpp"
#include "Selection.hpp"
#include "PartPlate.hpp"
#include "format.hpp"
#include "NotificationManager.hpp"
#include "MsgDialog.hpp"
#include "Widgets/ProgressDialog.hpp"
#include "SingleChoiceDialog.hpp"

#include <boost/algorithm/string.hpp>
#include <wx/progdlg.h>
#include <wx/listbook.h>
#include <wx/numformatter.h>
#include <wx/headerctrl.h>

#include "slic3r/Utils/FixModelByWin10.hpp"
#include "libslic3r/Format/bbs_3mf.hpp"
#include "libslic3r/PrintConfig.hpp"

#ifdef __WXMSW__
#include "wx/uiaction.h"
#include <wx/renderer.h>
#endif /* __WXMSW__ */
#include "Gizmos/GLGizmoScale.hpp"

namespace Slic3r
{
namespace GUI
{

wxDEFINE_EVENT(EVT_OBJ_LIST_OBJECT_SELECT, SimpleEvent);
wxDEFINE_EVENT(EVT_PARTPLATE_LIST_PLATE_SELECT, IntEvent);

static PrinterTechnology printer_technology()
{
    return wxGetApp().preset_bundle->printers.get_selected_preset().printer_technology();
}

static const Selection& scene_selection()
{
    //BBS return current canvas3D return wxGetApp().plater()->get_view3D_canvas3D()->get_selection();
    return wxGetApp().plater()->get_current_canvas3D()->get_selection();
}

// Config from current edited printer preset
static DynamicPrintConfig& printer_config()
{
    return wxGetApp().preset_bundle->printers.get_edited_preset().config;
}

static int filaments_count()
{
    return wxGetApp().filaments_cnt();
}

static void take_snapshot(const std::string& snapshot_name)
{
    Plater* plater = wxGetApp().plater();
    if (plater)
        plater->take_snapshot(snapshot_name);
}

class wxRenderer : public wxDelegateRendererNative
{
public:
    wxRenderer() : wxDelegateRendererNative(wxRendererNative::Get()) {}
    virtual void DrawItemSelectionRect(wxWindow *win,
                                       wxDC& dc,
                                       const wxRect& rect,
                                       int flags = 0) wxOVERRIDE
        { GetGeneric().DrawItemSelectionRect(win, dc, rect, flags); }
};

ObjectList::ObjectList(wxWindow* parent) :
    wxDataViewCtrl(parent, wxID_ANY, wxDefaultPosition, wxDefaultSize, wxDV_MULTIPLE)
{
    wxGetApp().UpdateDVCDarkUI(this, true);
    SetFont(Label::sysFont(13));
#ifdef __WXMSW__
    GenericGetHeader()->SetFont(Label::sysFont(13));
    static auto render = new wxRenderer;
    wxRendererNative::Set(render);
#endif

    // create control
    create_objects_ctrl();

    //BBS: add part plate related event
    //Bind(EVT_PARTPLATE_LIST_PLATE_SELECT, &ObjectList::on_select_plate, this);

    // describe control behavior
    Bind(wxEVT_DATAVIEW_SELECTION_CHANGED, [this](wxDataViewEvent& event) {
        // detect the current mouse position here, to pass it to list_manipulation() method
        // if we detect it later, the user may have moved the mouse pointer while calculations are performed, and this would mess-up the HitTest() call performed into list_manipulation()
        if (!GetScreenRect().Contains(wxGetMousePosition())) {
            return;
        }
#ifndef __WXOSX__
        const wxPoint mouse_pos = this->get_mouse_position_in_control();
#endif

#ifndef __APPLE__
        // On Windows and Linux:
        // It's not invoked KillFocus event for "temporary" panels (like "Manipulation panel", "Settings", "Layer ranges"),
        // if we change selection in object list.
        // But, if we call SetFocus() for ObjectList it will cause an invoking of a KillFocus event for "temporary" panels
        this->SetFocus();
#else
        // To avoid selection update from SetSelection() and UnselectAll() under osx
        if (m_prevent_list_events)
            return;
#endif // __APPLE__

        /* For multiple selection with pressed SHIFT,
         * event.GetItem() returns value of a first item in selection list
         * instead of real last clicked item.
         * So, let check last selected item in such strange way
         */
#ifdef __WXMSW__
		// Workaround for entering the column editing mode on Windows. Simulate keyboard enter when another column of the active line is selected.
		int new_selected_column = -1;
#endif //__WXMSW__
        if (wxGetKeyState(WXK_SHIFT))
        {
            wxDataViewItemArray sels;
            GetSelections(sels);
            if (! sels.empty() && sels.front() == m_last_selected_item)
                m_last_selected_item = sels.back();
            else
                m_last_selected_item = event.GetItem();
        }
        else {
  	      	wxDataViewItem    new_selected_item  = event.GetItem();
            // BBS: use wxDataViewCtrl's internal mechanism
#if 0
#ifdef __WXMSW__
			// Workaround for entering the column editing mode on Windows. Simulate keyboard enter when another column of the active line is selected.
		    wxDataViewItem    item;
		    wxDataViewColumn *col;
		    this->HitTest(this->get_mouse_position_in_control(), item, col);
		    new_selected_column = (col == nullptr) ? -1 : (int)col->GetModelColumn();
	        if (new_selected_item == m_last_selected_item && m_last_selected_column != -1 && m_last_selected_column != new_selected_column) {
	        	// Mouse clicked on another column of the active row. Simulate keyboard enter to enter the editing mode of the current column.
	        	wxUIActionSimulator sim;
				sim.Char(WXK_RETURN);
	        }
#endif //__WXMSW__
#endif
	        m_last_selected_item = new_selected_item;
        }
#ifdef __WXMSW__
        m_last_selected_column = new_selected_column;
#endif //__WXMSW__

        ObjectDataViewModelNode* sel_node = (ObjectDataViewModelNode*)event.GetItem().GetID();
        if (sel_node && (sel_node->GetType() & ItemType::itPlate)) {
            if (wxGetApp().plater()->is_preview_shown()) {
                wxGetApp().plater()->select_sliced_plate(sel_node->GetPlateIdx());
            } else {
                wxGetApp().plater()->select_plate(sel_node->GetPlateIdx());
            }
            wxGetApp().plater()->deselect_all();
        }
        else {
            selection_changed();
        }
#ifndef __WXMSW__
        set_tooltip_for_item(this->get_mouse_position_in_control());
#endif //__WXMSW__

#ifndef __WXOSX__
        list_manipulation(mouse_pos);
#endif //__WXOSX__
    });

#ifdef __WXOSX__
    // Key events are not correctly processed by the wxDataViewCtrl on OSX.
    // Our patched wxWidgets process the keyboard accelerators.
    // On the other hand, using accelerators will break in-place editing on Windows & Linux/GTK (there is no in-place editing working on OSX for wxDataViewCtrl for now).
//    Bind(wxEVT_KEY_DOWN, &ObjectList::OnChar, this);
    {
        // Accelerators
        // 	wxAcceleratorEntry entries[25];
        wxAcceleratorEntry entries[26];
        int index = 0;
        entries[index++].Set(wxACCEL_CTRL, (int)'C', wxID_COPY);
        entries[index++].Set(wxACCEL_CTRL, (int)'X', wxID_CUT);
        entries[index++].Set(wxACCEL_CTRL, (int)'V', wxID_PASTE);
        entries[index++].Set(wxACCEL_CTRL, (int)'M', wxID_DUPLICATE);
        entries[index++].Set(wxACCEL_CTRL, (int)'A', wxID_SELECTALL);
        entries[index++].Set(wxACCEL_CTRL, (int)'Z', wxID_UNDO);
        entries[index++].Set(wxACCEL_CTRL, (int)'Y', wxID_REDO);
        entries[index++].Set(wxACCEL_NORMAL, WXK_BACK, wxID_DELETE);
        //entries[index++].Set(wxACCEL_NORMAL, int('+'), wxID_ADD);
        //entries[index++].Set(wxACCEL_NORMAL, WXK_NUMPAD_ADD, wxID_ADD);
        //entries[index++].Set(wxACCEL_NORMAL, int('-'), wxID_REMOVE);
        //entries[index++].Set(wxACCEL_NORMAL, WXK_NUMPAD_SUBTRACT, wxID_REMOVE);
        //entries[index++].Set(wxACCEL_NORMAL, int('p'), wxID_PRINT);

        int numbers_cnt = 0;
        for (auto char_number : { '1', '2', '3', '4', '5', '6', '7', '8', '9' }) {
            entries[index + numbers_cnt].Set(wxACCEL_NORMAL, int(char_number), wxID_LAST + numbers_cnt+1);
            entries[index + 9 + numbers_cnt].Set(wxACCEL_NORMAL, WXK_NUMPAD0 + numbers_cnt - 1, wxID_LAST + numbers_cnt+1);
            numbers_cnt++;
            // index++;
        }
        wxAcceleratorTable accel(26, entries);
        SetAcceleratorTable(accel);

        this->Bind(wxEVT_MENU, [this](wxCommandEvent &evt) { this->copy();                      }, wxID_COPY);
        this->Bind(wxEVT_MENU, [this](wxCommandEvent &evt) { this->paste();                     }, wxID_PASTE);
        this->Bind(wxEVT_MENU, [this](wxCommandEvent &evt) { this->select_item_all_children();  }, wxID_SELECTALL);
        this->Bind(wxEVT_MENU, [this](wxCommandEvent &evt) { this->remove();                    }, wxID_DELETE);
        this->Bind(wxEVT_MENU, [this](wxCommandEvent &evt) { this->undo();  					}, wxID_UNDO);
        this->Bind(wxEVT_MENU, [this](wxCommandEvent &evt) { this->redo();                    	}, wxID_REDO);
        this->Bind(wxEVT_MENU, [this](wxCommandEvent &evt) { this->cut();                    	}, wxID_CUT);
        this->Bind(wxEVT_MENU, [this](wxCommandEvent &evt) { this->clone();                    	}, wxID_DUPLICATE);
        //this->Bind(wxEVT_MENU, [this](wxCommandEvent &evt) { this->increase_instances();        }, wxID_ADD);
        //this->Bind(wxEVT_MENU, [this](wxCommandEvent &evt) { this->decrease_instances();        }, wxID_REMOVE);
        //this->Bind(wxEVT_MENU, [this](wxCommandEvent &evt) { this->toggle_printable_state();    }, wxID_PRINT);

        for (int i = 1; i < 10; i++)
            this->Bind(wxEVT_MENU, [this, i](wxCommandEvent &evt) {
                if (filaments_count() > 1 && i <= filaments_count())
                    this->set_extruder_for_selected_items(i);
            }, wxID_LAST+i);

        m_accel = accel;
    }
#else //__WXOSX__
    Bind(wxEVT_CHAR, [this](wxKeyEvent& event) { key_event(event); }); // doesn't work on OSX
#endif

#ifdef __WXMSW__
    GetMainWindow()->Bind(wxEVT_MOTION, [this](wxMouseEvent& event) {
        // BBS
        // this->SetFocus();
        set_tooltip_for_item(this->get_mouse_position_in_control());
        event.Skip();
    });
#endif //__WXMSW__

    Bind(wxEVT_DATAVIEW_ITEM_CONTEXT_MENU,  &ObjectList::OnContextMenu,     this);

    // BBS
    Bind(wxEVT_DATAVIEW_ITEM_BEGIN_DRAG,    &ObjectList::OnBeginDrag,       this);
    Bind(wxEVT_DATAVIEW_ITEM_DROP_POSSIBLE, &ObjectList::OnDropPossible,    this);
    Bind(wxEVT_DATAVIEW_ITEM_DROP,          &ObjectList::OnDrop,            this);

    Bind(wxEVT_DATAVIEW_ITEM_EDITING_STARTED, &ObjectList::OnEditingStarted,  this);
    Bind(wxEVT_DATAVIEW_ITEM_EDITING_DONE,    &ObjectList::OnEditingDone,     this);

    Bind(wxEVT_DATAVIEW_ITEM_VALUE_CHANGED, &ObjectList::ItemValueChanged,  this);

    // BBS: dont need to do extra setting for a deleted object
    //Bind(wxCUSTOMEVT_LAST_VOLUME_IS_DELETED, [this](wxCommandEvent& e)   { last_volume_is_deleted(e.GetInt()); });

    Bind(wxEVT_SIZE, ([this](wxSizeEvent &e) {
             if (m_last_size == this->GetSize()) {
                 e.Skip();
                 return;
             } else {
                 m_last_size = this->GetSize();
             }
#ifdef __WXGTK__
        // On GTK, the EnsureVisible call is postponed to Idle processing (see wxDataViewCtrl::m_ensureVisibleDefered).
        // So the postponed EnsureVisible() call is planned for an item, which may not exist at the Idle processing time, if this wxEVT_SIZE
        // event is succeeded by a delete of the currently active item. We are trying our luck by postponing the wxEVT_SIZE triggered EnsureVisible(),
        // which seems to be working as of now.
        this->CallAfter([this](){ ensure_current_item_visible(); });
#else
        update_name_column_width();

        // BBS
        this->CallAfter([this]() { ensure_current_item_visible(); });
#endif
        e.Skip();
    }));
    m_last_size = this->GetSize();
}

ObjectList::~ObjectList()
{
}

void ObjectList::set_min_height()
{
    // BBS
#if 0
    if (m_items_count == size_t(-1))
        m_items_count = 7;
    int list_min_height = lround(2.25 * (m_items_count + 1) * wxGetApp().em_unit()); // +1 is for height of control header
    this->SetMinSize(wxSize(1, list_min_height));
#endif
}

void ObjectList::update_min_height()
{
    wxDataViewItemArray all_items;
    m_objects_model->GetAllChildren(wxDataViewItem(nullptr), all_items);
    size_t items_cnt = all_items.Count();
#if 0
    if (items_cnt < 7)
        items_cnt = 7;
    else if (items_cnt >= 15)
        items_cnt = 15;
#else
    items_cnt = 8;
#endif

    if (m_items_count == items_cnt)
        return;

    m_items_count = items_cnt;
    set_min_height();
}


void ObjectList::create_objects_ctrl()
{
    // BBS
#if 0
    /* Temporary workaround for the correct behavior of the Scrolled sidebar panel:
     * 1. set a height of the list to some big value
     * 2. change it to the normal(meaningful) min value after first whole Mainframe updating/layouting
     */
    SetMinSize(wxSize(-1, 3000));
#endif

    m_objects_model = new ObjectDataViewModel;
    AssociateModel(m_objects_model);
    m_objects_model->SetAssociatedControl(this);
#if wxUSE_DRAG_AND_DROP && wxUSE_UNICODE
    EnableDragSource(wxDF_UNICODETEXT);
    EnableDropTarget(wxDF_UNICODETEXT);
#endif // wxUSE_DRAG_AND_DROP && wxUSE_UNICODE

    const int em = wxGetApp().em_unit();

    m_columns_width.resize(colCount);
    m_columns_width[colName] = 22;
    m_columns_width[colPrint] = 3;
    m_columns_width[colFilament] = 5;
    m_columns_width[colSupportPaint] = 3;
    m_columns_width[colSinking] = 3;
    m_columns_width[colColorPaint] = 3;
    m_columns_width[colEditing] = 3;

    // column ItemName(Icon+Text) of the view control:
    // And Icon can be consisting of several bitmaps
    BitmapTextRenderer* bmp_text_renderer = new BitmapTextRenderer();
    bmp_text_renderer->set_can_create_editor_ctrl_function([this]() {
        return m_objects_model->GetItemType(GetSelection()) & (itVolume | itObject);
    });

    // BBS
    wxDataViewColumn* name_col = new wxDataViewColumn(_L("Name"), bmp_text_renderer,
        colName, m_columns_width[colName] * em, wxALIGN_LEFT, wxDATAVIEW_COL_RESIZABLE);
    //name_col->SetBitmap(create_scaled_bitmap("organize", nullptr, FromDIP(18)));
    AppendColumn(name_col);

    // column PrintableProperty (Icon) of the view control:
    AppendBitmapColumn(" ", colPrint, wxOSX ? wxDATAVIEW_CELL_EDITABLE : wxDATAVIEW_CELL_INERT, 3*em,
        wxALIGN_CENTER_HORIZONTAL, 0);

    // column Extruder of the view control:
    BitmapChoiceRenderer* bmp_choice_renderer = new BitmapChoiceRenderer();
    bmp_choice_renderer->set_can_create_editor_ctrl_function([this]() {
        return m_objects_model->GetItemType(GetSelection()) & (itVolume | itLayer | itObject);
    });
    bmp_choice_renderer->set_default_extruder_idx([this]() {
        return m_objects_model->GetDefaultExtruderIdx(GetSelection());
    });
    bmp_choice_renderer->set_has_default_extruder([this]() {
        return m_objects_model->GetVolumeType(GetSelection()) == ModelVolumeType::PARAMETER_MODIFIER ||
               m_objects_model->GetItemType(GetSelection()) == itLayer;
    });
    AppendColumn(new wxDataViewColumn(_L("Fila."), bmp_choice_renderer,
        colFilament, m_columns_width[colFilament] * em, wxALIGN_CENTER_HORIZONTAL, 0));

    // BBS
    AppendBitmapColumn(" ", colSupportPaint, wxOSX ? wxDATAVIEW_CELL_EDITABLE : wxDATAVIEW_CELL_INERT, m_columns_width[colSupportPaint] * em,
        wxALIGN_CENTER_HORIZONTAL, 0);
    AppendBitmapColumn(" ", colColorPaint, wxOSX ? wxDATAVIEW_CELL_EDITABLE : wxDATAVIEW_CELL_INERT, m_columns_width[colColorPaint] * em,
        wxALIGN_CENTER_HORIZONTAL, 0);
    AppendBitmapColumn(" ", colSinking, wxOSX ? wxDATAVIEW_CELL_EDITABLE : wxDATAVIEW_CELL_INERT, m_columns_width[colSinking] * em,
        wxALIGN_CENTER_HORIZONTAL, 0);

    // column ItemEditing of the view control:
    AppendBitmapColumn(" ", colEditing, wxOSX ? wxDATAVIEW_CELL_EDITABLE : wxDATAVIEW_CELL_INERT, m_columns_width[colEditing] * em,
        wxALIGN_CENTER_HORIZONTAL, 0);

    //for (int cn = colName; cn < colCount; cn++) {
    //    GetColumn(cn)->SetResizeable(cn == colName);
    //}

    // For some reason under OSX on 4K(5K) monitors in wxDataViewColumn constructor doesn't set width of column.
    // Therefore, force set column width.
    if (wxOSX)
    {
        for (int cn = colName; cn < colCount; cn++)
            GetColumn(cn)->SetWidth(m_columns_width[cn] * em);
    }
}

void ObjectList::get_selected_item_indexes(int& obj_idx, int& vol_idx, const wxDataViewItem& input_item/* = wxDataViewItem(nullptr)*/)
{
    const wxDataViewItem item = input_item == wxDataViewItem(nullptr) ? GetSelection() : input_item;

    if (!item)
    {
        obj_idx = vol_idx = -1;
        return;
    }

    const ItemType type = m_objects_model->GetItemType(item);

    obj_idx =   type & itObject ? m_objects_model->GetIdByItem(item) :
                type & itVolume ? m_objects_model->GetIdByItem(m_objects_model->GetObject(item)) : -1;

    vol_idx =   type & itVolume ? m_objects_model->GetVolumeIdByItem(item) : -1;
}

void ObjectList::get_selection_indexes(std::vector<int>& obj_idxs, std::vector<int>& vol_idxs)
{
    wxDataViewItemArray sels;
    GetSelections(sels);
    if (sels.IsEmpty())
        return;

    if ( m_objects_model->GetItemType(sels[0]) & itVolume ||
        (sels.Count()==1 && m_objects_model->GetItemType(m_objects_model->GetParent(sels[0])) & itVolume) ) {
        for (wxDataViewItem item : sels) {
            obj_idxs.emplace_back(m_objects_model->GetIdByItem(m_objects_model->GetObject(item)));

            if (sels.Count() == 1 && m_objects_model->GetItemType(m_objects_model->GetParent(item)) & itVolume)
                item = m_objects_model->GetParent(item);

            assert(m_objects_model->GetItemType(item) & itVolume);
            vol_idxs.emplace_back(m_objects_model->GetVolumeIdByItem(item));
        }
    }
    else {
        for (wxDataViewItem item : sels) {
            const ItemType type = m_objects_model->GetItemType(item);
            obj_idxs.emplace_back(type & itObject ? m_objects_model->GetIdByItem(item) :
                                  m_objects_model->GetIdByItem(m_objects_model->GetObject(item)));
        }
    }

    std::sort(obj_idxs.begin(), obj_idxs.end(), std::less<int>());
    obj_idxs.erase(std::unique(obj_idxs.begin(), obj_idxs.end()), obj_idxs.end());
}

int ObjectList::get_repaired_errors_count(const int obj_idx, const int vol_idx /*= -1*/) const
{
    return obj_idx >= 0 ? (*m_objects)[obj_idx]->get_repaired_errors_count(vol_idx) : 0;
}

static std::string get_warning_icon_name(const TriangleMeshStats& stats)
{
    return stats.manifold() ? (stats.repaired() ? "obj_warning" : "") : "obj_warning";
}

MeshErrorsInfo ObjectList::get_mesh_errors_info(const int obj_idx, const int vol_idx /*= -1*/, wxString* sidebar_info /*= nullptr*/, int* non_manifold_edges) const
{
    if (obj_idx < 0)
        return { {}, {} }; // hide tooltip

    const TriangleMeshStats& stats = vol_idx == -1 ?
        (*m_objects)[obj_idx]->get_object_stl_stats() :
        (*m_objects)[obj_idx]->volumes[vol_idx]->mesh().stats();

    if (!stats.repaired() && stats.manifold()) {
        //if (sidebar_info)
        //    *sidebar_info = _L("No errors");
        return { {}, {} }; // hide tooltip
    }

    wxString tooltip, auto_repaired_info, remaining_info;

    // Create tooltip string, if there are errors
    if (stats.repaired()) {
        const int errors = get_repaired_errors_count(obj_idx, vol_idx);
        auto_repaired_info = format_wxstr(_L_PLURAL("%1$d error repaired", "%1$d errors repaired", errors), errors);
        tooltip += auto_repaired_info + "\n";
    }
    if (!stats.manifold()) {
        remaining_info = format_wxstr(_L_PLURAL("Error: %1$d non-manifold edge.", "Error: %1$d non-manifold edges.", stats.open_edges), stats.open_edges);

        tooltip += _L("Remaining errors") + ":\n";
        tooltip += "\t" + format_wxstr(_L_PLURAL("%1$d non-manifold edge", "%1$d non-manifold edges", stats.open_edges), stats.open_edges) + "\n";
    }

    if (sidebar_info) {
        *sidebar_info = stats.manifold() ? auto_repaired_info : (remaining_info + (stats.repaired() ? ("\n" + auto_repaired_info) : ""));
    }

    if (non_manifold_edges)
        *non_manifold_edges = stats.open_edges;

    if (is_windows10() && !sidebar_info)
        tooltip += "\n" + _L("Right click the icon to fix model object");

    return { tooltip, get_warning_icon_name(stats) };
}

MeshErrorsInfo ObjectList::get_mesh_errors_info(wxString* sidebar_info /*= nullptr*/, int* non_manifold_edges)
{
    wxDataViewItem item = GetSelection();
    if (!item)
        return { "", "" };

    int obj_idx, vol_idx;
    get_selected_item_indexes(obj_idx, vol_idx);

    if (obj_idx < 0) { // child of ObjectItem is selected
        if (sidebar_info)
            obj_idx = m_objects_model->GetObjectIdByItem(item);
        else
            return { "", "" };
    }
    assert(obj_idx >= 0);

    return get_mesh_errors_info(obj_idx, vol_idx, sidebar_info, non_manifold_edges);
}

void ObjectList::set_tooltip_for_item(const wxPoint& pt)
{
    wxDataViewItem item;
    wxDataViewColumn* col;
    HitTest(pt, item, col);

    /* GetMainWindow() return window, associated with wxDataViewCtrl.
     * And for this window we should to set tooltips.
     * Just this->SetToolTip(tooltip) => has no effect.
     */

    if (!item || GetSelectedItemsCount() > 1)
    {
        GetMainWindow()->SetToolTip(""); // hide tooltip
        return;
    }

    wxString tooltip = "";
    ObjectDataViewModelNode* node = (ObjectDataViewModelNode*)item.GetID();

    if (col->GetModelColumn() == (unsigned int)colEditing) {
        if (node->IsActionEnabled())
#ifdef __WXOSX__
            tooltip = _(L("Right button click the icon to drop the object settings"));
#else
            tooltip = _(L("Click the icon to reset all settings of the object"));
#endif //__WXMSW__
    }
    else if (col->GetModelColumn() == (unsigned int)colPrint)
#ifdef __WXOSX__
        tooltip = _(L("Right button click the icon to drop the object printable property"));
#else
        tooltip = _(L("Click the icon to toggle printable property of the object"));
#endif //__WXMSW__
    // BBS
    else if (col->GetModelColumn() == (unsigned int)colSupportPaint) {
        if (node->HasSupportPainting())
            tooltip = _(L("Click the icon to edit support painting of the object"));

    }
    else if (col->GetModelColumn() == (unsigned int)colColorPaint) {
        if (node->HasColorPainting())
            tooltip = _(L("Click the icon to edit color painting of the object"));
    }
    else if (col->GetModelColumn() == (unsigned int)colSinking) {
        if (node->HasSinking())
            tooltip = _(L("Click the icon to shift this object to the bed"));
    }
    else if (col->GetModelColumn() == (unsigned int)colName && (pt.x >= 2 * wxGetApp().em_unit() && pt.x <= 4 * wxGetApp().em_unit()))
    {
        if (const ItemType type = m_objects_model->GetItemType(item);
            type & (itObject | itVolume)) {
            int obj_idx = m_objects_model->GetObjectIdByItem(item);
            int vol_idx = type & itVolume ? m_objects_model->GetVolumeIdByItem(item) : -1;
            tooltip = get_mesh_errors_info(obj_idx, vol_idx).tooltip;
        }
    }

    GetMainWindow()->SetToolTip(tooltip);
}

int ObjectList::get_selected_obj_idx() const
{
    if (GetSelectedItemsCount() == 1)
        return m_objects_model->GetIdByItem(m_objects_model->GetObject(GetSelection()));

    return -1;
}

ModelConfig& ObjectList::get_item_config(const wxDataViewItem& item) const
{
    static ModelConfig s_empty_config;

    assert(item);
    const ItemType type = m_objects_model->GetItemType(item);

    if (type & itPlate)
        return s_empty_config;

    const int obj_idx = m_objects_model->GetObjectIdByItem(item);
    const int vol_idx = type & itVolume ? m_objects_model->GetVolumeIdByItem(item) : -1;

    assert(obj_idx >= 0 || ((type & itVolume) && vol_idx >=0));
    return type & itVolume ?(*m_objects)[obj_idx]->volumes[vol_idx]->config :
           type & itLayer  ?(*m_objects)[obj_idx]->layer_config_ranges[m_objects_model->GetLayerRangeByItem(item)] :
                            (*m_objects)[obj_idx]->config;
}

void ObjectList::update_filament_values_for_items(const size_t filaments_count)
{
    for (size_t i = 0; i < m_objects->size(); ++i)
    {
        wxDataViewItem item = m_objects_model->GetItemById(i);
        if (!item) continue;

        auto object = (*m_objects)[i];
        wxString extruder;
        if (!object->config.has("extruder") || size_t(object->config.extruder()) > filaments_count) {
            extruder = "1";
            object->config.set_key_value("extruder", new ConfigOptionInt(1));
        }
        else {
            extruder = wxString::Format("%d", object->config.extruder());
        }
        m_objects_model->SetExtruder(extruder, item);

        static const char *keys[] = {"support_filament", "support_interface_filament"};
        for (auto key : keys)
            if (object->config.has(key) && object->config.opt_int(key) > filaments_count)
                object->config.erase(key);

        if (object->volumes.size() > 1) {
            for (size_t id = 0; id < object->volumes.size(); id++) {
                item = m_objects_model->GetItemByVolumeId(i, id);
                if (!item) continue;
                if (!object->volumes[id]->config.has("extruder") ||
                    size_t(object->volumes[id]->config.extruder()) > filaments_count) {
                    extruder = wxString::Format("%d", object->config.extruder());
                }
                else {
                    extruder = wxString::Format("%d", object->volumes[id]->config.extruder());
                }

                m_objects_model->SetExtruder(extruder, item);

                for (auto key : keys)
                    if (object->volumes[id]->config.has(key) && object->volumes[id]->config.opt_int(key) > filaments_count)
                        object->volumes[id]->config.erase(key);
            }
        }
    }

    // BBS
    wxGetApp().plater()->update();
}

void ObjectList::update_plate_values_for_items()
{
    PartPlateList& list = wxGetApp().plater()->get_partplate_list();
    for (size_t i = 0; i < m_objects->size(); ++i)
    {
        wxDataViewItem item = m_objects_model->GetItemById(i);
        if (!item) continue;

        int plate_idx = list.find_instance_belongs(i, 0);
        wxDataViewItem old_parent = m_objects_model->GetParent(item);
        ObjectDataViewModelNode* old_parent_node = (ObjectDataViewModelNode*)old_parent.GetID();
        int old_plate_idx = old_parent_node->GetPlateIdx();
        if (plate_idx == old_plate_idx)
            continue;

        // hotfix for wxDataViewCtrl selection not updated after wxDataViewModel::ItemDeleted()
        Unselect(item);

        bool is_old_parent_expanded = IsExpanded(old_parent);
        bool is_expanded = IsExpanded(item);
        m_objects_model->OnPlateChange(plate_idx, item);
        if (is_old_parent_expanded)
            Expand(old_parent);
        ExpandAncestors(item);
        Expand(item);
        Select(item);
    }
}

// BBS
void ObjectList::update_name_for_items()
{
    m_objects_model->UpdateItemNames();

    wxGetApp().plater()->update();
}

void ObjectList::object_config_options_changed(const ObjectVolumeID& ov_id)
{
    if (ov_id.object == nullptr)
        return;

    ModelObjectPtrs& objects = wxGetApp().model().objects;
    ModelObject* mo = ov_id.object;
    ModelVolume* mv = ov_id.volume;

    wxDataViewItem obj_item = m_objects_model->GetObjectItem(mo);
    if (mv != nullptr) {
        size_t vol_idx;
        for (vol_idx = 0; vol_idx < mo->volumes.size(); vol_idx++) {
            if (mo->volumes[vol_idx] == mv)
                break;
        }
        assert(vol_idx < mo->volumes.size());

        SettingsFactory::Bundle cat_options = SettingsFactory::get_bundle(&mv->config.get(), false);
        wxDataViewItem vol_item = m_objects_model->GetVolumeItem(obj_item, vol_idx);
        if (cat_options.size() > 0) {
            add_settings_item(vol_item, &mv->config.get());
        }
        else {
            m_objects_model->DeleteSettings(vol_item);
        }
    }
    else {
        SettingsFactory::Bundle cat_options = SettingsFactory::get_bundle(&mo->config.get(), true);
        if (cat_options.size() > 0) {
            add_settings_item(obj_item, &mo->config.get());
        }
        else {
            m_objects_model->DeleteSettings(obj_item);
        }
    }
}

void ObjectList::printable_state_changed(const std::vector<ObjectVolumeID>& ov_ids)
{
    std::vector<size_t> obj_idxs;
    for (const ObjectVolumeID ov_id : ov_ids) {
        if (ov_id.object == nullptr)
            continue;

        ModelInstance* mi = ov_id.object->instances[0];
        wxDataViewItem obj_item = m_objects_model->GetObjectItem(ov_id.object);
        m_objects_model->SetObjectPrintableState(mi->printable ? piPrintable : piUnprintable, obj_item);

        int obj_idx = m_objects_model->GetObjectIdByItem(obj_item);
        obj_idxs.emplace_back(static_cast<size_t>(obj_idx));
    }

    sort(obj_idxs.begin(), obj_idxs.end());
    obj_idxs.erase(unique(obj_idxs.begin(), obj_idxs.end()), obj_idxs.end());

    // update printable state on canvas
    wxGetApp().plater()->get_view3D_canvas3D()->update_instance_printable_state_for_objects(obj_idxs);

    // update scene
    wxGetApp().plater()->update();
}

void ObjectList::update_objects_list_filament_column(size_t filaments_count)
{
    assert(filaments_count >= 1);

    if (printer_technology() == ptSLA)
        filaments_count = 1;

    m_prevent_update_filament_in_config = true;

    // BBS: update extruder values even when filaments_count is 1, because it may be reduced from value greater than 1
    if (m_objects)
        update_filament_values_for_items(filaments_count);

    update_filament_colors();

    // set show/hide for this column
    set_filament_column_hidden(filaments_count == 1);
    //a workaround for a wrong last column width updating under OSX
    GetColumn(colEditing)->SetWidth(25);

    m_prevent_update_filament_in_config = false;
}

void ObjectList::update_filament_colors()
{
    m_objects_model->UpdateColumValues(colFilament);
    // BBS: fix color not refresh
    Refresh();
}

void ObjectList::update_name_column_width() const
{
    wxSize client_size = this->GetClientSize();
    bool p_vbar = this->GetParent()->HasScrollbar(wxVERTICAL);
    bool p_hbar = this->GetParent()->HasScrollbar(wxHORIZONTAL);

    auto em = em_unit(const_cast<ObjectList*>(this));
    // BBS: walkaround for wxDataViewCtrl::HasScrollbar() does not return correct status
    int others_width = 0;
    for (int cn = colName; cn < colCount; cn++) {
        if (cn != colName) {
            if (!GetColumn(cn)->IsHidden())
                others_width += m_columns_width[cn];
        }
    }

    GetColumn(colName)->SetWidth(client_size.x - (others_width)*em);
}

void ObjectList::set_filament_column_hidden(const bool hide) const
{
    GetColumn(colFilament)->SetHidden(hide);
    update_name_column_width();
}

// BBS
void ObjectList::set_color_paint_hidden(const bool hide) const
{
    GetColumn(colColorPaint)->SetHidden(hide);
    update_name_column_width();
}

void ObjectList::set_support_paint_hidden(const bool hide) const
{
    GetColumn(colSupportPaint)->SetHidden(hide);
    update_name_column_width();
}

void GUI::ObjectList::set_sinking_hidden(const bool hide) const
{
    GetColumn(colSinking)->SetHidden(hide);
    update_name_column_width();
}

void ObjectList::update_filament_in_config(const wxDataViewItem& item)
{
    if (m_prevent_update_filament_in_config)
        return;

    const ItemType item_type = m_objects_model->GetItemType(item);
    if (item_type & itObject) {
        const int obj_idx = m_objects_model->GetIdByItem(item);
        m_config = &(*m_objects)[obj_idx]->config;
    }
    else {
        const int obj_idx = m_objects_model->GetIdByItem(m_objects_model->GetObject(item));
        if (item_type & itVolume)
        {
        const int volume_id = m_objects_model->GetVolumeIdByItem(item);
        if (obj_idx < 0 || volume_id < 0)
            return;
        m_config = &(*m_objects)[obj_idx]->volumes[volume_id]->config;
        }
        else if (item_type & itLayer)
            m_config = &get_item_config(item);
    }

    if (!m_config)
        return;

    take_snapshot("Change Filament");

    const int extruder = m_objects_model->GetExtruderNumber(item);
    m_config->set_key_value("extruder", new ConfigOptionInt(extruder));

    // BBS
    if (item_type & itObject) {
        const int obj_idx = m_objects_model->GetIdByItem(item);
        for (ModelVolume* mv : (*m_objects)[obj_idx]->volumes) {
            if (mv->config.has("extruder"))
                mv->config.erase("extruder");
        }
    }

    // update scene
    wxGetApp().plater()->update();
}

void ObjectList::update_name_in_model(const wxDataViewItem& item) const
{
    const int obj_idx = m_objects_model->GetObjectIdByItem(item);
    if (obj_idx < 0) return;
    const int volume_id = m_objects_model->GetVolumeIdByItem(item);

    take_snapshot(volume_id < 0 ? "Rename Object" : "Rename Part");

    ModelObject* obj = object(obj_idx);
    if (m_objects_model->GetItemType(item) & itObject) {
        std::string name = m_objects_model->GetName(item).ToUTF8().data();
        if (obj->name != name) {
            obj->name = name;
            // if object has just one volume, rename this volume too
            if (obj->volumes.size() == 1)
                obj->volumes[0]->name = obj->name;
            Slic3r::save_object_mesh(*obj);
        }
        return;
    }

    if (volume_id < 0) return;
    obj->volumes[volume_id]->name = m_objects_model->GetName(item).ToUTF8().data();
}

void ObjectList::update_name_in_list(int obj_idx, int vol_idx) const
{
    if (obj_idx < 0) return;
    wxDataViewItem item = GetSelection();
    if (!item || !(m_objects_model->GetItemType(item) & (itVolume | itObject)))
        return;

    wxString new_name = from_u8(object(obj_idx)->volumes[vol_idx]->name);
    if (new_name.IsEmpty() || m_objects_model->GetName(item) == new_name)
        return;

    m_objects_model->SetName(new_name, item);
}

void ObjectList::selection_changed()
{
    if (m_prevent_list_events) return;

    fix_multiselection_conflicts();

    fix_cut_selection();

    // update object selection on Plater
    if (!m_prevent_canvas_selection_update)
        update_selections_on_canvas();

    // to update the toolbar and info sizer
    if (!GetSelection() || m_objects_model->GetItemType(GetSelection()) == itObject) {
        auto event = SimpleEvent(EVT_OBJ_LIST_OBJECT_SELECT);
        event.SetEventObject(this);
        wxPostEvent(this, event);
    }

    if (const wxDataViewItem item = GetSelection())
    {
        const ItemType type = m_objects_model->GetItemType(item);
        // to correct visual hints for layers editing on the Scene
        if (type & (itLayer|itLayerRoot)) {
            wxGetApp().obj_layers()->reset_selection();

            if (type & itLayerRoot)
                wxGetApp().plater()->canvas3D()->handle_sidebar_focus_event("", false);
            else {
                wxGetApp().obj_layers()->set_selectable_range(m_objects_model->GetLayerRangeByItem(item));
                wxGetApp().obj_layers()->update_scene_from_editor_selection();
            }
        }
    }

    part_selection_changed();
}

void ObjectList::copy_layers_to_clipboard()
{
    wxDataViewItemArray sel_layers;
    GetSelections(sel_layers);

    const int obj_idx = m_objects_model->GetObjectIdByItem(sel_layers.front());
    if (obj_idx < 0 || (int)m_objects->size() <= obj_idx)
        return;

    const t_layer_config_ranges& ranges = object(obj_idx)->layer_config_ranges;
    t_layer_config_ranges& cache_ranges = m_clipboard.get_ranges_cache();

    if (sel_layers.Count() == 1 && m_objects_model->GetItemType(sel_layers.front()) & itLayerRoot)
    {
        cache_ranges.clear();
        cache_ranges = ranges;
        return;
    }

    for (const auto& layer_item : sel_layers)
        if (m_objects_model->GetItemType(layer_item) & itLayer) {
            auto range = m_objects_model->GetLayerRangeByItem(layer_item);
            auto it = ranges.find(range);
            if (it != ranges.end())
                cache_ranges[it->first] = it->second;
        }
}

void ObjectList::paste_layers_into_list()
{
    const int obj_idx = m_objects_model->GetObjectIdByItem(GetSelection());
    t_layer_config_ranges& cache_ranges = m_clipboard.get_ranges_cache();

    if (obj_idx < 0 || (int)m_objects->size() <= obj_idx ||
        cache_ranges.empty() || printer_technology() == ptSLA)
        return;

    const wxDataViewItem object_item = m_objects_model->GetItemById(obj_idx);
    wxDataViewItem layers_item = m_objects_model->GetLayerRootItem(object_item);
    if (layers_item)
        m_objects_model->Delete(layers_item);

    t_layer_config_ranges& ranges = object(obj_idx)->layer_config_ranges;

    // and create Layer item(s) according to the layer_config_ranges
    for (const auto& range : cache_ranges)
        ranges.emplace(range);

    layers_item = add_layer_root_item(object_item);

    changed_object(obj_idx);

    select_item(layers_item);
#ifndef __WXOSX__
    selection_changed();
#endif //no __WXOSX__
}

void ObjectList::copy_settings_to_clipboard()
{
    wxDataViewItem item = GetSelection();
    assert(item.IsOk());
    if (m_objects_model->GetItemType(item) & itSettings)
        item = m_objects_model->GetParent(item);

    m_clipboard.get_config_cache() = get_item_config(item).get();
}

void ObjectList::paste_settings_into_list()
{
    wxDataViewItem item = GetSelection();
    assert(item.IsOk());
    if (m_objects_model->GetItemType(item) & itSettings)
        item = m_objects_model->GetParent(item);

    ItemType item_type = m_objects_model->GetItemType(item);
    if(!(item_type & (itObject | itVolume |itLayer)))
        return;

    DynamicPrintConfig& config_cache = m_clipboard.get_config_cache();
    assert(!config_cache.empty());

    auto keys = config_cache.keys();
    auto part_options = SettingsFactory::get_options(true);

    for (const std::string& opt_key: keys) {
        if (item_type & (itVolume | itLayer) &&
            std::find(part_options.begin(), part_options.end(), opt_key) == part_options.end())
            continue; // we can't to add object specific options for the part's(itVolume | itLayer) config

        const ConfigOption* option = config_cache.option(opt_key);
        if (option)
            m_config->set_key_value(opt_key, option->clone());
    }

    // Add settings item for object/sub-object and show them
    show_settings(add_settings_item(item, &m_config->get()));
}

void ObjectList::paste_volumes_into_list(int obj_idx, const ModelVolumePtrs& volumes)
{
    if ((obj_idx < 0) || ((int)m_objects->size() <= obj_idx))
        return;

    if (volumes.empty())
        return;

    wxDataViewItemArray items = reorder_volumes_and_get_selection(obj_idx, [volumes](const ModelVolume* volume) {
        return std::find(volumes.begin(), volumes.end(), volume) != volumes.end(); });
    if (items.size() > 1) {
        m_selection_mode = smVolume;
        m_last_selected_item = wxDataViewItem(nullptr);
    }

    select_items(items);
    selection_changed();

    //BBS: notify partplate the modify
    notify_instance_updated(obj_idx);
}

void ObjectList::paste_objects_into_list(const std::vector<size_t>& object_idxs)
{
    if (object_idxs.empty())
        return;

    wxDataViewItemArray items;
    for (const size_t object : object_idxs)
    {
        add_object_to_list(object);
        items.Add(m_objects_model->GetItemById(object));
    }

    wxGetApp().plater()->changed_objects(object_idxs);

    select_items(items);
    selection_changed();
}

#ifdef __WXOSX__
/*
void ObjectList::OnChar(wxKeyEvent& event)
{
    if (event.GetKeyCode() == WXK_BACK){
        remove();
    }
    else if (wxGetKeyState(wxKeyCode('A')) && wxGetKeyState(WXK_SHIFT))
        select_item_all_children();

    event.Skip();
}
*/
#endif /* __WXOSX__ */

void ObjectList::OnContextMenu(wxDataViewEvent& evt)
{
    // The mouse position returned by get_mouse_position_in_control() here is the one at the time the mouse button is released (mouse up event)
    wxPoint mouse_pos = this->get_mouse_position_in_control();

    // Do not show the context menu if the user pressed the right mouse button on the 3D scene and released it on the objects list
    GLCanvas3D* canvas = wxGetApp().plater()->canvas3D();
    bool evt_context_menu = (canvas != nullptr) ? !canvas->is_mouse_dragging() : true;
    if (!evt_context_menu)
        canvas->mouse_up_cleanup();

    list_manipulation(mouse_pos, evt_context_menu);
}

void ObjectList::list_manipulation(const wxPoint& mouse_pos, bool evt_context_menu/* = false*/)
{
    // Interesting fact: when mouse_pos.x < 0, HitTest(mouse_pos, item, col) returns item = null, but column = last column.
    // So, when mouse was moved to scene immediately after clicking in ObjectList, in the scene will be shown context menu for the Editing column.
    if (mouse_pos.x < 0)
        return;

    wxDataViewItem item;
    wxDataViewColumn* col = nullptr;
    HitTest(mouse_pos, item, col);

    if (m_extruder_editor)
        m_extruder_editor->Hide();

    /* Note: Under OSX right click doesn't send "selection changed" event.
     * It means that Selection() will be return still previously selected item.
     * Thus under OSX we should force UnselectAll(), when item and col are nullptr,
     * and select new item otherwise.
     */

    // BBS
    //if (!item)
    {
        if (col == nullptr) {
            if (wxOSX && !multiple_selection())
                UnselectAll();
            else if (!evt_context_menu)
                // Case, when last item was deleted and under GTK was called wxEVT_DATAVIEW_SELECTION_CHANGED,
                // which invoked next list_manipulation(false)
                return;
        }

        if (evt_context_menu) {
            show_context_menu(evt_context_menu);
            return;
        }
    }

    if (wxOSX && item && col) {
        wxDataViewItemArray sels;
        GetSelections(sels);
        UnselectAll();
        if (sels.Count() > 1)
            SetSelections(sels);
        else
            Select(item);
    }

    if (col != nullptr)
    {
	    const wxString title = col->GetTitle();
        ColumnNumber col_num = (ColumnNumber)col->GetModelColumn();
	    if (col_num == colPrint)
	        toggle_printable_state();
        else if (col_num == colSupportPaint) {
            ObjectDataViewModelNode* node = (ObjectDataViewModelNode*)item.GetID();
            if (node->HasSupportPainting()) {
                GLGizmosManager& gizmos_mgr = wxGetApp().plater()->get_view3D_canvas3D()->get_gizmos_manager();
                if (gizmos_mgr.get_current_type() != GLGizmosManager::EType::FdmSupports)
                    gizmos_mgr.open_gizmo(GLGizmosManager::EType::FdmSupports);
                else
                    gizmos_mgr.reset_all_states();
            }
        }
        else if (col_num == colColorPaint) {
            if (wxGetApp().plater()->get_current_canvas3D()->get_canvas_type() != GLCanvas3D::CanvasAssembleView) {
                ObjectDataViewModelNode* node = (ObjectDataViewModelNode*)item.GetID();
                if (node->HasColorPainting()) {
                    GLGizmosManager& gizmos_mgr = wxGetApp().plater()->get_view3D_canvas3D()->get_gizmos_manager();
                    if (gizmos_mgr.get_current_type() != GLGizmosManager::EType::MmuSegmentation)
                        gizmos_mgr.open_gizmo(GLGizmosManager::EType::MmuSegmentation);
                    else
                        gizmos_mgr.reset_all_states();
                }
            }
        }
        else if (col_num == colSinking) {
            Plater *    plater = wxGetApp().plater();
            GLCanvas3D *cnv    = plater->canvas3D();
            Plater::TakeSnapshot(plater, "Shift objects to bed");
            int obj_idx, vol_idx;
            get_selected_item_indexes(obj_idx, vol_idx, item);
            (*m_objects)[obj_idx]->ensure_on_bed();
            cnv->reload_scene(true, true);
            update_info_items(obj_idx);
            notify_instance_updated(obj_idx);
        }
        else if (col_num == colEditing) {
            //show_context_menu(evt_context_menu);
            int obj_idx, vol_idx;

            get_selected_item_indexes(obj_idx, vol_idx, item);
            //wxGetApp().plater()->PopupObjectTable(obj_idx, vol_idx, mouse_pos);
            if (m_objects_model->GetItemType(item) & itLayer)
                dynamic_cast<TabPrintLayer*>(wxGetApp().get_layer_tab())->reset_model_config();
            else
                dynamic_cast<TabPrintModel*>(wxGetApp().get_model_tab(vol_idx >= 0))->reset_model_config();
        }
        else if (col_num == colName)
        {
            if (is_windows10() && m_objects_model->HasWarningIcon(item) &&
                mouse_pos.x > 2 * wxGetApp().em_unit() && mouse_pos.x < 4 * wxGetApp().em_unit())
                fix_through_netfabb();
            else if (evt_context_menu)
                show_context_menu(evt_context_menu); // show context menu for "Name" column too
        }
	    // workaround for extruder editing under OSX
	    else if (wxOSX && evt_context_menu && col_num == colFilament)
	        extruder_editing();
	}

#ifndef __WXMSW__
    GetMainWindow()->SetToolTip(""); // hide tooltip
#endif //__WXMSW__
}

void ObjectList::show_context_menu(const bool evt_context_menu)
{
    wxMenu* menu {nullptr};
    Plater* plater = wxGetApp().plater();

    if (multiple_selection())
    {
        if (selected_instances_of_same_object())
            menu = plater->instance_menu();
        else
            menu = plater->multi_selection_menu();
    }
    else {
        const auto item = GetSelection();
        if (item)
        {
            const ItemType type      = m_objects_model->GetItemType(item);
            if (!(type & (itPlate | itObject | itVolume | itInstance)))
                return;

            menu =  type & itPlate                                              ? plater->plate_menu() :
                    type & itInstance                                           ? plater->instance_menu() :
                    type & itVolume                                             ? plater->part_menu() :
                    printer_technology() == ptFFF                               ? plater->object_menu() : plater->sla_object_menu();
            plater->SetPlateIndexByRightMenuInLeftUI(-1);
            if (type & itPlate) {
                int            plate_idx = -1;
                const ItemType type0      = m_objects_model->GetItemType(item, plate_idx);
                if (plate_idx >= 0) { 
                    plater->SetPlateIndexByRightMenuInLeftUI(plate_idx);
                }
            }
        }
        else if (evt_context_menu)
            menu = plater->default_menu();
    }

    if (menu)
        plater->PopupMenu(menu);
}

void ObjectList::extruder_editing()
{
    wxDataViewItem item = GetSelection();
    if (!item || !(m_objects_model->GetItemType(item) & (itVolume | itObject)))
        return;

    const int column_width = GetColumn(colFilament)->GetWidth() + wxSystemSettings::GetMetric(wxSYS_VSCROLL_X) + 5;

    wxPoint pos = this->get_mouse_position_in_control();
    wxSize size = wxSize(column_width, -1);
    pos.x = GetColumn(colName)->GetWidth() + GetColumn(colPrint)->GetWidth() + 5;
    pos.y -= GetTextExtent("m").y;

    apply_extruder_selector(&m_extruder_editor, this, "1", pos, size);

    m_extruder_editor->SetSelection(m_objects_model->GetExtruderNumber(item));
    m_extruder_editor->Show();

    auto set_extruder = [this]()
    {
        wxDataViewItem item = GetSelection();
        if (!item) return;

        const int selection = m_extruder_editor->GetSelection();
        if (selection >= 0)
            m_objects_model->SetExtruder(m_extruder_editor->GetString(selection), item);

        m_extruder_editor->Hide();
        update_filament_in_config(item);
    };

    // to avoid event propagation to other sidebar items
    m_extruder_editor->Bind(wxEVT_COMBOBOX, [set_extruder](wxCommandEvent& evt)
    {
        set_extruder();
        evt.StopPropagation();
    });
}

void ObjectList::copy()
{
    wxPostEvent((wxEvtHandler*)wxGetApp().plater()->canvas3D()->get_wxglcanvas(), SimpleEvent(EVT_GLTOOLBAR_COPY));
}

void ObjectList::paste()
{
    wxPostEvent((wxEvtHandler*)wxGetApp().plater()->canvas3D()->get_wxglcanvas(), SimpleEvent(EVT_GLTOOLBAR_PASTE));
}

void ObjectList::cut()
{
    wxPostEvent((wxEvtHandler*)wxGetApp().plater()->canvas3D()->get_wxglcanvas(), SimpleEvent(EVT_GLTOOLBAR_CUT));
}

void ObjectList::clone()
{
    wxPostEvent((wxEvtHandler*)wxGetApp().plater()->canvas3D()->get_wxglcanvas(), SimpleEvent(EVT_GLTOOLBAR_CLONE));
}

bool ObjectList::cut_to_clipboard()
{
    return copy_to_clipboard();
}

bool ObjectList::copy_to_clipboard()
{
    wxDataViewItemArray sels;
    GetSelections(sels);
    if (sels.IsEmpty())
        return false;
    ItemType type = m_objects_model->GetItemType(sels.front());
    if (!(type & (itSettings | itLayer | itLayerRoot))) {
        m_clipboard.reset();
        return false;
    }

    if (type & itSettings)
        copy_settings_to_clipboard();
    if (type & (itLayer | itLayerRoot))
        copy_layers_to_clipboard();

    m_clipboard.set_type(type);
    return true;
}

bool ObjectList::paste_from_clipboard()
{
    if (!(m_clipboard.get_type() & (itSettings | itLayer | itLayerRoot))) {
        m_clipboard.reset();
        return false;
    }

    if (m_clipboard.get_type() & itSettings)
        paste_settings_into_list();
    if (m_clipboard.get_type() & (itLayer | itLayerRoot))
        paste_layers_into_list();

    return true;
}

void ObjectList::undo()
{
	wxGetApp().plater()->undo();
}

void ObjectList::redo()
{
	wxGetApp().plater()->redo();
}

void ObjectList::increase_instances()
{
    wxGetApp().plater()->increase_instances(1);
}

void ObjectList::decrease_instances()
{
    wxGetApp().plater()->decrease_instances(1);
}

#ifndef __WXOSX__
void ObjectList::key_event(wxKeyEvent& event)
{
    //if (event.GetKeyCode() == WXK_TAB)
    //    Navigate(event.ShiftDown() ? wxNavigationKeyEvent::IsBackward : wxNavigationKeyEvent::IsForward);
    //else
    if (event.GetKeyCode() == WXK_DELETE /*|| event.GetKeyCode() == WXK_BACK*/ )
        remove();
    //else if (event.GetKeyCode() == WXK_F5)
    //    wxGetApp().plater()->reload_all_from_disk();
    else if (wxGetKeyState(wxKeyCode('A')) && wxGetKeyState(WXK_CONTROL/*WXK_SHIFT*/))
        select_item_all_children();
    else if (wxGetKeyState(wxKeyCode('C')) && wxGetKeyState(WXK_CONTROL))
        copy();
    else if (wxGetKeyState(wxKeyCode('V')) && wxGetKeyState(WXK_CONTROL))
        paste();
    else if (wxGetKeyState(wxKeyCode('Y')) && wxGetKeyState(WXK_CONTROL))
        redo();
    else if (wxGetKeyState(wxKeyCode('Z')) && wxGetKeyState(WXK_CONTROL))
        undo();
    else if (wxGetKeyState(wxKeyCode('X')) && wxGetKeyState(WXK_CONTROL))
        cut();
    else if (wxGetKeyState(wxKeyCode('M')) && wxGetKeyState(WXK_CONTROL))
        clone();
    //else if (event.GetUnicodeKey() == '+')
    //    increase_instances();
    //else if (event.GetUnicodeKey() == '-')
    //    decrease_instances();
    //else if (event.GetUnicodeKey() == 'p')
    //    toggle_printable_state();
    else if (filaments_count() > 1) {
        std::vector<wxChar> numbers = { '0', '1', '2', '3', '4', '5', '6', '7', '8', '9' };
        wxChar key_char = event.GetUnicodeKey();
        if (std::find(numbers.begin(), numbers.end(), key_char) != numbers.end()) {
            long extruder_number;
            if (wxNumberFormatter::FromString(wxString(key_char), &extruder_number) &&
                filaments_count() >= extruder_number)
                set_extruder_for_selected_items(int(extruder_number));
        }
        else
            event.Skip();
    }
    else
        event.Skip();
}
#endif /* __WXOSX__ */

void ObjectList::OnBeginDrag(wxDataViewEvent &event)
{
    const bool mult_sel = multiple_selection();
    if (mult_sel) {
        event.Veto();
        return;
    }

    const wxDataViewItem item(event.GetItem());
    const ItemType& type = m_objects_model->GetItemType(item);
    if (!(type & (itVolume | itObject))) {
        event.Veto();
        return;
    }

    if (type & itObject) {
        int curr_obj_id = m_objects_model->GetIdByItem(event.GetItem());
        PartPlateList& partplate_list = wxGetApp().plater()->get_partplate_list();
        int from_plate = partplate_list.find_instance(curr_obj_id, 0);
        if (from_plate == -1) {
            event.Veto();
            return;
        }
        auto curr_plate_seq = partplate_list.get_plate(from_plate)->get_print_seq();
        if (curr_plate_seq == PrintSequence::ByDefault) {
            auto curr_preset_config = wxGetApp().preset_bundle->prints.get_edited_preset().config;
            if (curr_preset_config.has("print_sequence"))
                curr_plate_seq = curr_preset_config.option<ConfigOptionEnum<PrintSequence>>("print_sequence")->value;
        }

        if (curr_plate_seq != PrintSequence::ByObject) {
            //drag forbidden under bylayer mode
            event.Veto();
            return;
        }

        m_dragged_data.init(m_objects_model->GetIdByItem(item), type);
    }
    else if (type & itVolume){
        m_dragged_data.init(m_objects_model->GetObjectIdByItem(item), m_objects_model->GetVolumeIdByItem(item), type);
    }
#if 0
    if ((mult_sel && !selected_instances_of_same_object()) ||
        (!mult_sel && (GetSelection() != item)) ) {
        event.Veto();
        return;
    }

    if (!(type & (itVolume | itObject | itInstance))) {
        event.Veto();
        return;
    }

    if (mult_sel)
    {
        m_dragged_data.init(m_objects_model->GetObjectIdByItem(item),type);
        std::set<int>& sub_obj_idxs = m_dragged_data.inst_idxs();
        wxDataViewItemArray sels;
        GetSelections(sels);
        for (auto sel : sels )
            sub_obj_idxs.insert(m_objects_model->GetInstanceIdByItem(sel));
    }
    else if (type & itObject)
        m_dragged_data.init(m_objects_model->GetIdByItem(item), type);
    else
        m_dragged_data.init(m_objects_model->GetObjectIdByItem(item),
                            type&itVolume ? m_objects_model->GetVolumeIdByItem(item) :
                                        m_objects_model->GetInstanceIdByItem(item),
                            type);
#endif

    /* Under MSW or OSX, DnD moves an item to the place of another selected item
    * But under GTK, DnD moves an item between another two items.
    * And as a result - call EVT_CHANGE_SELECTION to unselect all items.
    * To prevent such behavior use m_prevent_list_events
    **/
    m_prevent_list_events = true;//it's needed for GTK

    /* Under GTK, DnD requires to the wxTextDataObject been initialized with some valid value,
     * so set some nonempty string
     */
    wxTextDataObject* obj = new wxTextDataObject;
    obj->SetText("Some text");//it's needed for GTK

    event.SetDataObject(obj);
    event.SetDragFlags(wxDrag_DefaultMove); // allows both copy and move;
}

bool ObjectList::can_drop(const wxDataViewItem& item, int& src_obj_id, int& src_plate, int& dest_obj_id, int& dest_plate) const
{
    if (!item.IsOk()
        || (m_objects_model->GetItemType(item) != m_dragged_data.type())
        || !(m_dragged_data.type() & (itVolume|itObject)))
        return false;

    if (m_dragged_data.type() & itObject){
        int from_obj_id = m_dragged_data.obj_idx();
        int to_obj_id   = m_objects_model->GetIdByItem(item);
        PartPlateList& partplate_list = wxGetApp().plater()->get_partplate_list();
<<<<<<< HEAD

        int from_plate = partplate_list.find_instance(from_obj_id, 0);
        if (from_plate == -1)
            return false;
        int to_plate = partplate_list.find_instance(to_obj_id, 0);
        if ((to_plate == -1) || (from_plate != to_plate))
            return false;

        src_obj_id = from_obj_id;
        dest_obj_id = to_obj_id;
        src_plate = from_plate;
        dest_plate = to_plate;

=======

        int from_plate = partplate_list.find_instance(from_obj_id, 0);
        if (from_plate == -1)
            return false;
        int to_plate = partplate_list.find_instance(to_obj_id, 0);
        if ((to_plate == -1) || (from_plate != to_plate))
            return false;

        src_obj_id = from_obj_id;
        dest_obj_id = to_obj_id;
        src_plate = from_plate;
        dest_plate = to_plate;

>>>>>>> 2f9434a8
        // move instance(s) or object on "empty place" of ObjectList
        // if ( (m_dragged_data.type() & (itInstance | itObject)) && !item.IsOk() )
        //    return true;
    }
    else if (m_dragged_data.type() & itVolume) {  // move volumes inside one object only
        if (m_dragged_data.obj_idx() != m_objects_model->GetObjectIdByItem(item))
            return false;
        wxDataViewItem dragged_item = m_objects_model->GetItemByVolumeId(m_dragged_data.obj_idx(), m_dragged_data.sub_obj_idx());
        if (!dragged_item)
            return false;
        ModelVolumeType item_v_type = m_objects_model->GetVolumeType(item);
        ModelVolumeType dragged_item_v_type = m_objects_model->GetVolumeType(dragged_item);

        if (dragged_item_v_type == item_v_type && dragged_item_v_type != ModelVolumeType::MODEL_PART)
            return true;
        if ((dragged_item_v_type != item_v_type) ||   // we can't reorder volumes outside of types
            item_v_type >= ModelVolumeType::SUPPORT_BLOCKER)        // support blockers/enforcers can't change its place
            return false;

        bool only_one_solid_part = true;
        auto& volumes = (*m_objects)[m_dragged_data.obj_idx()]->volumes;
        for (size_t cnt, id = cnt = 0; id < volumes.size() && cnt < 2; id ++)
            if (volumes[id]->type() == ModelVolumeType::MODEL_PART) {
                if (++cnt > 1)
                    only_one_solid_part = false;
            }

        if (dragged_item_v_type == ModelVolumeType::MODEL_PART) {
            if (only_one_solid_part)
                return false;
            return (m_objects_model->GetVolumeIdByItem(item) == 0 ||
                    (m_dragged_data.sub_obj_idx()==0 && volumes[1]->type() == ModelVolumeType::MODEL_PART) ||
                    (m_dragged_data.sub_obj_idx()!=0 && volumes[0]->type() == ModelVolumeType::MODEL_PART));
        }
        if ((dragged_item_v_type == ModelVolumeType::NEGATIVE_VOLUME || dragged_item_v_type == ModelVolumeType::PARAMETER_MODIFIER)) {
            if (only_one_solid_part)
                return false;
            return m_objects_model->GetVolumeIdByItem(item) != 0;
        }
        return false;
    }
    return true;
}

void ObjectList::OnDropPossible(wxDataViewEvent &event)
{
    const wxDataViewItem& item = event.GetItem();

    int src_obj_id, src_plate, dest_obj_id, dest_plate;
    if (!can_drop(item, src_obj_id, src_plate, dest_obj_id, dest_plate)) {
        event.Veto();
        m_prevent_list_events = false;
    }
}

void ObjectList::OnDrop(wxDataViewEvent &event)
{
    const wxDataViewItem& item = event.GetItem();

    int src_obj_id, src_plate, dest_obj_id, dest_plate;
    if (!can_drop(item, src_obj_id, src_plate, dest_obj_id, dest_plate))
    {
        event.Veto();
        m_dragged_data.clear();
        return;
    }

//#if 1
    take_snapshot("Object order changed");

    if(m_dragged_data.type() & itObject){
        int delta = dest_obj_id < src_obj_id ? -1 : 1;
        PartPlateList& partplate_list = wxGetApp().plater()->get_partplate_list();
        /*int cnt = 0, cur_id = src_obj_id, next_id, total = abs(src_obj_id - dest_obj_id);
        //for (cur_id = src_obj_id; cnt < total; id += delta, cnt++)
        next_id = src_obj_id + delta;
        while (cnt < total)
        {
            int cur_plate = partplate_list.find_instance(next_id, 0);
            if (cur_plate != src_plate) {
                cnt ++;
                next_id += delta;
                continue;
            }
            std::swap((*m_objects)[cur_id], (*m_objects)[next_id]);
            cur_id = next_id;
            cnt ++;
            next_id += delta;
        }*/

        int cnt = 0;
        for (int id = src_obj_id; cnt < abs(src_obj_id - dest_obj_id); id += delta, cnt++)
            std::swap((*m_objects)[id], (*m_objects)[id + delta]);

        select_item(m_objects_model->ReorganizeObjects(src_obj_id, dest_obj_id));

        partplate_list.reload_all_objects(false, src_plate);
        changed_object(src_obj_id);
    }
    else if (m_dragged_data.type() & itVolume) {
        int from_volume_id = m_dragged_data.sub_obj_idx();
        int to_volume_id   = m_objects_model->GetVolumeIdByItem(item);
        int delta          = to_volume_id < from_volume_id ? -1 : 1;

        auto &volumes = (*m_objects)[m_dragged_data.obj_idx()]->volumes;

        int cnt = 0;
        for (int id = from_volume_id; cnt < abs(from_volume_id - to_volume_id); id += delta, cnt++) std::swap(volumes[id], volumes[id + delta]);

        select_item(m_objects_model->ReorganizeChildren(from_volume_id, to_volume_id, m_objects_model->GetParent(item)));

        changed_object(m_dragged_data.obj_idx());
    }

    m_dragged_data.clear();

    wxGetApp().plater()->set_current_canvas_as_dirty();
}

void ObjectList::add_category_to_settings_from_selection(const std::vector< std::pair<std::string, bool> >& category_options, wxDataViewItem item)
{
    if (category_options.empty())
        return;

    const ItemType item_type = m_objects_model->GetItemType(item);

    if (!m_config)
        m_config = &get_item_config(item);

    assert(m_config);
    auto opt_keys = m_config->keys();

    const std::string snapshot_text =  item_type & itLayer   ? "Layer setting added" :
                                    item_type & itVolume  ? "Part setting added" :
                                                            "Object setting added";
    take_snapshot(snapshot_text);

    const DynamicPrintConfig& from_config = printer_technology() == ptFFF ?
                                            wxGetApp().preset_bundle->prints.get_edited_preset().config :
                                            wxGetApp().preset_bundle->sla_prints.get_edited_preset().config;

    for (auto& opt : category_options) {
        auto& opt_key = opt.first;
        if (find(opt_keys.begin(), opt_keys.end(), opt_key) != opt_keys.end() && !opt.second)
            m_config->erase(opt_key);

        if (find(opt_keys.begin(), opt_keys.end(), opt_key) == opt_keys.end() && opt.second) {
            const ConfigOption* option = from_config.option(opt_key);
            if (!option) {
                // if current option doesn't exist in prints.get_edited_preset(),
                // get it from default config values
                option = DynamicPrintConfig::new_from_defaults_keys({ opt_key })->option(opt_key);
            }
            m_config->set_key_value(opt_key, option->clone());
        }
    }

    // Add settings item for object/sub-object and show them
    if (!(item_type & (itPlate | itObject | itVolume | itLayer)))
        item = m_objects_model->GetObject(item);
    show_settings(add_settings_item(item, &m_config->get()));
}

void ObjectList::add_category_to_settings_from_frequent(const std::vector<std::string>& options, wxDataViewItem item)
{
    const ItemType item_type = m_objects_model->GetItemType(item);

    if (!m_config)
        m_config = &get_item_config(item);

    assert(m_config);
    auto opt_keys = m_config->keys();

    const std::string snapshot_text = item_type & itLayer  ? "Height range settings added" :
                                   item_type & itVolume ? "Part settings added" :
                                                          "Object settings added";
    take_snapshot(snapshot_text);

    const DynamicPrintConfig& from_config = wxGetApp().preset_bundle->prints.get_edited_preset().config;
    for (auto& opt_key : options)
    {
        if (find(opt_keys.begin(), opt_keys.end(), opt_key) == opt_keys.end()) {
            const ConfigOption* option = from_config.option(opt_key);
            if (!option) {
                // if current option doesn't exist in prints.get_edited_preset(),
                // get it from default config values
                option = DynamicPrintConfig::new_from_defaults_keys({ opt_key })->option(opt_key);
            }
            m_config->set_key_value(opt_key, option->clone());
        }
    }

    // Add settings item for object/sub-object and show them
    if (!(item_type & (itPlate | itObject | itVolume | itLayer)))
        item = m_objects_model->GetObject(item);

    show_settings(add_settings_item(item, &m_config->get()));
}

void ObjectList::show_settings(const wxDataViewItem settings_item)
{
    if (!settings_item)
        return;

    select_item(settings_item);

    // update object selection on Plater
    if (!m_prevent_canvas_selection_update)
        update_selections_on_canvas();
}

bool ObjectList::is_instance_or_object_selected()
{
    const Selection& selection = scene_selection();
    return selection.is_single_full_instance() || selection.is_single_full_object();
}

void ObjectList::load_subobject(ModelVolumeType type, bool from_galery/* = false*/)
{
    wxDataViewItem item = GetSelection();
    // we can add volumes for Object or Instance
    if (!item || !(m_objects_model->GetItemType(item)&(itObject|itInstance)))
        return;
    const int obj_idx = m_objects_model->GetObjectIdByItem(item);

    if (obj_idx < 0) return;

    // Get object item, if Instance is selected
    if (m_objects_model->GetItemType(item)&itInstance)
        item = m_objects_model->GetItemById(obj_idx);

    wxArrayString input_files;
    /*if (from_galery) {
        GalleryDialog dlg(this);
        if (dlg.ShowModal() != wxID_CLOSE)
            dlg.get_input_files(input_files);
    }
    else*/
        wxGetApp().import_model(wxGetApp().tab_panel()->GetPage(0), input_files);

    if (input_files.IsEmpty())
        return;

    take_snapshot((type == ModelVolumeType::MODEL_PART) ? "Load Part" : "Load Modifier");

    std::vector<ModelVolume*> volumes;
    // ! ysFIXME - delete commented code after testing and rename "load_modifier" to something common
    /*
    if (type == ModelVolumeType::MODEL_PART)
        load_part(*(*m_objects)[obj_idx], volumes, type, from_galery);
    else*/
        load_modifier(input_files, *(*m_objects)[obj_idx], volumes, type, from_galery);

    if (volumes.empty())
        return;

    wxDataViewItemArray items = reorder_volumes_and_get_selection(obj_idx, [volumes](const ModelVolume* volume) {
        return std::find(volumes.begin(), volumes.end(), volume) != volumes.end(); });

    if (type == ModelVolumeType::MODEL_PART)
        // update printable state on canvas
        wxGetApp().plater()->get_view3D_canvas3D()->update_instance_printable_state_for_object((size_t)obj_idx);

    if (items.size() > 1) {
        m_selection_mode = smVolume;
        m_last_selected_item = wxDataViewItem(nullptr);
    }
    select_items(items);

    selection_changed();

    //BBS: notify partplate the modify
    notify_instance_updated(obj_idx);
}
/*
void ObjectList::load_part(ModelObject& model_object, std::vector<ModelVolume*>& added_volumes, ModelVolumeType type, bool from_galery = false)
{
    if (type != ModelVolumeType::MODEL_PART)
        return;

    wxWindow* parent = wxGetApp().tab_panel()->GetPage(0);

    wxArrayString input_files;

    if (from_galery) {
        GalleryDialog dlg(this);
        if (dlg.ShowModal() == wxID_CLOSE)
            return;
        dlg.get_input_files(input_files);
        if (input_files.IsEmpty())
            return;
    }
    else
        wxGetApp().import_model(parent, input_files);

    ProgressDialog dlg(_L("Loading") + dots, "", 100, wxGetApp().mainframe wxPD_AUTO_HIDE);
    wxBusyCursor busy;

    for (size_t i = 0; i < input_files.size(); ++i) {
        std::string input_file = input_files.Item(i).ToUTF8().data();

        dlg.Update(static_cast<int>(100.0f * static_cast<float>(i) / static_cast<float>(input_files.size())),
            _L("Loading file") + ": " + from_path(boost::filesystem::path(input_file).filename()));
        dlg.Fit();

        Model model;
        try {
            model = Model::read_from_file(input_file);
        }
        catch (std::exception &e) {
            auto msg = _L("Error!") + " " + input_file + " : " + e.what() + ".";
            show_error(parent, msg);
            exit(1);
        }

        for (auto object : model.objects) {
            Vec3d delta = Vec3d::Zero();
            if (model_object.origin_translation != Vec3d::Zero()) {
                object->center_around_origin();
                delta = model_object.origin_translation - object->origin_translation;
            }
            for (auto volume : object->volumes) {
                volume->translate(delta);
                auto new_volume = model_object.add_volume(*volume, type);
                new_volume->name = boost::filesystem::path(input_file).filename().string();
                // set a default extruder value, since user can't add it manually
                // BBS
                new_volume->config.set_key_value("extruder", new ConfigOptionInt(1));

                added_volumes.push_back(new_volume);
            }
        }
    }
}
*/
void ObjectList::load_modifier(const wxArrayString& input_files, ModelObject& model_object, std::vector<ModelVolume*>& added_volumes, ModelVolumeType type, bool from_galery)
{
    // ! ysFIXME - delete commented code after testing and rename "load_modifier" to something common
    //if (type == ModelVolumeType::MODEL_PART)
    //    return;

    wxWindow* parent = wxGetApp().tab_panel()->GetPage(0);

    ProgressDialog dlg(_L("Loading") + dots, "", 100, wxGetApp().mainframe, wxPD_AUTO_HIDE);

    wxBusyCursor busy;

    const int obj_idx = get_selected_obj_idx();
    if (obj_idx < 0)
        return;

    const Selection& selection = scene_selection();
    assert(obj_idx == selection.get_object_idx());

    /** Any changes of the Object's composition is duplicated for all Object's Instances
      * So, It's enough to take a bounding box of a first selected Instance and calculate Part(generic_subobject) position
      */
    int instance_idx = *selection.get_instance_idxs().begin();
    assert(instance_idx != -1);
    if (instance_idx == -1)
        return;

    // Bounding box of the selected instance in world coordinate system including the translation, without modifiers.
    const BoundingBoxf3 instance_bb = model_object.instance_bounding_box(instance_idx);

    // First (any) GLVolume of the selected instance. They all share the same instance matrix.
    const GLVolume* v = selection.get_volume(*selection.get_volume_idxs().begin());
    const Geometry::Transformation inst_transform = v->get_instance_transformation();
    const Transform3d inv_inst_transform = inst_transform.get_matrix(true).inverse();
    const Vec3d instance_offset = v->get_instance_offset();

    for (size_t i = 0; i < input_files.size(); ++i) {
        const std::string input_file = input_files.Item(i).ToUTF8().data();

        dlg.Update(static_cast<int>(100.0f * static_cast<float>(i) / static_cast<float>(input_files.size())),
            _L("Loading file") + ": " + from_path(boost::filesystem::path(input_file).filename()));
        dlg.Fit();

        Model model;
        try {
            model = Model::read_from_file(input_file, nullptr, nullptr, LoadStrategy::LoadModel);
        }
        catch (std::exception& e) {
            // auto msg = _L("Error!") + " " + input_file + " : " + e.what() + ".";
            auto msg = _L("Error!") + " " + _L("Failed to get the model data in the current file.");
            show_error(parent, msg);
            return;
        }

        if (from_galery)
            model.center_instances_around_point(Vec2d::Zero());
        else {
            for (auto object : model.objects) {
                if (model_object.origin_translation != Vec3d::Zero()) {
                    object->center_around_origin();
                    const Vec3d delta = model_object.origin_translation - object->origin_translation;
                    for (auto volume : object->volumes) {
                        volume->translate(delta);
                    }
                }
            }
        }

        model.add_default_instances();
        TriangleMesh mesh = model.mesh();
        // Mesh will be centered when loading.
        ModelVolume* new_volume = model_object.add_volume(std::move(mesh), type);
        new_volume->name = boost::filesystem::path(input_file).filename().string();

        // BBS: object_mesh.get_init_shift() keep the relative position
        TriangleMesh object_mesh = model_object.volumes[0]->mesh();
        new_volume->set_offset(new_volume->mesh().get_init_shift() - object_mesh.get_init_shift());

        // set a default extruder value, since user can't add it manually
        // BBS
        int extruder_id = 0;
        if (new_volume->type() == ModelVolumeType::MODEL_PART && model_object.config.has("extruder"))
            extruder_id = model_object.config.opt_int("extruder");
        new_volume->config.set_key_value("extruder", new ConfigOptionInt(extruder_id));
        // update source data
        new_volume->source.input_file = input_file;
        new_volume->source.object_idx = obj_idx;
        new_volume->source.volume_idx = int(model_object.volumes.size()) - 1;
        if (model.objects.size() == 1 && model.objects.front()->volumes.size() == 1)
            new_volume->source.mesh_offset = model.objects.front()->volumes.front()->source.mesh_offset;

        if (from_galery) {
            // Transform the new modifier to be aligned with the print bed.
            const BoundingBoxf3 mesh_bb = new_volume->mesh().bounding_box();
            new_volume->set_transformation(Geometry::Transformation::volume_to_bed_transformation(inst_transform, mesh_bb));
            // Set the modifier position.
            // Translate the new modifier to be pickable: move to the left front corner of the instance's bounding box, lift to print bed.
            const Vec3d offset = Vec3d(instance_bb.max.x(), instance_bb.min.y(), instance_bb.min.z()) + 0.5 * mesh_bb.size() - instance_offset;
            new_volume->set_offset(inv_inst_transform * offset);
        }

        added_volumes.push_back(new_volume);
    }
}

static TriangleMesh create_mesh(const std::string& type_name, const BoundingBoxf3& bb)
{
    const double side = wxGetApp().plater()->canvas3D()->get_size_proportional_to_max_bed_size(0.1);

    TriangleMesh mesh;
    if (type_name == "Cube")
        // Sitting on the print bed, left front front corner at (0, 0).
        mesh = TriangleMesh(its_make_cube(side, side, side));
    else if (type_name == "Cylinder")
        // Centered around 0, sitting on the print bed.
        // The cylinder has the same volume as the box above.
        mesh = TriangleMesh(its_make_cylinder(0.5 * side, side));
    else if (type_name == "Sphere")
        // Centered around 0, half the sphere below the print bed, half above.
        // The sphere has the same volume as the box above.
        mesh = TriangleMesh(its_make_sphere(0.5 * side, PI / 18));
    else if (type_name == "Slab")
        // Sitting on the print bed, left front front corner at (0, 0).
        mesh = TriangleMesh(its_make_cube(bb.size().x() * 1.5, bb.size().y() * 1.5, bb.size().z() * 0.5));
    else if (type_name == "Cone")
        mesh = TriangleMesh(its_make_cone(0.5 * side, side));
    else if (type_name == "Bambu Cube")
        mesh.ReadSTLFile((Slic3r::resources_dir() + "/model/Bambu_Cube.stl").c_str(), true, nullptr);
    else if (type_name == "Bambu Cube V2")
        mesh.ReadSTLFile((Slic3r::resources_dir() + "/model/Bambu_Cube_V2.stl").c_str(), true, nullptr);
    else if (type_name == "3DBenchy")
        mesh.ReadSTLFile((Slic3r::resources_dir() + "/model/3DBenchy.stl").c_str(), true, nullptr);
    else if (type_name == "ksr FDMTest")
        mesh.ReadSTLFile((Slic3r::resources_dir() + "/model/ksr_FDMTest.stl").c_str(), true, nullptr);
    return mesh;
}

void ObjectList::load_generic_subobject(const std::string& type_name, const ModelVolumeType type)
{
    // BBS: single snapshot
    Plater::SingleSnapshot single(wxGetApp().plater());

    if (type == ModelVolumeType::INVALID) {
        load_shape_object(type_name);
        return;
    }

    const int obj_idx = get_selected_obj_idx();
    if (obj_idx < 0)
        return;

    const Selection& selection = scene_selection();
    assert(obj_idx == selection.get_object_idx());

    /** Any changes of the Object's composition is duplicated for all Object's Instances
      * So, It's enough to take a bounding box of a first selected Instance and calculate Part(generic_subobject) position
      */
    int instance_idx = *selection.get_instance_idxs().begin();
    assert(instance_idx != -1);
    if (instance_idx == -1)
        return;

    take_snapshot("Add primitive");

    // Selected object
    ModelObject  &model_object = *(*m_objects)[obj_idx];
    // Bounding box of the selected instance in world coordinate system including the translation, without modifiers.
    BoundingBoxf3 instance_bb = model_object.instance_bounding_box(instance_idx);

    TriangleMesh mesh = create_mesh(type_name, instance_bb);

	// Mesh will be centered when loading.
    ModelVolume *new_volume = model_object.add_volume(std::move(mesh), type);

    // First (any) GLVolume of the selected instance. They all share the same instance matrix.
    const GLVolume* v = selection.get_volume(*selection.get_volume_idxs().begin());
    // Transform the new modifier to be aligned with the print bed.
	const BoundingBoxf3 mesh_bb = new_volume->mesh().bounding_box();
    new_volume->set_transformation(Geometry::Transformation::volume_to_bed_transformation(v->get_instance_transformation(), mesh_bb));
    // Set the modifier position.
    auto offset = (type_name == "Slab") ?
        // Slab: Lift to print bed
		Vec3d(0., 0., 0.5 * mesh_bb.size().z() + instance_bb.min.z() - v->get_instance_offset().z()) :
        // Translate the new modifier to be pickable: move to the left front corner of the instance's bounding box, lift to print bed.
        Vec3d(instance_bb.max.x(), instance_bb.min.y(), instance_bb.min.z()) + 0.5 * mesh_bb.size() - v->get_instance_offset();
    new_volume->set_offset(v->get_instance_transformation().get_matrix(true).inverse() * offset);

    // BBS: backup
    Slic3r::save_object_mesh(model_object);

    const wxString name = _L("Generic") + "-" + _(type_name);
    new_volume->name = into_u8(name);

    // set a default extruder value, since user can't add it manually
    // BBS
    int extruder_id = 0;
    if (new_volume->type() == ModelVolumeType::MODEL_PART && model_object.config.has("extruder"))
        extruder_id = model_object.config.opt_int("extruder");
    new_volume->config.set_key_value("extruder", new ConfigOptionInt(extruder_id));
    new_volume->source.is_from_builtin_objects = true;

    select_item([this, obj_idx, new_volume]() {
        wxDataViewItem sel_item;

        wxDataViewItemArray items = reorder_volumes_and_get_selection(obj_idx, [new_volume](const ModelVolume* volume) { return volume == new_volume; });
        if (!items.IsEmpty())
            sel_item = items.front();

        return sel_item;
    });
    if (type == ModelVolumeType::MODEL_PART)
        // update printable state on canvas
        wxGetApp().plater()->get_view3D_canvas3D()->update_instance_printable_state_for_object((size_t)obj_idx);

    // apply the instance transform to all volumes and reset instance transform except the offset
    apply_object_instance_transfrom_to_all_volumes(&model_object);

    selection_changed();

    //BBS: notify partplate the modify
    notify_instance_updated(obj_idx);

    //BBS Switch to Objects List after add a modifier
    wxGetApp().params_panel()->switch_to_object(true);

    //Show Dialog
    if (wxGetApp().app_config->get("do_not_show_modifer_tips").empty()) {
        TipsDialog dlg(wxGetApp().mainframe, _L("Add Modifier"), _L("Switch to per-object setting mode to edit modifier settings."), "do_not_show_modifer_tips");
        dlg.ShowModal();
    }
}

void ObjectList::switch_to_object_process()
{
    wxGetApp().params_panel()->switch_to_object(true);

    // Show Dialog
    if (wxGetApp().app_config->get("do_not_show_object_process_tips").empty()) {
        TipsDialog dlg(wxGetApp().mainframe, _L("Edit Process Settings"), _L("Switch to per-object setting mode to edit process settings of selected objects."), "do_not_show_object_process_tips");
        dlg.ShowModal();
    }
}

void ObjectList::load_shape_object(const std::string &type_name)
{
    const Selection& selection = wxGetApp().plater()->canvas3D()->get_selection();
    //assert(selection.get_object_idx() == -1); // Add nothing is something is selected on 3DScene
    if (selection.get_object_idx() != -1)
        return;

    const int obj_idx = m_objects->size();
    if (obj_idx < 0)
        return;

    Plater::TakeSnapshot snapshot(wxGetApp().plater(), "Add Primitive");

    // Create mesh
    BoundingBoxf3 bb;
    TriangleMesh mesh = create_mesh(type_name, bb);
    // BBS: remove "Shape" prefix
    load_mesh_object(mesh, _(type_name));
    wxGetApp().mainframe->update_title();
}

void ObjectList::load_mesh_object(const TriangleMesh &mesh, const wxString &name, bool center)
{
    // Add mesh to model as a new object
    Model& model = wxGetApp().plater()->model();

#ifdef _DEBUG
    check_model_ids_validity(model);
#endif /* _DEBUG */

    std::vector<size_t> object_idxs;
    auto bb = mesh.bounding_box();
    ModelObject* new_object = model.add_object();
    new_object->name = into_u8(name);
    new_object->add_instance(); // each object should have at least one instance

    ModelVolume* new_volume = new_object->add_volume(mesh);
    new_object->sort_volumes(true);
    new_volume->name = into_u8(name);
    // set a default extruder value, since user can't add it manually
    // BBS
    new_object->config.set_key_value("extruder", new ConfigOptionInt(1));
    new_object->invalidate_bounding_box();
    new_object->translate(-bb.center());

    // BBS: backup
    Slic3r::save_object_mesh(*new_object);

    // BBS: find an empty cell to put the copied object
    auto start_point = wxGetApp().plater()->build_volume().bounding_volume2d().center();
    auto empty_cell  = wxGetApp().plater()->canvas3D()->get_nearest_empty_cell({start_point(0), start_point(1)});

    new_object->instances[0]->set_offset(center ? to_3d(Vec2d(empty_cell(0), empty_cell(1)), -new_object->origin_translation.z()) : bb.center());

    new_object->ensure_on_bed();

    //BBS init assmeble transformation
    Geometry::Transformation t = new_object->instances[0]->get_transformation();
    new_object->instances[0]->set_assemble_transformation(t);

    object_idxs.push_back(model.objects.size() - 1);
#ifdef _DEBUG
    check_model_ids_validity(model);
#endif /* _DEBUG */

    paste_objects_into_list(object_idxs);

#ifdef _DEBUG
    check_model_ids_validity(model);
#endif /* _DEBUG */
}

int ObjectList::load_mesh_part(const TriangleMesh &mesh, const wxString &name, const TextInfo &text_info, bool is_temp)
{
    wxDataViewItem item = GetSelection();
    // we can add volumes for Object or Instance
    if (!item || !(m_objects_model->GetItemType(item) & (itObject | itInstance)))
        return -1;
    const int obj_idx = m_objects_model->GetObjectIdByItem(item);

    if (obj_idx < 0)
        return -1;

    // Get object item, if Instance is selected
    if (m_objects_model->GetItemType(item) & itInstance)
        item = m_objects_model->GetItemById(obj_idx);

    ModelObject* mo = (*m_objects)[obj_idx];

    Geometry::Transformation instance_transformation = mo->instances[0]->get_transformation();

    // apply the instance transform to all volumes and reset instance transform except the offset
    apply_object_instance_transfrom_to_all_volumes(mo, !is_temp);

    ModelVolume *mv     = mo->add_volume(mesh);
    mv->name = name.ToStdString();
    if (!text_info.m_text.empty())
        mv->set_text_info(text_info);

    if (!is_temp) {
        std::vector<ModelVolume *> volumes;
        volumes.push_back(mv);
        wxDataViewItemArray items = reorder_volumes_and_get_selection(obj_idx, [volumes](const ModelVolume *volume) {
            return std::find(volumes.begin(), volumes.end(), volume) != volumes.end();
        });

        wxGetApp().plater()->get_view3D_canvas3D()->update_instance_printable_state_for_object((size_t) obj_idx);

        if (items.size() > 1) {
            m_selection_mode     = smVolume;
            m_last_selected_item = wxDataViewItem(nullptr);
        }
        select_items(items);

        selection_changed();
    }

    //BBS: notify partplate the modify
    notify_instance_updated(obj_idx);
    return mo->volumes.size() - 1;
}

//BBS
bool ObjectList::del_object(const int obj_idx, bool refresh_immediately)
{
    return wxGetApp().plater()->delete_object_from_model(obj_idx, refresh_immediately);
}

// Delete subobject
void ObjectList::del_subobject_item(wxDataViewItem& item)
{
    if (!item) return;

    int obj_idx, idx;
    ItemType type;

    m_objects_model->GetItemInfo(item, type, obj_idx, idx);
    if (type == itUndef)
        return;

    wxDataViewItem parent = m_objects_model->GetParent(item);

    InfoItemType item_info_type = m_objects_model->GetInfoItemType(item);
    if (type & itSettings)
        del_settings_from_config(parent);
    else if (type & itInstanceRoot && obj_idx != -1)
        del_instances_from_object(obj_idx);
    else if (type & itLayerRoot && obj_idx != -1)
        del_layers_from_object(obj_idx);
    else if (type & itLayer && obj_idx != -1)
        del_layer_from_object(obj_idx, m_objects_model->GetLayerRangeByItem(item));
    else if (type & itInfo && obj_idx != -1)
        del_info_item(obj_idx, item_info_type);
    else if (idx == -1)
        return;
    else if (!del_subobject_from_object(obj_idx, idx, type))
        return;

    // If last volume item with warning was deleted, unmark object item
    if (type & itVolume) {
        const std::string& icon_name = get_warning_icon_name(object(obj_idx)->get_object_stl_stats());
        m_objects_model->UpdateWarningIcon(parent, icon_name);
    }

    if (!(type & itInfo) || item_info_type != InfoItemType::CutConnectors) {
        // Connectors Item is already updated/deleted inside the del_info_item()
        m_objects_model->Delete(item);
        update_info_items(obj_idx);
    }
}

void ObjectList::del_info_item(const int obj_idx, InfoItemType type)
{
    Plater* plater = wxGetApp().plater();
    GLCanvas3D* cnv = plater->canvas3D();

    switch (type) {
    case InfoItemType::CustomSupports:
        cnv->get_gizmos_manager().reset_all_states();
        Plater::TakeSnapshot(plater, "Remove support painting");
        for (ModelVolume* mv : (*m_objects)[obj_idx]->volumes)
            mv->supported_facets.reset();
        break;

    // BBS: remove CustomSeam
    case InfoItemType::MmuSegmentation:
        cnv->get_gizmos_manager().reset_all_states();
        Plater::TakeSnapshot(plater, "Remove color painting");
        for (ModelVolume* mv : (*m_objects)[obj_idx]->volumes)
            mv->mmu_segmentation_facets.reset();
        break;

    case InfoItemType::CutConnectors:
        if (!del_from_cut_object(true)) {
            // there is no need to post EVT_GLCANVAS_SCHEDULE_BACKGROUND_PROCESS if nothing was changed
            return;
        }
        break;

    // BBS: remove Sinking
    case InfoItemType::Undef : assert(false); break;
    }
    cnv->post_event(SimpleEvent(EVT_GLCANVAS_SCHEDULE_BACKGROUND_PROCESS));
}

void ObjectList::del_settings_from_config(const wxDataViewItem& parent_item)
{
    const bool is_layer_settings = m_objects_model->GetItemType(parent_item) == itLayer;

    const size_t opt_cnt = m_config->keys().size();
    if ((opt_cnt == 1 && m_config->has("extruder")) ||
        (is_layer_settings && opt_cnt == 2 && m_config->has("extruder") && m_config->has("layer_height")))
        return;

    take_snapshot("Delete Settings");

    int extruder = m_config->has("extruder") ? m_config->extruder() : -1;

    coordf_t layer_height = 0.0;
    if (is_layer_settings)
        layer_height = m_config->opt_float("layer_height");

    m_config->reset();

    if (extruder >= 0)
        m_config->set_key_value("extruder", new ConfigOptionInt(extruder));
    if (is_layer_settings)
        m_config->set_key_value("layer_height", new ConfigOptionFloat(layer_height));

    changed_object();
}

void ObjectList::del_instances_from_object(const int obj_idx)
{
    auto& instances = (*m_objects)[obj_idx]->instances;
    if (instances.size() <= 1)
        return;

    // BBS: remove snapshot name "Delete All Instances from Object"
    take_snapshot("");

    while ( instances.size()> 1)
        instances.pop_back();

    (*m_objects)[obj_idx]->invalidate_bounding_box(); // ? #ys_FIXME

    changed_object(obj_idx);
}

void ObjectList::del_layer_from_object(const int obj_idx, const t_layer_height_range& layer_range)
{
    const auto del_range = object(obj_idx)->layer_config_ranges.find(layer_range);
    if (del_range == object(obj_idx)->layer_config_ranges.end())
        return;

    take_snapshot("Remove height range");

    object(obj_idx)->layer_config_ranges.erase(del_range);

    changed_object(obj_idx);
}

void ObjectList::del_layers_from_object(const int obj_idx)
{
    object(obj_idx)->layer_config_ranges.clear();

    changed_object(obj_idx);
}

bool ObjectList::del_from_cut_object(bool is_cut_connector, bool is_model_part/* = false*/, bool is_negative_volume/* = false*/)
{
    const long buttons_style = is_cut_connector   ? (wxYES | wxNO | wxCANCEL) : (wxYES | wxCANCEL);

    const wxString title     = is_cut_connector   ? _L("Delete connector from object which is a part of cut") :
                               is_model_part      ? _L("Delete solid part from object which is a part of cut") :
                               is_negative_volume ? _L("Delete negative volume from object which is a part of cut") : "";
                             
    const wxString msg_end   = is_cut_connector   ? ("\n" + _L("To save cut correspondence you can delete all connectors from all related objects.")) : "";

    InfoDialog dialog(wxGetApp().plater(), title,
                      (_L("This action will break a cut correspondence.\n"
                         "After that model consistency can't be guaranteed .\n"
                         "\n"
                         "To manipulate with solid parts or negative volumes you have to invalidate cut infornation first.") + msg_end ),
                      false, buttons_style | wxCANCEL_DEFAULT | wxICON_WARNING);

    dialog.SetButtonLabel(wxID_YES, _L("Invalidate cut info"));
    if (is_cut_connector)
        dialog.SetButtonLabel(wxID_NO, _L("Delete all connectors"));

    const int answer = dialog.ShowModal();
    if (answer == wxID_CANCEL)
        return false;

    if (answer == wxID_YES)
        invalidate_cut_info_for_selection();
    else if (answer == wxID_NO)
        delete_all_connectors_for_selection();
    return true;
}

bool ObjectList::del_subobject_from_object(const int obj_idx, const int idx, const int type)
{
    assert(idx >= 0);

    // BBS: support partplage logic
    int n_plates = wxGetApp().plater()->get_partplate_list().get_plate_count();
	if ((obj_idx >= 1000 && obj_idx < 1000 + n_plates) || idx<0)
		// Cannot delete a wipe tower or volume with negative id
		return false;

    ModelObject* object = (*m_objects)[obj_idx];

    if (type == itVolume) {
        const auto volume = object->volumes[idx];

        // if user is deleting the last solid part, throw error
        int solid_cnt = 0;
        for (auto vol : object->volumes)
            if (vol->is_model_part())
                ++solid_cnt;
        if (volume->is_model_part() && solid_cnt == 1) {
            Slic3r::GUI::show_error(nullptr, _L("Deleting the last solid part is not allowed."));
            return false;
        }
        if (object->is_cut() && (volume->is_model_part() || volume->is_negative_volume())) {
            del_from_cut_object(volume->is_cut_connector(), volume->is_model_part(), volume->is_negative_volume());
            // in any case return false to break the deletion
            return false;
        }

        take_snapshot("Delete part");

        object->delete_volume(idx);

        if (object->volumes.size() == 1) {
            const auto last_volume = object->volumes[0];
            if (!last_volume->config.empty()) {
                object->config.apply(last_volume->config);
                last_volume->config.reset();

                // update extruder color in ObjectList
                wxDataViewItem obj_item = m_objects_model->GetItemById(obj_idx);
                if (obj_item) {
                    // BBS
                    if (last_volume->config.has("extruder")) {
                        int extruder_id = last_volume->config.opt_int("extruder");
                        object->config.set("extruder", extruder_id);
                    }
                    wxString extruder = object->config.has("extruder") ? wxString::Format("%d", object->config.extruder()) : _devL("1");
                    m_objects_model->SetExtruder(extruder, obj_item);
                }
                // add settings to the object, if it has them
                add_settings_item(obj_item, &object->config.get());
            }
        }
        //BBS: notify partplate the modify
        notify_instance_updated(obj_idx);
    }
    else if (type == itInstance) {
        if (object->instances.size() == 1) {
            // BBS: remove snapshot name "Last instance of an object cannot be deleted."
            Slic3r::GUI::show_error(nullptr, "");
            return false;
        }

        // BBS: remove snapshot name "Delete Instance"
        take_snapshot("");
        object->delete_instance(idx);
    }
    else
        return false;

    changed_object(obj_idx);

    return true;
}

void ObjectList::split()
{
    const auto item = GetSelection();
    const int obj_idx = get_selected_obj_idx();
    if (!item || obj_idx < 0)
        return;

    ModelVolume* volume;
    if (!get_volume_by_item(item, volume)) return;
    DynamicPrintConfig&	config = printer_config();
    // BBS
    const ConfigOptionStrings* filament_colors = config.option<ConfigOptionStrings>("filament_colour", false);
    const auto filament_cnt = (filament_colors == nullptr) ? size_t(1) : filament_colors->size();
    if (!volume->is_splittable()) {
        wxMessageBox(_(L("The target object contains only one part and can not be splited.")));
        return;
    }

    take_snapshot("Split to parts");

    volume->split(filament_cnt);

    wxBusyCursor wait;

    auto model_object = (*m_objects)[obj_idx];

    auto parent = m_objects_model->GetObject(item);
    if (parent)
        m_objects_model->DeleteVolumeChildren(parent);
    else
        parent = item;

    for (const ModelVolume* volume : model_object->volumes) {
        const wxDataViewItem& vol_item = m_objects_model->AddVolumeChild(parent, from_u8(volume->name),
            volume->type(),// is_modifier() ? ModelVolumeType::PARAMETER_MODIFIER : ModelVolumeType::MODEL_PART,
            get_warning_icon_name(volume->mesh().stats()),
            volume->config.has("extruder") ? volume->config.extruder() : 0,
            false);
        // add settings to the part, if it has those
        add_settings_item(vol_item, &volume->config.get());
    }

    model_object->input_file.clear();

    if (parent == item)
        Expand(parent);

    changed_object(obj_idx);

    //BBS: notify partplate the modify
    notify_instance_updated(obj_idx);

    update_info_items(obj_idx);
}

void ObjectList::merge(bool to_multipart_object)
{
    // merge selected objects to the multipart object
    if (to_multipart_object) {
        auto get_object_idxs = [this](std::vector<int>& obj_idxs, wxDataViewItemArray& sels)
        {
            // check selections and split instances to the separated objects...
            bool instance_selection = false;
            for (wxDataViewItem item : sels)
                if (m_objects_model->GetItemType(item) & itInstance) {
                    instance_selection = true;
                    break;
                }

            if (!instance_selection) {
                for (wxDataViewItem item : sels) {
                    assert(m_objects_model->GetItemType(item) & itObject);
                    obj_idxs.emplace_back(m_objects_model->GetIdByItem(item));
                }
                return;
            }

            // map of obj_idx -> set of selected instance_idxs
            std::map<int, std::set<int>> sel_map;
            std::set<int> empty_set;
            for (wxDataViewItem item : sels) {
                if (m_objects_model->GetItemType(item) & itObject) {
                    int obj_idx = m_objects_model->GetIdByItem(item);
                    int inst_cnt = (*m_objects)[obj_idx]->instances.size();
                    if (inst_cnt == 1)
                        sel_map.emplace(obj_idx, empty_set);
                    else
                        for (int i = 0; i < inst_cnt; i++)
                            sel_map[obj_idx].emplace(i);
                    continue;
                }
                int obj_idx = m_objects_model->GetIdByItem(m_objects_model->GetObject(item));
                sel_map[obj_idx].emplace(m_objects_model->GetInstanceIdByItem(item));
            }

            // all objects, created from the instances will be added to the end of list
            int new_objects_cnt = 0; // count of this new objects

            for (auto map_item : sel_map) {
                int obj_idx = map_item.first;
                // object with just 1 instance
                if (map_item.second.empty()) {
                    obj_idxs.emplace_back(obj_idx);
                    continue;
                }

                // object with selected all instances
                if ((*m_objects)[map_item.first]->instances.size() == map_item.second.size()) {
                    instances_to_separated_objects(obj_idx);
                    // first instance stay on its own place and another all add to the end of list :
                    obj_idxs.emplace_back(obj_idx);
                    new_objects_cnt += map_item.second.size() - 1;
                    continue;
                }

                // object with selected some of instances
                instances_to_separated_object(obj_idx, map_item.second);

                if (map_item.second.size() == 1)
                    new_objects_cnt += 1;
                else {// we should split to separate instances last object
                    instances_to_separated_objects(m_objects->size() - 1);
                    // all instances will stay at the end of list :
                    new_objects_cnt += map_item.second.size();
                }
            }

            // all instatnces are extracted to the separate objects and should be selected
            m_prevent_list_events = true;
            sels.Clear();
            for (int obj_idx : obj_idxs)
                sels.Add(m_objects_model->GetItemById(obj_idx));
            int obj_cnt = m_objects->size();
            for (int obj_idx = obj_cnt - new_objects_cnt; obj_idx < obj_cnt; obj_idx++) {
                sels.Add(m_objects_model->GetItemById(obj_idx));
                obj_idxs.emplace_back(obj_idx);
            }
            UnselectAll();
            SetSelections(sels);
            assert(!sels.IsEmpty());
            m_prevent_list_events = false;
        };

        std::vector<int> obj_idxs;
        wxDataViewItemArray sels;
        GetSelections(sels);
        assert(!sels.IsEmpty());

        Plater::TakeSnapshot snapshot(wxGetApp().plater(), "Assemble");

        get_object_idxs(obj_idxs, sels);

        // resulted objects merge to the one
        Model* model = (*m_objects)[0]->get_model();
        ModelObject* new_object = model->add_object();
        new_object->name = _u8L("Assembly");
        ModelConfig &config = new_object->config;

        Slic3r::SaveObjectGaurd gaurd(*new_object);

        for (int obj_idx : obj_idxs) {
            ModelObject* object = (*m_objects)[obj_idx];

            const Geometry::Transformation& transformation = object->instances[0]->get_transformation();
            //const Vec3d scale     = transformation.get_scaling_factor();
            //const Vec3d mirror    = transformation.get_mirror();
            //const Vec3d rotation  = transformation.get_rotation();

            if (object->id() == (*m_objects)[obj_idxs.front()]->id())
                new_object->add_instance();
            const Transform3d& transformation_matrix = transformation.get_matrix();

            // merge volumes
            for (const ModelVolume* volume : object->volumes) {
                ModelVolume* new_volume = new_object->add_volume(*volume);

                //BBS: keep volume's transform
                const Transform3d& volume_matrix = new_volume->get_matrix();
                Transform3d new_matrix = transformation_matrix * volume_matrix;
                new_volume->set_transformation(new_matrix);
                //set rotation
                /*const Vec3d vol_rot = new_volume->get_rotation() + rotation;
                new_volume->set_rotation(vol_rot);

                // set scale
                const Vec3d vol_sc_fact = new_volume->get_scaling_factor().cwiseProduct(scale);
                new_volume->set_scaling_factor(vol_sc_fact);

                // set mirror
                const Vec3d vol_mirror = new_volume->get_mirror().cwiseProduct(mirror);
                new_volume->set_mirror(vol_mirror);

                // set offset
                const Vec3d vol_offset = volume_offset_correction* new_volume->get_offset();
                new_volume->set_offset(vol_offset);*/

                //BBS: add config from old objects
                //for object config, it has settings of PrintObjectConfig and PrintRegionConfig
                //for volume config, it only has settings of PrintRegionConfig
                //so we can not copy settings from object to volume
                //but we can copy settings from volume to object
                if (object->volumes.size() > 1)
                {
                    new_volume->config.assign_config(volume->config);
                }

                new_volume->mmu_segmentation_facets.assign(std::move(volume->mmu_segmentation_facets));
            }
            new_object->sort_volumes(true);

            // merge settings
            auto new_opt_keys = config.keys();
            const ModelConfig& from_config = object->config;
            auto opt_keys = from_config.keys();

            for (auto& opt_key : opt_keys) {
                if (find(new_opt_keys.begin(), new_opt_keys.end(), opt_key) == new_opt_keys.end()) {
                    const ConfigOption* option = from_config.option(opt_key);
                    if (!option) {
                        // if current option doesn't exist in prints.get_edited_preset(),
                        // get it from default config values
                        option = DynamicPrintConfig::new_from_defaults_keys({ opt_key })->option(opt_key);
                    }
                    config.set_key_value(opt_key, option->clone());
                }
            }
            // save extruder value if it was set
            if (object->volumes.size() == 1 && find(opt_keys.begin(), opt_keys.end(), "extruder") != opt_keys.end()) {
                ModelVolume* volume = new_object->volumes.back();
                const ConfigOption* option = from_config.option("extruder");
                if (option)
                    volume->config.set_key_value("extruder", option->clone());
            }

            // merge layers
            for (const auto& range : object->layer_config_ranges)
                new_object->layer_config_ranges.emplace(range);
        }

        //BBS: ensure on bed, and no need to center around origin
        new_object->ensure_on_bed();
        new_object->center_around_origin();
        new_object->translate_instances(-new_object->origin_translation);
        new_object->origin_translation = Vec3d::Zero();
        //BBS init asssmble transformation
        Geometry::Transformation t = new_object->instances[0]->get_transformation();
        new_object->instances[0]->set_assemble_transformation(t);
        //BBS: notify it before remove
        notify_instance_updated(m_objects->size() - 1);

        // remove selected objects
        remove();

        // Add new object(merged) to the object_list
        add_object_to_list(m_objects->size() - 1);
        select_item(m_objects_model->GetItemById(m_objects->size() - 1));
        update_selections_on_canvas();
    }
    // merge all parts to the one single object
    // all part's settings will be lost
    else {
        wxDataViewItem item = GetSelection();
        if (!item)
            return;
        const int obj_idx = m_objects_model->GetIdByItem(item);
        if (obj_idx == -1)
            return;

        Plater::TakeSnapshot snapshot(wxGetApp().plater(), "Merge parts to an object");

        ModelObject* model_object = (*m_objects)[obj_idx];
        model_object->merge();

        m_objects_model->DeleteVolumeChildren(item);

        changed_object(obj_idx);
    }
}

void ObjectList::merge_volumes()
{
    std::vector<int> obj_idxs, vol_idxs;
    get_selection_indexes(obj_idxs, vol_idxs);
    if (obj_idxs.empty() && vol_idxs.empty())
        return;

    wxBusyCursor wait;
#if 0
    ModelObjectPtrs objects;
    for (int obj_idx : obj_idxs) {
        ModelObject* object = (*m_objects)[obj_idx];
        object->merge_volumes(vol_idxs);
        //changed_object(obj_idx);
        //remove();
    }
   /* wxGetApp().plater()->load_model_objects(objects);

    Selection& selection = p->view3D->get_canvas3d()->get_selection();
    size_t last_obj_idx = p->model.objects.size() - 1;

    if (vol_idxs.empty()) {
        for (size_t i = 0; i < objects.size(); ++i)
            selection.add_object((unsigned int)(last_obj_idx - i), i == 0);
    }
    else {
        for (int vol_idx : vol_idxs)
            selection.add_volume(last_obj_idx, vol_idx, 0, false);
    }*/
#else
    wxGetApp().plater()->merge(obj_idxs[0], vol_idxs);
#endif
}

void ObjectList::layers_editing()
{
    const Selection& selection = scene_selection();
    const int obj_idx = selection.get_object_idx();
    wxDataViewItem item = obj_idx >= 0 && GetSelectedItemsCount() > 1 && selection.is_single_full_object() ?
                          m_objects_model->GetItemById(obj_idx) :
                          GetSelection();

    if (!item)
        return;

    const wxDataViewItem obj_item = m_objects_model->GetObject(item);
    wxDataViewItem layers_item = m_objects_model->GetLayerRootItem(obj_item);

    // if it doesn't exist now
    if (!layers_item.IsOk())
    {
        t_layer_config_ranges& ranges = object(obj_idx)->layer_config_ranges;

        // set some default value
        if (ranges.empty()) {
            // BBS: remove snapshot name "Add layers"
            take_snapshot("Add layers");
            ranges[{ 0.0f, 2.0f }].assign_config(get_default_layer_config(obj_idx));
        }

        // create layer root item
        layers_item = add_layer_root_item(obj_item);
    }
    if (!layers_item.IsOk())
        return;

    // to correct visual hints for layers editing on the Scene, reset previous selection
    wxGetApp().obj_layers()->reset_selection();
    wxGetApp().plater()->canvas3D()->handle_sidebar_focus_event("", false);

    // select LayerRoor item and expand
    select_item(layers_item);
    Expand(layers_item);
}

// BBS: merge parts of a single object into one volume, similar to export_stl, but no need to export and then import
void ObjectList::boolean()
{
    std::vector<int> obj_idxs, vol_idxs;
    get_selection_indexes(obj_idxs, vol_idxs);
    if (obj_idxs.empty() && vol_idxs.empty())
        return;

    Plater::TakeSnapshot snapshot(wxGetApp().plater(), "boolean");

    Model* model = (*m_objects)[0]->get_model();
    ModelObject* new_object = model->add_object();
    new_object->name = (*m_objects)[0]->name;
    new_object->config.assign_config((*m_objects)[0]->config);
    if (new_object->instances.empty())
        new_object->add_instance();

    ModelObject* object = (*m_objects)[obj_idxs.front()];
    TriangleMesh mesh = Plater::combine_mesh_fff(*object, -1, [this](const std::string& msg) {return wxGetApp().notification_manager()->push_plater_error_notification(msg); });
    ModelVolume* new_volume = new_object->add_volume(mesh);

    // BBS: ensure on bed but no need to ensure locate in the center around origin
    new_object->ensure_on_bed();
    new_object->center_around_origin();
    new_object->translate_instances(-new_object->origin_translation);
    new_object->origin_translation = Vec3d::Zero();

    // BBS: notify it before move
    notify_instance_updated(m_objects->size() - 1);

    // remove selected objects
    remove();

    // Add new object(UNION) to the object_list
    add_object_to_list(m_objects->size() - 1);
    select_item(m_objects_model->GetItemById(m_objects->size() - 1));
    update_selections_on_canvas();
}

wxDataViewItem ObjectList::add_layer_root_item(const wxDataViewItem obj_item)
{
    const int obj_idx = m_objects_model->GetIdByItem(obj_item);
    if (obj_idx < 0 ||
        object(obj_idx)->layer_config_ranges.empty() ||
        printer_technology() == ptSLA)
        return wxDataViewItem(nullptr);

    // create LayerRoot item
    wxDataViewItem layers_item = m_objects_model->AddLayersRoot(obj_item);

    // and create Layer item(s) according to the layer_config_ranges
    for (const auto& range : object(obj_idx)->layer_config_ranges)
        add_layer_item(range.first, layers_item);

    Expand(layers_item);
    return layers_item;
}

DynamicPrintConfig ObjectList::get_default_layer_config(const int obj_idx)
{
    DynamicPrintConfig config;
    coordf_t layer_height = object(obj_idx)->config.has("layer_height") ?
                            object(obj_idx)->config.opt_float("layer_height") :
                            wxGetApp().preset_bundle->prints.get_edited_preset().config.opt_float("layer_height");
    config.set_key_value("layer_height",new ConfigOptionFloat(layer_height));
    // BBS
    int extruder = object(obj_idx)->config.has("extruder") ?
        object(obj_idx)->config.opt_int("extruder") :
        wxGetApp().preset_bundle->prints.get_edited_preset().config.opt_float("extruder");
<<<<<<< HEAD
    config.set_key_value("extruder",    new ConfigOptionInt(extruder));
=======
    config.set_key_value("extruder",    new ConfigOptionInt(0));
>>>>>>> 2f9434a8

    return config;
}

bool ObjectList::get_volume_by_item(const wxDataViewItem& item, ModelVolume*& volume)
{
    auto obj_idx = get_selected_obj_idx();
    if (!item || obj_idx < 0)
        return false;
    const auto volume_id = m_objects_model->GetVolumeIdByItem(item);
    const bool split_part = m_objects_model->GetItemType(item) == itVolume;

    // object is selected
    if (volume_id < 0) {
        if ( split_part || (*m_objects)[obj_idx]->volumes.size() > 1 )
            return false;
        volume = (*m_objects)[obj_idx]->volumes[0];
    }
    // volume is selected
    else
        volume = (*m_objects)[obj_idx]->volumes[volume_id];

    return true;
}

bool ObjectList::is_splittable(bool to_objects)
{
    const wxDataViewItem item = GetSelection();
    if (!item) return false;

    if (to_objects)
    {
        ItemType type = m_objects_model->GetItemType(item);
        if (type == itVolume)
            return false;
        if (type == itObject || m_objects_model->GetItemType(m_objects_model->GetParent(item)) == itObject) {
            auto obj_idx = get_selected_obj_idx();
            if (obj_idx < 0)
                return false;
            if ((*m_objects)[obj_idx]->volumes.size() > 1)
                return true;
            return (*m_objects)[obj_idx]->volumes[0]->is_splittable();
        }
        return false;
    }

    ModelVolume* volume;
    if (!get_volume_by_item(item, volume) || !volume)
        return false;

    return volume->is_splittable();
}

bool ObjectList::selected_instances_of_same_object()
{
    wxDataViewItemArray sels;
    GetSelections(sels);

    const int obj_idx = m_objects_model->GetObjectIdByItem(sels.front());

    for (auto item : sels) {
        if (! (m_objects_model->GetItemType(item) & itInstance) ||
            obj_idx != m_objects_model->GetObjectIdByItem(item))
            return false;
    }
    return true;
}

bool ObjectList::can_split_instances()
{
    const Selection& selection = scene_selection();
    return selection.is_multiple_full_instance() || selection.is_single_full_instance();
}

bool ObjectList::can_merge_to_multipart_object() const
{
    if (has_selected_cut_object())
        return false;

    if (printer_technology() == ptSLA)
        return false;

    wxDataViewItemArray sels;
    GetSelections(sels);
    if (sels.IsEmpty())
        return false;

    // should be selected just objects
    for (wxDataViewItem item : sels) {
        if (!(m_objects_model->GetItemType(item) & (itObject | itInstance)))
            return false;
    }

    return true;
}

bool ObjectList::can_merge_to_single_object() const
{
    int obj_idx = get_selected_obj_idx();
    if (obj_idx < 0)
        return false;

    // selected object should be multipart
    return (*m_objects)[obj_idx]->volumes.size() > 1;
}

bool ObjectList::can_mesh_boolean() const
{
    int obj_idx = get_selected_obj_idx();
    if (obj_idx < 0)
        return false;

    // selected object should be multi mesh
    return (*m_objects)[obj_idx]->volumes.size() > 1 || ((*m_objects)[obj_idx]->volumes.size() == 1 && (*m_objects)[obj_idx]->volumes[0]->is_splittable());
}

bool ObjectList::has_selected_cut_object() const
{
    wxDataViewItemArray sels;
    GetSelections(sels);
    if (sels.IsEmpty())
        return false;

    for (wxDataViewItem item : sels) {
        const int obj_idx = m_objects_model->GetObjectIdByItem(item);
        if (obj_idx >= 0 && object(obj_idx)->is_cut())
            return true;
    }

    return false;
}

void ObjectList::invalidate_cut_info_for_selection()
{
    const wxDataViewItem item = GetSelection();
    if (item) {
        const int obj_idx = m_objects_model->GetObjectIdByItem(item);
        if (obj_idx >= 0)
            invalidate_cut_info_for_object(size_t(obj_idx));
    }
}

void ObjectList::invalidate_cut_info_for_object(int obj_idx)
{
    ModelObject *init_obj = object(obj_idx);
    if (!init_obj->is_cut()) return;

    take_snapshot("Invalidate cut info");

    const CutObjectBase cut_id = init_obj->cut_id;
    // invalidate cut for related objects (which have the same cut_id)
    for (size_t idx = 0; idx < m_objects->size(); idx++)
        if (ModelObject *obj = object(int(idx)); obj->cut_id.is_equal(cut_id)) {
            obj->invalidate_cut();
            update_info_items(idx);
            add_volumes_to_object_in_list(idx);
        }

    update_lock_icons_for_model();
}

void ObjectList::delete_all_connectors_for_selection()
{
    const wxDataViewItem item = GetSelection();
    if (item) {
        const int obj_idx = m_objects_model->GetObjectIdByItem(item);
        if (obj_idx >= 0)
            delete_all_connectors_for_object(size_t(obj_idx));
    }
}

void ObjectList::delete_all_connectors_for_object(int obj_idx)
{
    ModelObject *init_obj = object(obj_idx);
    if (!init_obj->is_cut())
        return;

    take_snapshot("Delete all connectors");

    auto has_solid_mesh = [](ModelObject* obj) {
        for (const ModelVolume *volume : obj->volumes)
            if (volume->is_model_part()) return true;
        return false;
    };

    const CutObjectBase cut_id = init_obj->cut_id;
    // Delete all connectors for related objects (which have the same cut_id)
    Model &model = wxGetApp().plater()->model();
    for (int idx = int(m_objects->size()) - 1; idx >= 0; idx--)
        if (ModelObject *obj = object(idx); obj->cut_id.is_equal(cut_id)) {
            obj->delete_connectors();

            if (obj->volumes.empty() || !has_solid_mesh(obj)) {
                model.delete_object(idx);
                m_objects_model->Delete(m_objects_model->GetItemById(idx));
                continue;
            }

            update_info_items(idx);
            add_volumes_to_object_in_list(idx);
            changed_object(int(idx));
        }

    update_lock_icons_for_model();
}


// NO_PARAMETERS function call means that changed object index will be determine from Selection()
void ObjectList::changed_object(const int obj_idx/* = -1*/) const
{
    wxGetApp().plater()->changed_object(obj_idx < 0 ? get_selected_obj_idx() : obj_idx);
}

void ObjectList::part_selection_changed()
{
    if (m_extruder_editor) m_extruder_editor->Hide();
    int obj_idx = -1;
    int volume_id = -1;
    m_config = nullptr;
    wxString og_name = wxEmptyString;

    bool update_and_show_manipulations = false;
    bool update_and_show_settings = false;
    bool update_and_show_layers = false;

    bool enable_manipulation{true};
    bool disable_ss_manipulation{false};
    bool disable_ununiform_scale{false};

    const auto item = GetSelection();
    if (item && m_objects_model->GetItemType(item) == itInfo && m_objects_model->GetInfoItemType(item) == InfoItemType::CutConnectors) {
        og_name = _L("Cut Connectors information");

        update_and_show_manipulations = true;
        enable_manipulation           = false;
        disable_ununiform_scale       = true;
    }
    else if (item && (m_objects_model->GetItemType(item) & itPlate)) {
        // BBS
        // TODO: og for plate
    }
    else if ( multiple_selection() || (item && m_objects_model->GetItemType(item) == itInstanceRoot )) {
        const Selection& selection = scene_selection();

        if (selection.is_single_full_object()) {
            og_name                       = _L("Object manipulation");
            update_and_show_manipulations = true;

            obj_idx                 = selection.get_object_idx();
            ModelObject *object     = (*m_objects)[obj_idx];
            m_config                = &object->config;
            disable_ss_manipulation = object->is_cut();
        }
        else {
            og_name = _L("Group manipulation");

            // don't show manipulation panel for case of all Object's parts selection
            update_and_show_manipulations = !selection.is_single_full_instance();

            if (int obj_idx = selection.get_object_idx(); obj_idx >= 0) {
                if (selection.is_any_volume() || selection.is_any_modifier())
                    enable_manipulation = !(*m_objects)[obj_idx]->is_cut();
                else // if (item && m_objects_model->GetItemType(item) == itInstanceRoot)
                    disable_ss_manipulation = (*m_objects)[obj_idx]->is_cut();
            }
            else {
                wxDataViewItemArray sels;
                GetSelections(sels);
                if (selection.is_single_full_object() || selection.is_multiple_full_instance()) {
                    int obj_idx             = m_objects_model->GetObjectIdByItem(sels.front());
                    disable_ss_manipulation = (*m_objects)[obj_idx]->is_cut();
                } else if (selection.is_mixed() || selection.is_multiple_full_object()) {
                    std::map<CutObjectBase, std::set<int>> cut_objects;

                    // find cut objects
                    for (auto item : sels) {
                        int                obj_idx = m_objects_model->GetObjectIdByItem(item);
                        const ModelObject *obj     = object(obj_idx);
                        if (obj && obj->is_cut()) {
                            if (cut_objects.find(obj->cut_id) == cut_objects.end())
                                cut_objects[obj->cut_id] = std::set<int>{obj_idx};
                            else
                                cut_objects.at(obj->cut_id).insert(obj_idx);
                        }
                    }

                    // check if selected cut objects are "full selected"
                    for (auto cut_object : cut_objects)
                        if (cut_object.first.check_sum() != cut_object.second.size()) {
                            disable_ss_manipulation = true;
                            break;
                        }
                    disable_ununiform_scale = !cut_objects.empty();
                }
            }
        }

        // BBS: multi config editing
        update_and_show_settings = true;
    }
    else {
        if (item) {
            // BBS
            const ItemType type = m_objects_model->GetItemType(item);
            const wxDataViewItem parent = m_objects_model->GetParent(item);
            const ItemType parent_type = m_objects_model->GetItemType(parent);
            obj_idx = m_objects_model->GetObjectIdByItem(item);

            if ((type & itObject) || type == itInfo) {
                m_config = &(*m_objects)[obj_idx]->config;
                update_and_show_manipulations = true;

                if (type == itInfo) {
                    InfoItemType info_type = m_objects_model->GetInfoItemType(item);
                    switch (info_type)
                    {
                    case InfoItemType::CustomSupports:
                    // BBS: remove CustomSeam
                    //case InfoItemType::CustomSeam:
                    case InfoItemType::MmuSegmentation:
                    {
                        GLGizmosManager::EType gizmo_type = info_type == InfoItemType::CustomSupports ? GLGizmosManager::EType::FdmSupports :
                                                            /*info_type == InfoItemType::CustomSeam ? GLGizmosManager::EType::Seam :*/
                                                            GLGizmosManager::EType::MmuSegmentation;
                        GLGizmosManager& gizmos_mgr = wxGetApp().plater()->get_view3D_canvas3D()->get_gizmos_manager();
                        if (gizmos_mgr.get_current_type() != gizmo_type)
                            gizmos_mgr.open_gizmo(gizmo_type);
                        break;
                    }
                    // BBS: remove Sinking
                    //case InfoItemType::Sinking: { break; }
                    default: { break; }
                    }
                } else {
                    // BBS: select object to edit config
                    m_config = &(*m_objects)[obj_idx]->config;
                    update_and_show_settings = true;
                    disable_ss_manipulation  = (*m_objects)[obj_idx]->is_cut();
                }
            }
            else {
                if (type & itSettings) {
                    if (parent_type & itObject) {
                        og_name  = _L("Object Settings to modify");
                        m_config = &(*m_objects)[obj_idx]->config;
                    }
                    else if (parent_type & itVolume) {
                        og_name   = _L("Part Settings to modify");
                        volume_id = m_objects_model->GetVolumeIdByItem(parent);
                        m_config = &(*m_objects)[obj_idx]->volumes[volume_id]->config;
                    }
                    else if (parent_type & itLayer) {
                        og_name  = _L("Layer range Settings to modify");
                        m_config = &get_item_config(parent);
                    }
                    update_and_show_settings = true;
                }
                else if (type & itVolume) {
                    og_name = _L("Part manipulation");
                    volume_id = m_objects_model->GetVolumeIdByItem(item);
                    m_config = &(*m_objects)[obj_idx]->volumes[volume_id]->config;
                    update_and_show_manipulations = true;
                    m_config = &(*m_objects)[obj_idx]->volumes[volume_id]->config;
                    update_and_show_settings = true;

                    const ModelVolume *volume = (*m_objects)[obj_idx]->volumes[volume_id];
                    enable_manipulation       = !((*m_objects)[obj_idx]->is_cut() && (volume->is_cut_connector() || volume->is_model_part()));
                }
                else if (type & itInstance) {
                    og_name = _L("Instance manipulation");
                    update_and_show_manipulations = true;

                    // fill m_config by object's values
                    m_config = &(*m_objects)[obj_idx]->config;
                    disable_ss_manipulation = (*m_objects)[obj_idx]->is_cut();
                }
                else if (type & (itLayerRoot | itLayer)) {
                    og_name = type & itLayerRoot ? _L("Height ranges") : _L("Settings for height range");
                    update_and_show_layers = true;
                    update_and_show_settings = true;

                    if (type & itLayer)
                        m_config = &get_item_config(item);
                }
            }
        }
    }

    m_selected_object_id = obj_idx;

    if (update_and_show_manipulations) {
        // BBS
        //wxGetApp().obj_manipul()->get_og()->set_name(" " + og_name + " ");

        if (item) {
            // wxGetApp().obj_manipul()->get_og()->set_value("object_name", m_objects_model->GetName(item));
            // BBS
            //wxGetApp().obj_manipul()->update_item_name(m_objects_model->GetName(item));
            //wxGetApp().obj_manipul()->update_warning_icon_state(get_mesh_errors_info(obj_idx, volume_id));
        }

        GLGizmosManager &gizmos_mgr = wxGetApp().plater()->canvas3D()->get_gizmos_manager();

        if (GLGizmoScale3D *scale = dynamic_cast<GLGizmoScale3D *>(gizmos_mgr.get_gizmo(GLGizmosManager::Scale)))
            scale->enable_ununiversal_scale(!disable_ununiform_scale);
    }

#if !NEW_OBJECT_SETTING
    if (update_and_show_settings)
        wxGetApp().obj_settings()->get_og()->set_name(" " + og_name + " ");
#endif

    if (printer_technology() == ptSLA)
        update_and_show_layers = false;
    else if (update_and_show_layers) {
        ;//wxGetApp().obj_layers()->get_og()->set_name(" " + og_name + " ");
    }

    update_min_height();

    Sidebar& panel = wxGetApp().sidebar();
    panel.Freeze();

<<<<<<< HEAD
    //wxGetApp().plater()->canvas3D()->handle_sidebar_focus_event("", false);
=======

    const ItemType type = m_objects_model->GetItemType(item);
    if (!(type & itLayer)) {
        wxGetApp().plater()->canvas3D()->handle_sidebar_focus_event("", false);
    }
>>>>>>> 2f9434a8
    // BBS
    //wxGetApp().obj_manipul() ->UpdateAndShow(update_and_show_manipulations);
    wxGetApp().obj_settings()->UpdateAndShow(update_and_show_settings);
    wxGetApp().obj_layers()  ->UpdateAndShow(update_and_show_layers);
    wxGetApp().plater()->show_object_info();

    panel.Layout();
    panel.Thaw();
}

// Add new SettingsItem for parent_item if it doesn't exist, or just update a digest according to new config
wxDataViewItem ObjectList::add_settings_item(wxDataViewItem parent_item, const DynamicPrintConfig* config)
{
    wxDataViewItem ret = wxDataViewItem(nullptr);

    if (!parent_item)
        return ret;

    const bool is_object_settings = m_objects_model->GetItemType(parent_item) == itObject;
    const bool is_volume_settings = m_objects_model->GetItemType(parent_item) == itVolume;
    const bool is_layer_settings = m_objects_model->GetItemType(parent_item) == itLayer;
    if (!is_object_settings) {
        ModelVolumeType volume_type = m_objects_model->GetVolumeType(parent_item);
        if (volume_type == ModelVolumeType::NEGATIVE_VOLUME || volume_type == ModelVolumeType::SUPPORT_BLOCKER || volume_type == ModelVolumeType::SUPPORT_ENFORCER)
            return ret;
    }

    SettingsFactory::Bundle cat_options = SettingsFactory::get_bundle(config, is_object_settings, is_layer_settings);
    if (is_layer_settings) {
        auto tab_object = dynamic_cast<TabPrintModel*>(wxGetApp().get_model_tab());
        auto object_cfg = tab_object->get_config();
        if (config->opt_float("layer_height") == object_cfg->opt_float("layer_height")) {
            SettingsFactory::Bundle new_cat_options;
            for (auto cat_opt : cat_options) {
                std::vector<string> temp;
                for (auto value : cat_opt.second) {
                    if (value != "layer_height")
                        temp.push_back(value);
                }
                if (!temp.empty())
                    new_cat_options[cat_opt.first] = temp;
            }
            cat_options = new_cat_options;
        }
    }

    if (cat_options.empty()) {
#if NEW_OBJECT_SETTING
        ObjectDataViewModelNode *node = static_cast<ObjectDataViewModelNode*>(parent_item.GetID());
        if (node) node->set_action_icon(false);
        m_objects_model->ItemChanged(parent_item);
        return parent_item;
#else
        return ret;
#endif
    }

    std::vector<std::string> categories;
    categories.reserve(cat_options.size());
    for (auto& cat : cat_options)
        categories.push_back(cat.first);

    if (m_objects_model->GetItemType(parent_item) & itInstance)
        parent_item = m_objects_model->GetObject(parent_item);

#if NEW_OBJECT_SETTING
    ObjectDataViewModelNode *node = static_cast<ObjectDataViewModelNode*>(parent_item.GetID());
    if (node) node->set_action_icon(true);
    m_objects_model->ItemChanged(parent_item);
    return parent_item;
#else
    ret = m_objects_model->IsSettingsItem(parent_item) ? parent_item : m_objects_model->GetSettingsItem(parent_item);

    if (!ret) ret = m_objects_model->AddSettingsChild(parent_item);

    m_objects_model->UpdateSettingsDigest(ret, categories);
    Expand(parent_item);

    return ret;
#endif
}


void ObjectList::update_info_items(size_t obj_idx, wxDataViewItemArray* selections/* = nullptr*/, bool added_object/* = false*/)
{
    // BBS
    if (obj_idx >= m_objects->size())
        return;

    const ModelObject* model_object = (*m_objects)[obj_idx];
    wxDataViewItem item_obj = m_objects_model->GetItemById(obj_idx);
    assert(item_obj.IsOk());

    // Cut connectors
    {
        wxDataViewItem item = m_objects_model->GetInfoItemByType(item_obj, InfoItemType::CutConnectors);
        bool shows = item.IsOk();
        bool should_show = model_object->is_cut() && model_object->has_connectors() && model_object->volumes.size() > 1;

        if (!shows && should_show) {
            m_objects_model->AddInfoChild(item_obj, InfoItemType::CutConnectors);
            Expand(item_obj);
            if (added_object)
                wxGetApp().notification_manager()->push_updated_item_info_notification(InfoItemType::CutConnectors);
        } else if (shows && !should_show) {
            if (!selections) Unselect(item);
            m_objects_model->Delete(item);
            if (selections) {
                if (selections->Index(item) != wxNOT_FOUND) {
                    // If info item was deleted from the list,
                    // it's need to be deleted from selection array, if it was there
                    selections->Remove(item);
                    // Select item_obj, if info_item doesn't exist for item anymore, but was selected
                    if (selections->Index(item_obj) == wxNOT_FOUND) selections->Add(item_obj);
                }
            } else
                Select(item_obj);
        }
    }

    {
        bool shows = m_objects_model->IsSupportPainted(item_obj);
        bool should_show = printer_technology() == ptFFF
            && std::any_of(model_object->volumes.begin(), model_object->volumes.end(),
                [](const ModelVolume* mv) {
                    return !mv->supported_facets.empty();
                });
        if (shows && !should_show) {
            m_objects_model->SetSupportPaintState(false, item_obj);
        }
        else if (!shows && should_show) {
            m_objects_model->SetSupportPaintState(true, item_obj);
        }
    }

    {
        bool shows = m_objects_model->IsColorPainted(item_obj);
        bool should_show = printer_technology() == ptFFF
            && std::any_of(model_object->volumes.begin(), model_object->volumes.end(),
                [](const ModelVolume* mv) {
                    return !mv->mmu_segmentation_facets.empty();
                });
        if (shows && !should_show) {
            m_objects_model->SetColorPaintState(false, item_obj);
        }
        else if (!shows && should_show) {
            m_objects_model->SetColorPaintState(true, item_obj);
        }
    }

    {
        bool shows = m_objects_model->IsSinked(item_obj);
        bool should_show = printer_technology() == ptFFF
            && wxGetApp().plater()->canvas3D()->is_object_sinking(obj_idx);
        if (shows && !should_show) {
            m_objects_model->SetSinkState(false, item_obj);
        }
        else if (!shows && should_show) {
            m_objects_model->SetSinkState(true, item_obj);
        }
    }

    {
        bool shows = this->GetColumn(colSupportPaint)->IsShown();
        bool should_show = false;
        for (ModelObject* mo : *m_objects) {
            for (ModelVolume* mv : mo->volumes) {
                if (!mv->supported_facets.empty()) {
                    should_show = true;
                    break;
                }
            }
            if (should_show)
                break;
        }

        if (shows && !should_show) {
            this->set_support_paint_hidden(true);
        }
        else if (!shows && should_show) {
            this->set_support_paint_hidden(false);
        }
    }

    {
        bool shows = this->GetColumn(colColorPaint)->IsShown();
        bool should_show = false;
        for (ModelObject* mo : *m_objects) {
            for (ModelVolume* mv : mo->volumes) {
                if (!mv->mmu_segmentation_facets.empty()) {
                    should_show = true;
                    break;
                }
            }
            if (should_show)
                break;
        }

        if (shows && !should_show) {
            this->set_color_paint_hidden(true);
        }
        else if (!shows && should_show) {
            this->set_color_paint_hidden(false);
        }
    }

    {
        bool shows = this->GetColumn(colSinking)->IsShown();
        bool should_show = false;
        for (int i = 0; i < m_objects->size(); ++i) {
            if (wxGetApp().plater()->canvas3D()->is_object_sinking(i)) {
                should_show = true;
                break;
            }
            if (should_show)
                break;
        }

        if (shows && !should_show) {
            this->set_sinking_hidden(true);
        }
        else if (!shows && should_show) {
            this->set_sinking_hidden(false);
        }
    }
}

void ObjectList::add_objects_to_list(std::vector<size_t> obj_idxs, bool call_selection_changed, bool notify_partplate, bool do_info_update)
{
#ifdef __WXOSX__
    AssociateModel(nullptr);
#endif
    for (const size_t idx : obj_idxs) {
        add_object_to_list(idx, call_selection_changed, notify_partplate, do_info_update);
    }
#ifdef __WXOSX__
    AssociateModel(m_objects_model);
#endif
}

void ObjectList::add_objects_to_list(std::vector<size_t> obj_idxs, bool call_selection_changed, bool notify_partplate, bool do_info_update)
{
#ifdef __WXOSX__
    AssociateModel(nullptr);
#endif
    for (const size_t idx : obj_idxs) {
        add_object_to_list(idx, call_selection_changed, notify_partplate, do_info_update);
    }
#ifdef __WXOSX__
    AssociateModel(m_objects_model);
#endif
}

void ObjectList::add_object_to_list(size_t obj_idx, bool call_selection_changed, bool notify_partplate, bool do_info_update)
{
    auto model_object = (*m_objects)[obj_idx];
    //BBS start add obj_idx for debug
    PartPlateList& list = wxGetApp().plater()->get_partplate_list();
    if (notify_partplate) {
        list.notify_instance_update(obj_idx, 0);
    }
    //int plate_idx = list.find_instance_belongs(obj_idx, 0);
    //std::string item_name_str = (boost::format("[P%1%][O%2%]%3%") % plate_idx % std::to_string(obj_idx) % model_object->name).str();
    //std::string item_name_str = (boost::format("[P%1%]%2%") % plate_idx  % model_object->name).str();
    //const wxString& item_name = from_u8(item_name_str);
    const wxString& item_name = from_u8(model_object->name);
    std::string warning_bitmap = get_warning_icon_name(model_object->mesh().stats());
    const auto item = m_objects_model->AddObject(model_object, warning_bitmap, model_object->is_cut());
    Expand(m_objects_model->GetParent(item));

    if (!do_info_update)
        return;

    update_info_items(obj_idx, nullptr, call_selection_changed);

    add_volumes_to_object_in_list(obj_idx);

    // add instances to the object, if it has those
    if (model_object->instances.size()>1)
    {
        std::vector<bool> print_idicator(model_object->instances.size());
        std::vector<int> plate_idicator(model_object->instances.size());
        for (size_t i = 0; i < model_object->instances.size(); ++i) {
            print_idicator[i] = model_object->instances[i]->printable;
            plate_idicator[i] = list.find_instance_belongs(obj_idx, i);
        }

        const wxDataViewItem object_item = m_objects_model->GetItemById(obj_idx);
        m_objects_model->AddInstanceChild(object_item, print_idicator, plate_idicator);
        Expand(m_objects_model->GetInstanceRootItem(object_item));
    }
    else
        m_objects_model->SetPrintableState(model_object->instances[0]->printable ? piPrintable : piUnprintable, obj_idx);

    // add settings to the object, if it has those
    add_settings_item(item, &model_object->config.get());

    // Add layers if it has
    add_layer_root_item(item);

#ifndef __WXOSX__
    if (call_selection_changed) {
        UnselectAll();
        Select(item);
        selection_changed();
    }
#endif //__WXMSW__
}

static bool can_add_volumes_to_object(const ModelObject *object)
{
    bool can = object->volumes.size() > 1;

    if (can && object->is_cut()) {
        int no_connectors_cnt = 0;
        for (const ModelVolume *v : object->volumes)
            if (!v->is_cut_connector()) {
                if (!v->is_model_part())
                    return true;
                no_connectors_cnt++;
            }
        can = no_connectors_cnt > 1;
    }

    return can;
}

wxDataViewItemArray ObjectList::add_volumes_to_object_in_list(size_t obj_idx, std::function<bool(const ModelVolume *)> add_to_selection /* = nullptr*/)
{
    const bool is_prevent_list_events = m_prevent_list_events;
    m_prevent_list_events             = true;

    wxDataViewItem object_item = m_objects_model->GetItemById(int(obj_idx));
    m_objects_model->DeleteVolumeChildren(object_item);

    wxDataViewItemArray items;

    const ModelObject *object = (*m_objects)[obj_idx];
    // add volumes to the object
    if (can_add_volumes_to_object(object)) {
        if (object->volumes.size() > 1) {
            wxString obj_item_name = from_u8(object->name);
            if (m_objects_model->GetName(object_item) != obj_item_name)
                m_objects_model->SetName(obj_item_name, object_item);
        }

        int volume_idx{-1};
        for (const ModelVolume *volume : object->volumes) {
            ++volume_idx;
            if (object->is_cut() && volume->is_cut_connector())
                continue;

            const wxDataViewItem &vol_item = m_objects_model->AddVolumeChild(
                object_item,
                from_u8(volume->name),
                volume->type(),
                get_warning_icon_name(volume->mesh().stats()),
                volume->config.has("extruder") ? volume->config.extruder() : 0,
                false);
            add_settings_item(vol_item, &volume->config.get());

            if (add_to_selection && add_to_selection(volume))
                items.Add(vol_item);
        }
        Expand(object_item);
    }

    m_prevent_list_events = is_prevent_list_events;
    return items;
}

void ObjectList::delete_object_from_list()
{
    auto item = GetSelection();
    if (!item)
        return;
    if (m_objects_model->GetParent(item) == wxDataViewItem(nullptr))
        select_item([this, item]() { return m_objects_model->Delete(item); });
    else
        select_item([this, item]() { return m_objects_model->Delete(m_objects_model->GetParent(item)); });
}

void ObjectList::delete_object_from_list(const size_t obj_idx)
{
    select_item([this, obj_idx]() { return m_objects_model->Delete(m_objects_model->GetItemById(obj_idx)); });
}

void ObjectList::delete_volume_from_list(const size_t obj_idx, const size_t vol_idx)
{
    select_item([this, obj_idx, vol_idx]() { return m_objects_model->Delete(m_objects_model->GetItemByVolumeId(obj_idx, vol_idx)); });
}

void ObjectList::delete_instance_from_list(const size_t obj_idx, const size_t inst_idx)
{
    select_item([this, obj_idx, inst_idx]() { return m_objects_model->Delete(m_objects_model->GetItemByInstanceId(obj_idx, inst_idx)); });
}

void ObjectList::delete_from_model_and_list(const ItemType type, const int obj_idx, const int sub_obj_idx)
{
    if ( !(type&(itObject|itVolume|itInstance)) )
        return;

    take_snapshot("Delete selected");

    if (type&itObject) {
        bool was_cut = object(obj_idx)->is_cut();
        if (del_object(obj_idx)) {
            delete_object_from_list(obj_idx);
            if (was_cut)
                update_lock_icons_for_model();
        }
    }
    else {
        del_subobject_from_object(obj_idx, sub_obj_idx, type);

        type == itVolume ? delete_volume_from_list(obj_idx, sub_obj_idx) :
            delete_instance_from_list(obj_idx, sub_obj_idx);
    }
}

void ObjectList::delete_from_model_and_list(const std::vector<ItemForDelete>& items_for_delete)
{
    if (items_for_delete.empty())
        return;

    m_prevent_list_events = true;
    //BBS
    bool need_update = false;

    std::set<size_t> modified_objects_ids;
    for (std::vector<ItemForDelete>::const_reverse_iterator item = items_for_delete.rbegin(); item != items_for_delete.rend(); ++item) {
        if (!(item->type&(itObject | itVolume | itInstance)))
            continue;
        if (item->type&itObject) {
            // refresh after del_object
            need_update = true;
            bool refresh_immediately = false;
            bool was_cut = object(item->obj_idx)->is_cut();
            if (!del_object(item->obj_idx, refresh_immediately))
                return;
            m_objects_model->Delete(m_objects_model->GetItemById(item->obj_idx));
            if (was_cut)
                update_lock_icons_for_model();
        }
        else {
            if (!del_subobject_from_object(item->obj_idx, item->sub_obj_idx, item->type))
                return; //continue;
            if (item->type&itVolume) {
                m_objects_model->Delete(m_objects_model->GetItemByVolumeId(item->obj_idx, item->sub_obj_idx));
                // BBS
#if 0
                ModelObject* obj = object(item->obj_idx);
                if (obj->volumes.size() == 1) {
                    wxDataViewItem parent = m_objects_model->GetItemById(item->obj_idx);
                    if (obj->config.has("extruder")) {
                        const wxString extruder = wxString::Format("%d", obj->config.extruder());
                        m_objects_model->SetExtruder(extruder, parent);
                    }
                    // If last volume item with warning was deleted, unmark object item
                    m_objects_model->UpdateWarningIcon(parent, get_warning_icon_name(obj->get_object_stl_stats()));
                }
#endif
                wxGetApp().plater()->canvas3D()->ensure_on_bed(item->obj_idx, printer_technology() != ptSLA);
            }
            else
                m_objects_model->Delete(m_objects_model->GetItemByInstanceId(item->obj_idx, item->sub_obj_idx));
        }

        modified_objects_ids.insert(static_cast<size_t>(item->obj_idx));
    }

    if (need_update) {
        wxGetApp().plater()->update();
        wxGetApp().plater()->object_list_changed();
    }

    for (size_t id : modified_objects_ids) {
        update_info_items(id);
    }

    m_prevent_list_events = true;
    part_selection_changed();
}

void ObjectList::update_lock_icons_for_model()
{
    // update the icon for cut object
    for (size_t obj_idx = 0; obj_idx < (*m_objects).size(); ++obj_idx)
        if (!(*m_objects)[obj_idx]->is_cut())
            m_objects_model->UpdateCutObjectIcon(m_objects_model->GetItemById(int(obj_idx)), false);
}

void ObjectList::delete_all_objects_from_list()
{
#ifdef __WXOSX__
    AssociateModel(nullptr);
#endif
    m_prevent_list_events = true;
    reload_all_plates();
    m_prevent_list_events = false;
    part_selection_changed();
#ifdef __WXOSX__
    AssociateModel(m_objects_model);
#endif
}

void ObjectList::increase_object_instances(const size_t obj_idx, const size_t num)
{
    select_item([this, obj_idx, num]() { return m_objects_model->AddInstanceChild(m_objects_model->GetItemById(obj_idx), num); });
    selection_changed();
}

void ObjectList::decrease_object_instances(const size_t obj_idx, const size_t num)
{
    select_item([this, obj_idx, num]() { return m_objects_model->DeleteLastInstance(m_objects_model->GetItemById(obj_idx), num); });
}

void ObjectList::unselect_objects()
{
    if (!GetSelection())
        return;

    m_prevent_list_events = true;
    UnselectAll();
    part_selection_changed();
    m_prevent_list_events = false;
}

void ObjectList::select_object_item(bool is_msr_gizmo)
{
    if (wxDataViewItem item = GetSelection()) {
        ItemType type = m_objects_model->GetItemType(item);
        bool is_volume_item = type == itVolume || (type == itSettings && m_objects_model->GetItemType(m_objects_model->GetParent(item)) == itVolume);
        if ((is_msr_gizmo && is_volume_item) || type == itObject)
            return;

        if (wxDataViewItem obj_item = m_objects_model->GetTopParent(item)) {
            m_prevent_list_events = true;
            UnselectAll();
            Select(obj_item);
            part_selection_changed();
            m_prevent_list_events = false;
        }
    }
}

static void update_selection(wxDataViewItemArray& sels, ObjectList::SELECTION_MODE mode, ObjectDataViewModel* model)
{
    if (mode == ObjectList::smInstance)
    {
        for (auto& item : sels)
        {
            ItemType type = model->GetItemType(item);
            if (type == itObject)
                continue;
            if (type == itInstanceRoot) {
                wxDataViewItem obj_item = model->GetParent(item);
                sels.Remove(item);
                sels.Add(obj_item);
                update_selection(sels, mode, model);
                return;
            }
            if (type == itInstance)
            {
                wxDataViewItemArray instances;
                model->GetChildren(model->GetParent(item), instances);
                assert(instances.Count() > 0);
                size_t selected_instances_cnt = 0;
                for (auto& inst : instances) {
                    if (sels.Index(inst) == wxNOT_FOUND)
                        break;
                    selected_instances_cnt++;
                }

                if (selected_instances_cnt == instances.Count())
                {
                    wxDataViewItem obj_item = model->GetObject(item);
                    for (auto& inst : instances)
                        sels.Remove(inst);
                    sels.Add(obj_item);
                    update_selection(sels, mode, model);
                    return;
                }
            }
            else
                return;
        }
    }
}

void ObjectList::remove()
{
    if (GetSelectedItemsCount() == 0)
        return;

    auto delete_item = [this](wxDataViewItem item)
    {
        wxDataViewItem parent = m_objects_model->GetParent(item);
        ItemType type = m_objects_model->GetItemType(item);
        if (type & itObject)
            delete_from_model_and_list(itObject, m_objects_model->GetIdByItem(item), -1);
        else {
            if (type & (itLayer | itInstance)) {
                // In case there is just one layer or two instances and we delete it, del_subobject_item will
                // also remove the parent item. Selection should therefore pass to the top parent (object).
                wxDataViewItemArray children;
                if (m_objects_model->GetChildren(parent, children) == (type & itLayer ? 1 : 2))
                    parent = m_objects_model->GetObject(item);
            }

            del_subobject_item(item);
        }

        return parent;
    };

    wxDataViewItemArray sels;
    GetSelections(sels);

    wxDataViewItem parent = wxDataViewItem(nullptr);

    if (sels.Count() == 1)
        parent = delete_item(GetSelection());
    else
    {
        SELECTION_MODE sels_mode = m_selection_mode;
        UnselectAll();
        update_selection(sels, sels_mode, m_objects_model);

        Plater::TakeSnapshot snapshot = Plater::TakeSnapshot(wxGetApp().plater(), "Delete selected");

        for (auto& item : sels)
        {
            if (m_objects_model->InvalidItem(item)) // item can be deleted for this moment (like last 2 Instances or Volumes)
                continue;
            parent = delete_item(item);
        }
    }

    if (parent && !m_objects_model->InvalidItem(parent)) {
        select_item(parent);
        update_selections_on_canvas();
    }
}

void ObjectList::del_layer_range(const t_layer_height_range& range)
{
    const int obj_idx = get_selected_obj_idx();
    if (obj_idx < 0) return;

    t_layer_config_ranges& ranges = object(obj_idx)->layer_config_ranges;

    wxDataViewItem selectable_item = GetSelection();

    if (ranges.size() == 1)
        selectable_item = m_objects_model->GetParent(selectable_item);

    wxDataViewItem layer_item = m_objects_model->GetItemByLayerRange(obj_idx, range);
    del_subobject_item(layer_item);

    select_item(selectable_item);
}

static double get_min_layer_height(const int extruder_idx)
{
    const DynamicPrintConfig& config = wxGetApp().preset_bundle->printers.get_edited_preset().config;
    return config.opt_float("min_layer_height", std::max(0, extruder_idx - 1));
}

static double get_max_layer_height(const int extruder_idx)
{
    const DynamicPrintConfig& config = wxGetApp().preset_bundle->printers.get_edited_preset().config;
    int extruder_idx_zero_based = std::max(0, extruder_idx - 1);
    double max_layer_height = config.opt_float("max_layer_height", extruder_idx_zero_based);

    // In case max_layer_height is set to zero, it should default to 75 % of nozzle diameter:
    if (max_layer_height < EPSILON)
        max_layer_height = 0.75 * config.opt_float("nozzle_diameter", extruder_idx_zero_based);

    return max_layer_height;
}

// When editing this function, please synchronize the conditions with can_add_new_range_after_current().
void ObjectList::add_layer_range_after_current(const t_layer_height_range current_range)
{
    const int obj_idx = get_selected_obj_idx();
    assert(obj_idx >= 0);
    if (obj_idx < 0)
        // This should not happen.
        return;

    const wxDataViewItem layers_item = GetSelection();

    auto& ranges = object(obj_idx)->layer_config_ranges;
    auto it_range = ranges.find(current_range);
    assert(it_range != ranges.end());
    if (it_range == ranges.end())
        // This shoudl not happen.
        return;

    auto it_next_range = it_range;
    bool changed = false;
    if (++ it_next_range == ranges.end())
    {
        // Adding a new layer height range after the last one.
        // BBS: remove snapshot name "Add Height Range"
        take_snapshot("");
        changed = true;

        const t_layer_height_range new_range = { current_range.second, current_range.second + 2. };
        ranges[new_range].assign_config(get_default_layer_config(obj_idx));
        add_layer_item(new_range, layers_item);
    }
    else if (const std::pair<coordf_t, coordf_t> &next_range = it_next_range->first; current_range.second <= next_range.first)
    {
        const int layer_idx = m_objects_model->GetItemIdByLayerRange(obj_idx, next_range);
        assert(layer_idx >= 0);
        if (layer_idx >= 0)
        {
            if (current_range.second == next_range.first)
            {
                // Splitting the next layer height range to two.
                const auto old_config = ranges.at(next_range);
                const coordf_t delta = next_range.second - next_range.first;
                // Layer height of the current layer.
                const coordf_t old_min_layer_height = get_min_layer_height(old_config.opt_int("extruder"));
                // Layer height of the layer to be inserted.
                const coordf_t new_min_layer_height = get_min_layer_height(0);
                if (delta >= old_min_layer_height + new_min_layer_height - EPSILON) {
                    const coordf_t middle_layer_z = (new_min_layer_height > 0.5 * delta) ?
	                    next_range.second - new_min_layer_height :
                    	next_range.first + std::max(old_min_layer_height, 0.5 * delta);
                    t_layer_height_range new_range = { middle_layer_z, next_range.second };

                    // BBS: remove snapshot name "Add Height Range"
                    Plater::TakeSnapshot snapshot(wxGetApp().plater(), "");
                    changed = true;

                    // create new 2 layers instead of deleted one
                    // delete old layer

                    wxDataViewItem layer_item = m_objects_model->GetItemByLayerRange(obj_idx, next_range);
                    del_subobject_item(layer_item);

                    ranges[new_range] = old_config;
                    add_layer_item(new_range, layers_item, layer_idx);

                    new_range = { current_range.second, middle_layer_z };
                    ranges[new_range].assign_config(get_default_layer_config(obj_idx));
                    add_layer_item(new_range, layers_item, layer_idx);
                }
            }
            else if (next_range.first - current_range.second >= get_min_layer_height(0) - EPSILON)
            {
                // Filling in a gap between the current and a new layer height range with a new one.
                // BBS: remove snapshot name "Add Height Range"
                take_snapshot("");
                changed = true;

                const t_layer_height_range new_range = { current_range.second, next_range.first };
                ranges[new_range].assign_config(get_default_layer_config(obj_idx));
                add_layer_item(new_range, layers_item, layer_idx);
            }
        }
    }

    if (changed)
        changed_object(obj_idx);

    // The layer range panel is updated even if this function does not change the layer ranges, as the panel update
    // may have been postponed from the "kill focus" event of a text field, if the focus was lost for the "add layer" button.
    // select item to update layers sizer
    select_item(layers_item);
}

// Returning an empty string means that the layer could be added after the current layer.
// Otherwise an error tooltip is returned.
// When editing this function, please synchronize the conditions with add_layer_range_after_current().
wxString ObjectList::can_add_new_range_after_current(const t_layer_height_range current_range)
{
    const int obj_idx = get_selected_obj_idx();
    assert(obj_idx >= 0);
    if (obj_idx < 0)
        // This should not happen.
        return "ObjectList assert";

    auto& ranges = object(obj_idx)->layer_config_ranges;
    auto it_range = ranges.find(current_range);
    assert(it_range != ranges.end());
    if (it_range == ranges.end())
        // This shoudl not happen.
        return "ObjectList assert";

    auto it_next_range = it_range;
    if (++ it_next_range == ranges.end())
    	// Adding a layer after the last layer is always possible.
        return "";

    // BBS: remove all layer range message

	// All right, new layer height range could be inserted.
	return "";
}

void ObjectList::add_layer_item(const t_layer_height_range& range,
                                const wxDataViewItem layers_item,
                                const int layer_idx /* = -1*/)
{
    const int obj_idx = m_objects_model->GetObjectIdByItem(layers_item);
    if (obj_idx < 0) return;

    const DynamicPrintConfig& config = object(obj_idx)->layer_config_ranges[range].get();
    if (!config.has("extruder"))
        return;

    const auto layer_item = m_objects_model->AddLayersChild(layers_item,
                                                            range,
                                                            config.opt_int("extruder"),
                                                            layer_idx);
    add_settings_item(layer_item, &config);
}

bool ObjectList::edit_layer_range(const t_layer_height_range& range, coordf_t layer_height)
{
    // Use m_selected_object_id instead of get_selected_obj_idx()
    // because of get_selected_obj_idx() return obj_idx for currently selected item.
    // But edit_layer_range(...) function can be called, when Selection in ObjectList could be changed
    const int obj_idx = m_selected_object_id ;
    if (obj_idx < 0)
        return false;

    ModelConfig* config = &object(obj_idx)->layer_config_ranges[range];
    if (fabs(layer_height - config->opt_float("layer_height")) < EPSILON)
        return false;

    const int extruder_idx = config->opt_int("extruder");

    if (layer_height >= get_min_layer_height(extruder_idx) &&
        layer_height <= get_max_layer_height(extruder_idx))
    {
        config->set_key_value("layer_height", new ConfigOptionFloat(layer_height));
        changed_object(obj_idx);
        return true;
    }

    return false;
}

bool ObjectList::edit_layer_range(const t_layer_height_range& range, const t_layer_height_range& new_range, bool dont_update_ui)
{
    // Use m_selected_object_id instead of get_selected_obj_idx()
    // because of get_selected_obj_idx() return obj_idx for currently selected item.
    // But edit_layer_range(...) function can be called, when Selection in ObjectList could be changed
    const int obj_idx = m_selected_object_id;
    if (obj_idx < 0) return false;

    // BBS: remove snapeshot name "Edit Height Range"
    take_snapshot("");

    const ItemType sel_type = m_objects_model->GetItemType(GetSelection());

    auto& ranges = object(obj_idx)->layer_config_ranges;

    {
        ModelConfig config = std::move(ranges[range]);
        ranges.erase(range);
        ranges[new_range] = std::move(config);
    }

    changed_object(obj_idx);

    wxDataViewItem root_item = m_objects_model->GetLayerRootItem(m_objects_model->GetItemById(obj_idx));
    // To avoid update selection after deleting of a selected item (under GTK)
    // set m_prevent_list_events to true
    m_prevent_list_events = true;
    m_objects_model->DeleteChildren(root_item);

    if (root_item.IsOk()) {
        // create Layer item(s) according to the layer_config_ranges
        for (const auto& r : ranges)
            add_layer_item(r.first, root_item);
    }

    // if this function was invoked from wxEVT_CHANGE_SELECTION selected item could be other than itLayer or itLayerRoot
    if (!dont_update_ui && (sel_type & (itLayer | itLayerRoot)))
        select_item(sel_type&itLayer ? m_objects_model->GetItemByLayerRange(obj_idx, new_range) : root_item);

    Expand(root_item);

    m_prevent_list_events = false;
    return true;
}

void ObjectList::init()
{
    m_objects_model->Init();
    m_objects = &wxGetApp().model().objects;
}

bool ObjectList::multiple_selection() const
{
    return GetSelectedItemsCount() > 1;
}

bool ObjectList::is_selected(const ItemType type) const
{
    const wxDataViewItem& item = GetSelection();
    if (item)
        return m_objects_model->GetItemType(item) == type;

    return false;
}

bool ObjectList::is_connectors_item_selected() const
{
    const wxDataViewItem &item = GetSelection();
    if (item)
        return m_objects_model->GetItemType(item) == itInfo && m_objects_model->GetInfoItemType(item) == InfoItemType::CutConnectors;

    return false;
}

bool ObjectList::is_connectors_item_selected(const wxDataViewItemArray &sels) const
{
    for (auto item : sels)
        if (m_objects_model->GetItemType(item) == itInfo && m_objects_model->GetInfoItemType(item) == InfoItemType::CutConnectors)
            return true;

    return false;
}


int ObjectList::get_selected_layers_range_idx() const
{
    const wxDataViewItem& item = GetSelection();
    if (!item)
        return -1;

    const ItemType type = m_objects_model->GetItemType(item);
    if (type & itSettings && m_objects_model->GetItemType(m_objects_model->GetParent(item)) != itLayer)
        return -1;

    return m_objects_model->GetLayerIdByItem(type & itLayer ? item : m_objects_model->GetParent(item));
}

void ObjectList::update_selections()
{
    const Selection& selection = scene_selection();
    wxDataViewItemArray sels;

#if 0
    if (m_selection_mode == smUndef) {
        PartPlate* pp = wxGetApp().plater()->get_partplate_list().get_selected_plate();
        assert(pp != nullptr);
        wxDataViewItem sel_plate = m_objects_model->GetItemByPlateId(pp->get_index());
        sels.Add(sel_plate);
        select_items(sels);

        // Scroll selected Item in the middle of an object list
        ensure_current_item_visible();
        return;
    }
#endif

    if ( ( m_selection_mode & (smSettings|smLayer|smLayerRoot|smVolume) ) == 0)
        m_selection_mode = smInstance;

    // We doesn't update selection if itSettings | itLayerRoot | itLayer Item for the current object/part is selected
    if (GetSelectedItemsCount() == 1 && m_objects_model->GetItemType(GetSelection()) & (itSettings | itLayerRoot | itLayer))
    {
        const auto item = GetSelection();
        if (selection.is_single_full_object()) {
            if (m_objects_model->GetItemType(m_objects_model->GetParent(item)) & itObject &&
                m_objects_model->GetObjectIdByItem(item) == selection.get_object_idx() )
                return;
            sels.Add(m_objects_model->GetItemById(selection.get_object_idx()));
        }
        else if (selection.is_single_volume() || selection.is_any_modifier()) {
            const auto gl_vol = selection.get_volume(*selection.get_volume_idxs().begin());
            if (m_objects_model->GetVolumeIdByItem(m_objects_model->GetParent(item)) == gl_vol->volume_idx())
                return;
        }
        // but if there is selected only one of several instances by context menu,
        // then select this instance in ObjectList
        else if (selection.is_single_full_instance())
            sels.Add(m_objects_model->GetItemByInstanceId(selection.get_object_idx(), selection.get_instance_idx()));
        // Can be the case, when we have selected itSettings | itLayerRoot | itLayer in the ObjectList and selected object/instance in the Scene
        // and then select some object/instance in 3DScene using Ctrt+left click
        else {
            // Unselect all items in ObjectList
            m_last_selected_item = wxDataViewItem(nullptr);
            m_prevent_list_events = true;
            UnselectAll();
            m_prevent_list_events = false;
            // call this function again to update selection from the canvas
            update_selections();
            return;
        }
    }
    else if (selection.is_single_full_object() || selection.is_multiple_full_object())
    {
        const Selection::ObjectIdxsToInstanceIdxsMap& objects_content = selection.get_content();
        // it's impossible to select Settings, Layer or LayerRoot for several objects
        if (!selection.is_multiple_full_object() && (m_selection_mode & (smSettings | smLayer | smLayerRoot)))
        {
            auto obj_idx = objects_content.begin()->first;
            wxDataViewItem obj_item = m_objects_model->GetItemById(obj_idx);
            if (m_selection_mode & smSettings)
            {
                if (m_selected_layers_range_idx < 0)
                    sels.Add(m_objects_model->GetSettingsItem(obj_item));
                else
                    sels.Add(m_objects_model->GetSettingsItem(m_objects_model->GetItemByLayerId(obj_idx, m_selected_layers_range_idx)));
            }
            else if (m_selection_mode & smLayerRoot)
                sels.Add(m_objects_model->GetLayerRootItem(obj_item));
            else if (m_selection_mode & smLayer) {
                if (m_selected_layers_range_idx >= 0)
                    sels.Add(m_objects_model->GetItemByLayerId(obj_idx, m_selected_layers_range_idx));
                else
                    sels.Add(obj_item);
            }
        }
        else {
        for (const auto& object : objects_content) {
            if (object.second.size() == 1)          // object with 1 instance
                sels.Add(m_objects_model->GetItemById(object.first));
            else if (object.second.size() > 1)      // object with several instances
            {
                wxDataViewItemArray current_sels;
                GetSelections(current_sels);
                const wxDataViewItem frst_inst_item = m_objects_model->GetItemByInstanceId(object.first, 0);

                bool root_is_selected = false;
                for (const auto& item:current_sels)
                    if (item == m_objects_model->GetParent(frst_inst_item) ||
                        item == m_objects_model->GetObject(frst_inst_item)) {
                        root_is_selected = true;
                        sels.Add(item);
                        break;
                    }
                if (root_is_selected)
                    continue;

                const Selection::InstanceIdxsList& instances = object.second;
                for (const auto& inst : instances)
                    sels.Add(m_objects_model->GetItemByInstanceId(object.first, inst));
            }
        } }
    }
    else if (selection.is_any_volume() || selection.is_any_modifier())
    {
        if (m_selection_mode & smSettings)
        {
            const auto idx = *selection.get_volume_idxs().begin();
            const auto gl_vol = selection.get_volume(idx);
            if (gl_vol->volume_idx() >= 0) {
                // Only add GLVolumes with non-negative volume_ids. GLVolumes with negative volume ids
                // are not associated with ModelVolumes, but they are temporarily generated by the backend
                // (for example, SLA supports or SLA pad).
                wxDataViewItem vol_item = m_objects_model->GetItemByVolumeId(gl_vol->object_idx(), gl_vol->volume_idx());
                sels.Add(m_objects_model->GetSettingsItem(vol_item));
            }
        }
        else {
        for (auto idx : selection.get_volume_idxs()) {
            const auto gl_vol = selection.get_volume(idx);
            if (gl_vol->volume_idx() >= 0) {
                // Only add GLVolumes with non-negative volume_ids. GLVolumes with negative volume ids
                // are not associated with ModelVolumes, but they are temporarily generated by the backend
                // (for example, SLA supports or SLA pad).
                int obj_idx = gl_vol->object_idx();
                int vol_idx = gl_vol->volume_idx();
                assert(obj_idx >= 0 && vol_idx >= 0);
                if (object(obj_idx)->volumes[vol_idx]->is_cut_connector())
                    sels.Add(m_objects_model->GetInfoItemByType(m_objects_model->GetItemById(obj_idx), InfoItemType::CutConnectors));
                else
                    sels.Add(m_objects_model->GetItemByVolumeId(obj_idx, vol_idx));
            }
        }
        m_selection_mode = smVolume; }
    }
    else if (selection.is_single_full_instance() || selection.is_multiple_full_instance())
    {
        for (auto idx : selection.get_instance_idxs()) {
            sels.Add(m_objects_model->GetItemByInstanceId(selection.get_object_idx(), idx));
        }
    }
    else if (selection.is_mixed())
    {
        const Selection::ObjectIdxsToInstanceIdxsMap& objects_content_list = selection.get_content();

        for (auto idx : selection.get_volume_idxs()) {
            const auto gl_vol = selection.get_volume(idx);
            const auto& glv_obj_idx = gl_vol->object_idx();
            const auto& glv_ins_idx = gl_vol->instance_idx();

            bool is_selected = false;

            for (auto obj_ins : objects_content_list) {
                if (obj_ins.first == glv_obj_idx) {
                    if (obj_ins.second.find(glv_ins_idx) != obj_ins.second.end() &&
                        !selection.is_from_single_instance() ) // a case when volumes of different types are selected
                    {
                        if (glv_ins_idx == 0 && (*m_objects)[glv_obj_idx]->instances.size() == 1)
                            sels.Add(m_objects_model->GetItemById(glv_obj_idx));
                        else
                            sels.Add(m_objects_model->GetItemByInstanceId(glv_obj_idx, glv_ins_idx));

                        is_selected = true;
                        break;
                    }
                }
            }

            if (is_selected)
                continue;

            const auto& glv_vol_idx = gl_vol->volume_idx();
            if (glv_vol_idx == 0 && (*m_objects)[glv_obj_idx]->volumes.size() == 1)
                sels.Add(m_objects_model->GetItemById(glv_obj_idx));
            else
                sels.Add(m_objects_model->GetItemByVolumeId(glv_obj_idx, glv_vol_idx));
        }
    }

    if (sels.size() == 0 || m_selection_mode & smSettings)
        m_selection_mode = smUndef;

    if (fix_cut_selection(sels) || is_connectors_item_selected(sels)) {
        m_prevent_list_events = true;

        // If some part is selected, unselect all items except of selected parts of the current object
        UnselectAll();
        SetSelections(sels);

        m_prevent_list_events = false;

        // update object selection on Plater
        if (!m_prevent_canvas_selection_update)
            update_selections_on_canvas();

        // to update the toolbar and info sizer
        if (!GetSelection() || m_objects_model->GetItemType(GetSelection()) == itObject || is_connectors_item_selected()) {
            auto event = SimpleEvent(EVT_OBJ_LIST_OBJECT_SELECT);
            event.SetEventObject(this);
            wxPostEvent(this, event);
        }
        part_selection_changed();
    }
    else {
        select_items(sels);

        // Scroll selected Item in the middle of an object list
        ensure_current_item_visible();
    }
}

void ObjectList::update_selections_on_canvas()
{
    Selection& selection = wxGetApp().plater()->get_current_canvas3D()->get_selection();

    const int sel_cnt = GetSelectedItemsCount();
    if (sel_cnt == 0) {
        selection.remove_all();
        wxGetApp().plater()->get_current_canvas3D()->update_gizmos_on_off_state();
        return;
    }

    std::vector<unsigned int> volume_idxs;
    Selection::EMode mode = Selection::Volume;
    bool single_selection = sel_cnt == 1;
    auto add_to_selection = [this, &volume_idxs, &single_selection](const wxDataViewItem& item, const Selection& selection, int instance_idx, Selection::EMode& mode)
    {
        const ItemType& type = m_objects_model->GetItemType(item);
        const int obj_idx = m_objects_model->GetObjectIdByItem(item);

        if (type == itVolume) {
            const int vol_idx = m_objects_model->GetVolumeIdByItem(item);
            std::vector<unsigned int> idxs = selection.get_volume_idxs_from_volume(obj_idx, std::max(instance_idx, 0), vol_idx);
            volume_idxs.insert(volume_idxs.end(), idxs.begin(), idxs.end());
        }
        else if (type == itInstance) {
            const int inst_idx = m_objects_model->GetInstanceIdByItem(item);
            mode = Selection::Instance;
            std::vector<unsigned int> idxs = selection.get_volume_idxs_from_instance(obj_idx, inst_idx);
            volume_idxs.insert(volume_idxs.end(), idxs.begin(), idxs.end());
        }
        else if (type == itInfo) {
            if (m_objects_model->GetInfoItemType(item) == InfoItemType::CutConnectors) {
                mode = Selection::Volume;

                // When selecting CutConnectors info item, select all object volumes, which are marked as a connector
                const ModelObject *obj = object(obj_idx);
                for (unsigned int vol_idx = 0; vol_idx < obj->volumes.size(); vol_idx++)
                    if (obj->volumes[vol_idx]->is_cut_connector()) {
                        std::vector<unsigned int> idxs = selection.get_volume_idxs_from_volume(obj_idx, std::max(instance_idx, 0), vol_idx);
                        volume_idxs.insert(volume_idxs.end(), idxs.begin(), idxs.end());
                    }
            } else {
                // When selecting an info item, select one instance of the
                // respective object - a gizmo may want to be opened.
                int inst_idx      = selection.get_instance_idx();
                int scene_obj_idx = selection.get_object_idx();
                mode              = Selection::Instance;
                // select first instance, unless an instance of the object is already selected
                if (scene_obj_idx == -1 || inst_idx == -1 || scene_obj_idx != obj_idx) inst_idx = 0;
                std::vector<unsigned int> idxs = selection.get_volume_idxs_from_instance(obj_idx, inst_idx);
                volume_idxs.insert(volume_idxs.end(), idxs.begin(), idxs.end());
            }
        }
        else
        {
            mode = Selection::Instance;
            single_selection &= (obj_idx != selection.get_object_idx());
            std::vector<unsigned int> idxs = selection.get_volume_idxs_from_object(obj_idx);
            volume_idxs.insert(volume_idxs.end(), idxs.begin(), idxs.end());
        }
    };

    // stores current instance idx before to clear the selection
    int instance_idx = selection.get_instance_idx();

    if (sel_cnt == 1) {
        wxDataViewItem item = GetSelection();
        if (m_objects_model->GetInfoItemType(item) == InfoItemType::CutConnectors)
            selection.remove_all();

        if (m_objects_model->GetItemType(item) & (itSettings | itInstanceRoot | itLayerRoot | itLayer))
            add_to_selection(m_objects_model->GetParent(item), selection, instance_idx, mode);
        else
            add_to_selection(item, selection, instance_idx, mode);
    }
    else
    {
        wxDataViewItemArray sels;
        GetSelections(sels);

        // clear selection before adding new elements
        selection.clear(); //OR remove_all()?

        for (auto item : sels)
        {
            add_to_selection(item, selection, instance_idx, mode);
        }
    }

    if (selection.contains_all_volumes(volume_idxs))
    {
        // remove
        volume_idxs = selection.get_missing_volume_idxs_from(volume_idxs);
        if (volume_idxs.size() > 0)
        {
            Plater::TakeSnapshot snapshot(wxGetApp().plater(), "Remove selected from list", UndoRedo::SnapshotType::Selection);
            selection.remove_volumes(mode, volume_idxs);
        }
    }
    else
    {
        // add
        // to avoid lost of some volumes in selection
        // check non-selected volumes only if selection mode wasn't changed
        // OR there is no single selection
        if (selection.get_mode() == mode || !single_selection)
            volume_idxs = selection.get_unselected_volume_idxs_from(volume_idxs);
        Plater::TakeSnapshot snapshot(wxGetApp().plater(), "Add selected to list", UndoRedo::SnapshotType::Selection);
        selection.add_volumes(mode, volume_idxs, single_selection);
    }

    wxGetApp().plater()->get_current_canvas3D()->update_gizmos_on_off_state();
    wxGetApp().plater()->canvas3D()->render();
}

void ObjectList::select_item(const wxDataViewItem& item)
{
    if (! item.IsOk()) { return; }

    m_prevent_list_events = true;

    UnselectAll();
    Select(item);
    part_selection_changed();

    m_prevent_list_events = false;
}

void ObjectList::select_item(std::function<wxDataViewItem()> get_item)
{
    if (!get_item)
        return;

    m_prevent_list_events = true;

    wxDataViewItem item = get_item();
    if (item.IsOk()) {
        UnselectAll();
        Select(item);
        part_selection_changed();
    }

    m_prevent_list_events = false;
}

// BBS
void ObjectList::select_item(const ObjectVolumeID& ov_id)
{
    std::vector<ObjectVolumeID> ov_ids;
    ov_ids.push_back(ov_id);
    select_items(ov_ids);
}

void ObjectList::select_items(const std::vector<ObjectVolumeID>& ov_ids)
{
    ModelObjectPtrs& objects = wxGetApp().model().objects;

    wxDataViewItemArray sel_items;
    for (auto ov_id : ov_ids) {
        if (ov_id.object == nullptr)
            continue;

        ModelObject* mo = ov_id.object;
        ModelVolume* mv = ov_id.volume;

        wxDataViewItem obj_item = m_objects_model->GetObjectItem(mo);
        if (mv != nullptr) {
            size_t vol_idx;
            for (vol_idx = 0; vol_idx < mo->volumes.size(); vol_idx++) {
                if (mo->volumes[vol_idx] == mv)
                    break;
            }
            assert(vol_idx < mo->volumes.size());

            wxDataViewItem vol_item = m_objects_model->GetVolumeItem(obj_item, vol_idx);
            if (vol_item.GetID() != nullptr) {
                sel_items.push_back(vol_item);
            }
            else {
                sel_items.push_back(obj_item);
            }
        }
        else {
            sel_items.push_back(obj_item);
        }
    }

    select_items(sel_items);
    selection_changed();
}

void ObjectList::select_items(const wxDataViewItemArray& sels)
{
    m_prevent_list_events = true;
    m_last_selected_item = sels.empty() ? wxDataViewItem(nullptr) : sels.back();

    UnselectAll();

    if (!sels.empty()) {
        SetSelections(sels);
    }
    else {
        int curr_plate_idx = wxGetApp().plater()->get_partplate_list().get_curr_plate_index();
        on_plate_selected(curr_plate_idx);
    }

    part_selection_changed();

    m_prevent_list_events = false;
}

void ObjectList::select_all()
{
    SelectAll();
    selection_changed();
}

void ObjectList::select_item_all_children()
{
    wxDataViewItemArray sels;

    // There is no selection before OR some object is selected   =>  select all objects
    if (!GetSelection() || m_objects_model->GetItemType(GetSelection()) == itObject) {
        for (size_t i = 0; i < m_objects->size(); i++)
            sels.Add(m_objects_model->GetItemById(i));
        m_selection_mode = smInstance;
    }
    else {
        const auto item = GetSelection();
        const ItemType item_type = m_objects_model->GetItemType(item);
        // Some volume/layer/instance is selected    =>  select all volumes/layers/instances inside the current object
        if (item_type & (itVolume | itInstance | itLayer))
            m_objects_model->GetChildren(m_objects_model->GetParent(item), sels);

        m_selection_mode = item_type&itVolume ? smVolume :
                           item_type&itLayer  ? smLayer  : smInstance;
    }

    SetSelections(sels);
    selection_changed();
}

// update selection mode for non-multiple selection
void ObjectList::update_selection_mode()
{
    m_selected_layers_range_idx=-1;
    // All items are unselected
    if (!GetSelection())
    {
        m_last_selected_item = wxDataViewItem(nullptr);
        m_selection_mode = smUndef;
        return;
    }

    const ItemType type = m_objects_model->GetItemType(GetSelection());
    m_selection_mode =  type & itSettings ? smUndef  :
                        type & itLayer    ? smLayer  :
                        type & itVolume   ? smVolume : smInstance;
}

// check last selected item. If is it possible to select it
bool ObjectList::check_last_selection(wxString& msg_str)
{
    if (!m_last_selected_item)
        return true;

    const bool is_shift_pressed = wxGetKeyState(WXK_SHIFT);

    /* We can't mix Volumes, Layers and Objects/Instances.
     * So, show information about it
     */
    const ItemType type = m_objects_model->GetItemType(m_last_selected_item);

    // check a case of a selection of the same type items from different Objects
    auto impossible_multi_selection = [type, this](const ItemType item_type, const SELECTION_MODE selection_mode) {
        if (!(type & item_type && m_selection_mode & selection_mode))
            return false;

        wxDataViewItemArray sels;
        GetSelections(sels);
        for (const auto& sel : sels)
            if (sel != m_last_selected_item &&
                m_objects_model->GetObject(sel) != m_objects_model->GetObject(m_last_selected_item))
                return true;

        return false;
    };

    if (impossible_multi_selection(itVolume, smVolume) ||
        impossible_multi_selection(itLayer,  smLayer ) ||
        type & itSettings ||
        (type & itVolume   && !(m_selection_mode & smVolume  )) ||
        (type & itLayer    && !(m_selection_mode & smLayer   )) ||
        (type & itInstance && !(m_selection_mode & smInstance))
        )
    {
        // Inform user why selection isn't completed
        // BBS: change "Object or Instance" to "Object"
        const wxString item_type = m_selection_mode & smInstance ? _(L("Object")) :
                                   m_selection_mode & smVolume   ? _(L("Part")) : _(L("Layer"));

        if (m_selection_mode == smInstance) {
            msg_str = wxString::Format(_(L("Selection conflicts")) + "\n\n" +
                _(L("If first selected item is an object, the second one should also be object.")) + "\n");
        }
        else {
            msg_str = wxString::Format(_(L("Selection conflicts")) + "\n\n" +
                _(L("If first selected item is a part, the second one should be part in the same object.")) + "\n");
        }

        // Unselect last selected item, if selection is without SHIFT
        if (!is_shift_pressed) {
            Unselect(m_last_selected_item);
            show_info(this, msg_str, _(L("Info")));
        }

        return is_shift_pressed;
    }

    return true;
}

void ObjectList::fix_multiselection_conflicts()
{
    if (GetSelectedItemsCount() <= 1) {
        update_selection_mode();
        return;
    }

    wxString msg_string;
    if (!check_last_selection(msg_string))
        return;

    m_prevent_list_events = true;

    wxDataViewItemArray sels;
    GetSelections(sels);

    if (m_selection_mode & (smVolume|smLayer))
    {
        // identify correct parent of the initial selected item
        const wxDataViewItem& parent = m_objects_model->GetParent(m_last_selected_item == sels.front() ? sels.back() : sels.front());

        sels.clear();
        wxDataViewItemArray children; // selected volumes from current parent
        m_objects_model->GetChildren(parent, children);

        const ItemType item_type = m_selection_mode & smVolume ? itVolume : itLayer;

        for (const auto& child : children)
            if (IsSelected(child) && m_objects_model->GetItemType(child) & item_type)
                sels.Add(child);

        // If some part is selected, unselect all items except of selected parts of the current object
        UnselectAll();
        SetSelections(sels);
    }
    else
    {
        for (const auto& item : sels)
        {
            if (!IsSelected(item)) // if this item is unselected now (from previous actions)
                continue;

            if (m_objects_model->GetItemType(item) & itSettings) {
                Unselect(item);
                continue;
            }

            const wxDataViewItem& parent = m_objects_model->GetParent(item);
            if (parent != wxDataViewItem(nullptr) && IsSelected(parent))
                Unselect(parent);
            else
            {
                wxDataViewItemArray unsels;
                m_objects_model->GetAllChildren(item, unsels);
                for (const auto& unsel_item : unsels)
                    Unselect(unsel_item);
            }

            if (m_objects_model->GetItemType(item) & itVolume)
                Unselect(item);

            m_selection_mode = smInstance;
        }
    }

    if (!msg_string.IsEmpty())
        show_info(this, msg_string, _(L("Info")));

    if (!IsSelected(m_last_selected_item))
        m_last_selected_item = wxDataViewItem(nullptr);

    m_prevent_list_events = false;
}

void ObjectList::fix_cut_selection()
{
    wxDataViewItemArray sels;
    GetSelections(sels);
    if (fix_cut_selection(sels)) {
        m_prevent_list_events = true;

        // If some part is selected, unselect all items except of selected parts of the current object
        UnselectAll();
        SetSelections(sels);

        m_prevent_list_events = false;
    }
}

bool ObjectList::fix_cut_selection(wxDataViewItemArray &sels)
{
    if (wxGetApp().plater()->canvas3D()->get_gizmos_manager().get_current_type() == GLGizmosManager::Scale) {
        for (const auto &item : sels) {
            if (m_objects_model->GetItemType(item) & (itInstance | itObject) ||
                (m_objects_model->GetItemType(item) & itSettings && m_objects_model->GetItemType(m_objects_model->GetParent(item)) & itObject)) {
                bool is_instance_selection = m_objects_model->GetItemType(item) & itInstance;

                int object_idx = m_objects_model->GetObjectIdByItem(item);
                int inst_idx   = is_instance_selection ? m_objects_model->GetInstanceIdByItem(item) : 0;

                if (auto obj = object(object_idx); obj->is_cut()) {
                    sels.Clear();

                    auto cut_id = obj->cut_id;

                    int objects_cnt = int((*m_objects).size());
                    for (int obj_idx = 0; obj_idx < objects_cnt; ++obj_idx) {
                        auto object = (*m_objects)[obj_idx];
                        if (object->is_cut() && object->cut_id.has_same_id(cut_id))
                            sels.Add(is_instance_selection ? m_objects_model->GetItemByInstanceId(obj_idx, inst_idx) : m_objects_model->GetItemById(obj_idx));
                    }
                    return true;
                }
            }
        }
    }
    return false;
}

ModelVolume* ObjectList::get_selected_model_volume()
{
    wxDataViewItem item = GetSelection();
    if (!item)
        return nullptr;
    if (m_objects_model->GetItemType(item) != itVolume) {
        if (m_objects_model->GetItemType(m_objects_model->GetParent(item)) == itVolume)
            item = m_objects_model->GetParent(item);
        else
            return nullptr;
    }

    const auto vol_idx = m_objects_model->GetVolumeIdByItem(item);
    const auto obj_idx = get_selected_obj_idx();
    if (vol_idx < 0 || obj_idx < 0)
        return nullptr;

    return (*m_objects)[obj_idx]->volumes[vol_idx];
}

void ObjectList::change_part_type()
{
    ModelVolume* volume = get_selected_model_volume();
    if (!volume)
        return;

    const int obj_idx = get_selected_obj_idx();
    if (obj_idx < 0) return;

    const ModelVolumeType type = volume->type();
    if (type == ModelVolumeType::MODEL_PART)
    {
        int model_part_cnt = 0;
        for (auto vol : (*m_objects)[obj_idx]->volumes) {
            if (vol->type() == ModelVolumeType::MODEL_PART)
                ++model_part_cnt;
        }

        if (model_part_cnt == 1) {
            Slic3r::GUI::show_error(nullptr, _(L("The type of the last solid object part is not to be changed.")));
            return;
        }
    }

    const wxString names[] = { _L("Part"), _L("Negative Part"), _L("Modifier"), _L("Support Blocker"), _L("Support Enforcer") };
    SingleChoiceDialog dlg(_L("Type:"), _L("Choose part type"), wxArrayString(5, names), int(type));
    auto new_type = ModelVolumeType(dlg.GetSingleChoiceIndex());

	if (new_type == type || new_type == ModelVolumeType::INVALID)
        return;

    take_snapshot("Change part type");

    volume->set_type(new_type);
    wxDataViewItemArray sel = reorder_volumes_and_get_selection(obj_idx, [volume](const ModelVolume* vol) { return vol == volume; });
    if (!sel.IsEmpty())
        select_item(sel.front());
}

void ObjectList::last_volume_is_deleted(const int obj_idx)
{
    // BBS: object (obj_idx calc in obj list) is already removed from m_objects in Plater::priv::remove().
#if 0
    if (obj_idx < 0 || size_t(obj_idx) >= m_objects->size() || (*m_objects)[obj_idx]->volumes.size() != 1)
        return;

    auto volume = (*m_objects)[obj_idx]->volumes.front();

    // clear volume's config values
    volume->config.reset();

    // set a default extruder value, since user can't add it manually
    // BBS
    volume->config.set_key_value("extruder", new ConfigOptionInt(1));
#endif
}

void ObjectList::update_and_show_object_settings_item()
{
    //const wxDataViewItem item = GetSelection();
    //if (!item) return;

    //const wxDataViewItem& obj_item = m_objects_model->IsSettingsItem(item) ? m_objects_model->GetParent(item) : item;
    //select_item([this, obj_item](){ return add_settings_item(obj_item, &get_item_config(obj_item).get()); });
    part_selection_changed();
}

// Update settings item for item had it
void ObjectList::update_settings_item_and_selection(wxDataViewItem item, wxDataViewItemArray& selections)
{
    const wxDataViewItem old_settings_item = m_objects_model->GetSettingsItem(item);
    const wxDataViewItem new_settings_item = add_settings_item(item, &get_item_config(item).get());

    if (!new_settings_item && old_settings_item)
        m_objects_model->Delete(old_settings_item);

    // if ols settings item was is selected area
    if (selections.Index(old_settings_item) != wxNOT_FOUND)
    {
        // If settings item was just updated
        if (old_settings_item == new_settings_item)
        {
            Sidebar& panel = wxGetApp().sidebar();
            panel.Freeze();

            // update settings list
            wxGetApp().obj_settings()->UpdateAndShow(true);

            panel.Layout();
            panel.Thaw();
        }
        else
        // If settings item was deleted from the list,
        // it's need to be deleted from selection array, if it was there
        {
            selections.Remove(old_settings_item);

            // Select item, if settings_item doesn't exist for item anymore, but was selected
            if (selections.Index(item) == wxNOT_FOUND) {
                selections.Add(item);
                select_item(item); // to correct update of the SettingsList and ManipulationPanel sizers
            }
        }
    }
}

void ObjectList::update_object_list_by_printer_technology()
{
    m_prevent_canvas_selection_update = true;
    wxDataViewItemArray sel;
    GetSelections(sel); // stash selection

    wxDataViewItemArray object_items;
    m_objects_model->GetChildren(wxDataViewItem(nullptr), object_items);

    for (auto& object_item : object_items) {
        // update custom supports info
        update_info_items(m_objects_model->GetObjectIdByItem(object_item), &sel);

        // Update Settings Item for object
        update_settings_item_and_selection(object_item, sel);

        // Update settings for Volumes
        wxDataViewItemArray all_object_subitems;
        m_objects_model->GetChildren(object_item, all_object_subitems);
        for (auto item : all_object_subitems)
            if (m_objects_model->GetItemType(item) & itVolume)
                // update settings for volume
                update_settings_item_and_selection(item, sel);

        // Update Layers Items
        wxDataViewItem layers_item = m_objects_model->GetLayerRootItem(object_item);
        if (!layers_item)
            layers_item = add_layer_root_item(object_item);
        else if (printer_technology() == ptSLA) {
            // If layers root item will be deleted from the list, so
            // it's need to be deleted from selection array, if it was there
            wxDataViewItemArray del_items;
            bool some_layers_was_selected = false;
            m_objects_model->GetAllChildren(layers_item, del_items);
            for (auto& del_item:del_items)
                if (sel.Index(del_item) != wxNOT_FOUND) {
                    some_layers_was_selected = true;
                    sel.Remove(del_item);
                }
            if (sel.Index(layers_item) != wxNOT_FOUND) {
                some_layers_was_selected = true;
                sel.Remove(layers_item);
            }

            // delete all "layers" items
            m_objects_model->Delete(layers_item);

            // Select object_item, if layers_item doesn't exist for item anymore, but was some of layer items was/were selected
            if (some_layers_was_selected)
                sel.Add(object_item);
        }
        else {
            wxDataViewItemArray all_obj_layers;
            m_objects_model->GetChildren(layers_item, all_obj_layers);

            for (auto item : all_obj_layers)
                // update settings for layer
                update_settings_item_and_selection(item, sel);
        }
    }

    // restore selection:
    SetSelections(sel);
    m_prevent_canvas_selection_update = false;
}

void ObjectList::instances_to_separated_object(const int obj_idx, const std::set<int>& inst_idxs)
{
    if ((*m_objects)[obj_idx]->instances.size() == inst_idxs.size())
    {
        instances_to_separated_objects(obj_idx);
        return;
    }

    // create new object from selected instance
    ModelObject* model_object = (*m_objects)[obj_idx]->get_model()->add_object(*(*m_objects)[obj_idx]);
    for (int inst_idx = int(model_object->instances.size()) - 1; inst_idx >= 0; inst_idx--)
    {
        if (find(inst_idxs.begin(), inst_idxs.end(), inst_idx) != inst_idxs.end())
            continue;
        model_object->delete_instance(inst_idx);
    }

    // Add new object to the object_list
    const size_t new_obj_indx = static_cast<size_t>(m_objects->size() - 1);
    add_object_to_list(new_obj_indx);

    for (std::set<int>::const_reverse_iterator it = inst_idxs.rbegin(); it != inst_idxs.rend(); ++it)
    {
        // delete selected instance from the object
        del_subobject_from_object(obj_idx, *it, itInstance);
        delete_instance_from_list(obj_idx, *it);
    }

    // update printable state for new volumes on canvas3D
    wxGetApp().plater()->get_view3D_canvas3D()->update_instance_printable_state_for_object(new_obj_indx);
    update_info_items(new_obj_indx);
}

void ObjectList::instances_to_separated_objects(const int obj_idx)
{
    const int inst_cnt = (*m_objects)[obj_idx]->instances.size();

    std::vector<size_t> object_idxs;

    for (int i = inst_cnt-1; i > 0 ; i--)
    {
        // create new object from initial
        ModelObject* object = (*m_objects)[obj_idx]->get_model()->add_object(*(*m_objects)[obj_idx]);
        for (int inst_idx = object->instances.size() - 1; inst_idx >= 0; inst_idx--)
        {
            if (inst_idx == i)
                continue;
            // delete unnecessary instances
            object->delete_instance(inst_idx);
        }

        // Add new object to the object_list
        const size_t new_obj_indx = static_cast<size_t>(m_objects->size() - 1);
        add_object_to_list(new_obj_indx);
        object_idxs.push_back(new_obj_indx);

        // delete current instance from the initial object
        del_subobject_from_object(obj_idx, i, itInstance);
        delete_instance_from_list(obj_idx, i);
    }

    // update printable state for new volumes on canvas3D
    wxGetApp().plater()->get_view3D_canvas3D()->update_instance_printable_state_for_objects(object_idxs);
    for (size_t object : object_idxs)
        update_info_items(object);
}

void ObjectList::split_instances()
{
    const Selection& selection = scene_selection();
    const int obj_idx = selection.get_object_idx();
    if (obj_idx == -1)
        return;

    Plater::TakeSnapshot snapshot(wxGetApp().plater(), "Instances to Separated Objects");

    if (selection.is_single_full_object())
    {
        instances_to_separated_objects(obj_idx);
        return;
    }

    const int inst_idx = selection.get_instance_idx();
    const std::set<int> inst_idxs = inst_idx < 0 ?
                                    selection.get_instance_idxs() :
                                    std::set<int>{ inst_idx };

    instances_to_separated_object(obj_idx, inst_idxs);
}

void ObjectList::rename_item()
{
    const wxDataViewItem item = GetSelection();
    if (!item || !(m_objects_model->GetItemType(item) & (itVolume | itObject)))
        return ;

    const wxString new_name = wxGetTextFromUser(_(L("Enter new name"))+":", _(L("Renaming")),
                                                m_objects_model->GetName(item), this);

    if (new_name.IsEmpty())
        return;

    if (Plater::has_illegal_filename_characters(new_name)) {
        Plater::show_illegal_characters_warning(this);
        return;
    }

    if (m_objects_model->SetName(new_name, item))
        update_name_in_model(item);
}

void ObjectList::fix_through_netfabb()
{
    // Do not fix anything when a gizmo is open. There might be issues with updates
    // and what is worse, the snapshot time would refer to the internal stack.
    if (!wxGetApp().plater()->get_view3D_canvas3D()->get_gizmos_manager().check_gizmos_closed_except(GLGizmosManager::Undefined))
        return;

    //          model_name
    std::vector<std::string>                           succes_models;
    //                   model_name     failing reason
    std::vector<std::pair<std::string, std::string>>   failed_models;

    std::vector<int> obj_idxs, vol_idxs;
    get_selection_indexes(obj_idxs, vol_idxs);

    std::vector<std::string> model_names;

    // clear selections from the non-broken models if any exists
    // and than fill names of models to repairing
    if (vol_idxs.empty()) {
#if !FIX_THROUGH_NETFABB_ALWAYS
        for (int i = int(obj_idxs.size())-1; i >= 0; --i)
                if (object(obj_idxs[i])->get_repaired_errors_count() == 0)
                    obj_idxs.erase(obj_idxs.begin()+i);
#endif // FIX_THROUGH_NETFABB_ALWAYS
        for (int obj_idx : obj_idxs)
            if (object(obj_idx))
                model_names.push_back(object(obj_idx)->name);
    }
    else {
        ModelObject* obj = object(obj_idxs.front());
        if (obj) {
#if !FIX_THROUGH_NETFABB_ALWAYS
            for (int i = int(vol_idxs.size()) - 1; i >= 0; --i)
                if (obj->get_repaired_errors_count(vol_idxs[i]) == 0)
                    vol_idxs.erase(vol_idxs.begin() + i);
#endif // FIX_THROUGH_NETFABB_ALWAYS
            for (int vol_idx : vol_idxs)
                model_names.push_back(obj->volumes[vol_idx]->name);
        }
    }

    auto plater = wxGetApp().plater();

    auto fix_and_update_progress = [this, plater, model_names](const int obj_idx, const int vol_idx,
                                          int model_idx,
                                          ProgressDialog& progress_dlg,
                                          std::vector<std::string>& succes_models,
                                          std::vector<std::pair<std::string, std::string>>& failed_models)
    {
        if (!object(obj_idx))
            return false;

        const std::string& model_name = model_names[model_idx];
        wxString msg = _L("Repairing model object");
        if (model_names.size() == 1)
            msg += ": " + from_u8(model_name) + "\n";
        else {
            msg += ":\n";
            for (int i = 0; i < int(model_names.size()); ++i)
                msg += (i == model_idx ? " > " : "   ") + from_u8(model_names[i]) + "\n";
            msg += "\n";
        }

        plater->clear_before_change_mesh(obj_idx);
        std::string res;
        if (!fix_model_by_win10_sdk_gui(*(object(obj_idx)), vol_idx, progress_dlg, msg, res))
            return false;
        //wxGetApp().plater()->changed_mesh(obj_idx);
        object(obj_idx)->ensure_on_bed();
        plater->changed_mesh(obj_idx);

        plater->get_partplate_list().notify_instance_update(obj_idx, 0);
        plater->sidebar().obj_list()->update_plate_values_for_items();

        if (res.empty())
            succes_models.push_back(model_name);
        else
            failed_models.push_back({ model_name, res });

        update_item_error_icon(obj_idx, vol_idx);
        update_info_items(obj_idx);

        return true;
    };

    Plater::TakeSnapshot snapshot(plater, "Repairing model object");

    // Open a progress dialog.
    ProgressDialog progress_dlg(_L("Repairing model object"), "", 100, find_toplevel_parent(plater),
                                    wxPD_AUTO_HIDE | wxPD_APP_MODAL | wxPD_CAN_ABORT, true);
    int model_idx{ 0 };
    if (vol_idxs.empty()) {
        int vol_idx{ -1 };
        for (int obj_idx : obj_idxs) {
#if !FIX_THROUGH_NETFABB_ALWAYS
            if (object(obj_idx)->get_repaired_errors_count(vol_idx) == 0)
                continue;
#endif // FIX_THROUGH_NETFABB_ALWAYS
            if (!fix_and_update_progress(obj_idx, vol_idx, model_idx, progress_dlg, succes_models, failed_models))
                break;
            model_idx++;
        }
    }
    else {
        int obj_idx{ obj_idxs.front() };
        for (int vol_idx : vol_idxs) {
            if (!fix_and_update_progress(obj_idx, vol_idx, model_idx, progress_dlg, succes_models, failed_models))
                break;
            model_idx++;
        }
    }
    // Close the progress dialog
    progress_dlg.Update(100, "");

    // Show info notification
    wxString msg;
    wxString bullet_suf = "\n   - ";
    if (!succes_models.empty()) {
        msg = _L_PLURAL("Following model object has been repaired", "Following model objects have been repaired", succes_models.size()) + ":";
        for (auto& model : succes_models)
            msg += bullet_suf + from_u8(model);
        msg += "\n\n";
    }
    if (!failed_models.empty()) {
        msg += _L_PLURAL("Failed to repair folowing model object", "Failed to repair folowing model objects", failed_models.size()) + ":\n";
        for (auto& model : failed_models)
            msg += bullet_suf + from_u8(model.first) + ": " + _(model.second);
    }
    if (msg.IsEmpty())
        msg = _L("Repairing was canceled");
    plater->get_notification_manager()->push_notification(NotificationType::NetfabbFinished, NotificationManager::NotificationLevel::PrintInfoShortNotificationLevel, boost::nowide::narrow(msg));
}

void ObjectList::simplify()
{
    auto plater = wxGetApp().plater();
    GLGizmosManager& gizmos_mgr = plater->get_view3D_canvas3D()->get_gizmos_manager();

    // Do not simplify when a gizmo is open. There might be issues with updates
    // and what is worse, the snapshot time would refer to the internal stack.
    if (! gizmos_mgr.check_gizmos_closed_except(GLGizmosManager::EType::Simplify))
        return;

    if (gizmos_mgr.get_current_type() == GLGizmosManager::Simplify) {
        // close first
        gizmos_mgr.open_gizmo(GLGizmosManager::EType::Simplify);
    }
    gizmos_mgr.open_gizmo(GLGizmosManager::EType::Simplify);
}

void ObjectList::update_item_error_icon(const int obj_idx, const int vol_idx) const
{
    auto obj = object(obj_idx);
    if (wxDataViewItem obj_item = m_objects_model->GetItemById(obj_idx)) {
        const std::string& icon_name = get_warning_icon_name(obj->get_object_stl_stats());
        m_objects_model->UpdateWarningIcon(obj_item, icon_name);
    }

    if (vol_idx < 0)
        return;

    if (wxDataViewItem vol_item = m_objects_model->GetItemByVolumeId(obj_idx, vol_idx)) {
        const std::string& icon_name = get_warning_icon_name(obj->volumes[vol_idx]->mesh().stats());
        m_objects_model->UpdateWarningIcon(vol_item, icon_name);
    }
}

void ObjectList::msw_rescale()
{
    set_min_height();

    const int em = wxGetApp().em_unit();

    GetColumn(colName    )->SetWidth(20 * em);
    GetColumn(colPrint   )->SetWidth( 3 * em);
    GetColumn(colFilament)->SetWidth( 5 * em);
    // BBS
    GetColumn(colSupportPaint)->SetWidth(3 * em);
    GetColumn(colColorPaint)->SetWidth(3 * em);
    GetColumn(colSinking)->SetWidth(3 * em);
    GetColumn(colEditing )->SetWidth( 3 * em);

    // rescale/update existing items with bitmaps
    m_objects_model->Rescale();

    Layout();
}

void ObjectList::sys_color_changed()
{
    wxGetApp().UpdateDVCDarkUI(this, true);

    msw_rescale();
}

void ObjectList::ItemValueChanged(wxDataViewEvent &event)
{
    if (event.GetColumn() == colName)
        update_name_in_model(event.GetItem());
    else if (event.GetColumn() == colFilament) {
        wxDataViewItem item = event.GetItem();
        if (m_objects_model->GetItemType(item) == itObject)
            m_objects_model->UpdateVolumesExtruderBitmap(item, true);
        update_filament_in_config(item);
    }
}

// Workaround for entering the column editing mode on Windows. Simulate keyboard enter when another column of the active line is selected.
// Here the last active column is forgotten, so when leaving the editing mode, the next mouse click will not enter the editing mode of the newly selected column.
void ObjectList::OnEditingStarted(wxDataViewEvent &event)
{
#ifdef __WXMSW__
	m_last_selected_column = -1;
#else
    event.Veto(); // Not edit with NSTableView's text
    auto col = event.GetColumn();
    auto item = event.GetItem();
    if (col == colPrint) {
        toggle_printable_state();
        return;
    } else if (col == colSupportPaint) {
        ObjectDataViewModelNode* node = (ObjectDataViewModelNode*)item.GetID();
        if (node->HasSupportPainting()) {
            GLGizmosManager& gizmos_mgr = wxGetApp().plater()->get_view3D_canvas3D()->get_gizmos_manager();
            if (gizmos_mgr.get_current_type() != GLGizmosManager::EType::FdmSupports)
                gizmos_mgr.open_gizmo(GLGizmosManager::EType::FdmSupports);
            else
                gizmos_mgr.reset_all_states();
        }
        return;
    }
    else if (col == colColorPaint) {
        ObjectDataViewModelNode* node = (ObjectDataViewModelNode*)item.GetID();
        if (node->HasColorPainting()) {
            GLGizmosManager& gizmos_mgr = wxGetApp().plater()->get_view3D_canvas3D()->get_gizmos_manager();
            if (gizmos_mgr.get_current_type() != GLGizmosManager::EType::MmuSegmentation)
                gizmos_mgr.open_gizmo(GLGizmosManager::EType::MmuSegmentation);
            else
                gizmos_mgr.reset_all_states();
        }
        return;
    }
    else if (col == colSinking) {
        Plater *    plater = wxGetApp().plater();
        GLCanvas3D *cnv    = plater->canvas3D();
        Plater::TakeSnapshot(plater, "Shift objects to bed");
        int obj_idx, vol_idx;
        get_selected_item_indexes(obj_idx, vol_idx, item);
        (*m_objects)[obj_idx]->ensure_on_bed();
        cnv->reload_scene(true, true);
        update_info_items(obj_idx);
        notify_instance_updated(obj_idx);
    }
    else if (col == colEditing) {
        //show_context_menu(evt_context_menu);
        int obj_idx, vol_idx;

        get_selected_item_indexes(obj_idx, vol_idx, item);
        //wxGetApp().plater()->PopupObjectTable(obj_idx, vol_idx, mouse_pos);
        dynamic_cast<TabPrintModel*>(wxGetApp().get_model_tab(vol_idx >= 0))->reset_model_config();
        return;
    }
    if (col != colFilament && col != colName)
        return;
    auto column = GetColumn(col);
    const auto renderer = column->GetRenderer();
    if (!renderer->GetEditorCtrl()) {
        renderer->StartEditing(item, GetItemRect(item, column));
        if (col == colName) // TODO: for colName editing, disable shortcuts
            SetAcceleratorTable(wxNullAcceleratorTable);
    }
#ifdef __WXOSX__
    SetCustomRendererPtr(dynamic_cast<wxDataViewCustomRenderer*>(renderer));
#endif
#endif //__WXMSW__
}

void ObjectList::OnEditingDone(wxDataViewEvent &event)
{
    if (event.GetColumn() != colName)
        return;

    const auto renderer = dynamic_cast<BitmapTextRenderer*>(GetColumn(colName)->GetRenderer());
#if __WXOSX__
    SetAcceleratorTable(m_accel);
#endif

    if (renderer->WasCanceled())
		wxTheApp->CallAfter([this]{ Plater::show_illegal_characters_warning(this); });

#ifdef __WXMSW__
	// Workaround for entering the column editing mode on Windows. Simulate keyboard enter when another column of the active line is selected.
	// Here the last active column is forgotten, so when leaving the editing mode, the next mouse click will not enter the editing mode of the newly selected column.
	m_last_selected_column = -1;
#endif //__WXMSW__

    Plater* plater = wxGetApp().plater();
    if (plater)
        plater->set_current_canvas_as_dirty();
}

// BBS: remove "const" qualifier
void ObjectList::set_extruder_for_selected_items(const int extruder)
{
    // BBS: check extruder id
    std::vector<std::string> colors = wxGetApp().plater()->get_extruder_colors_from_plater_config();
    if (extruder > colors.size())
        return;

    wxDataViewItemArray sels;
    GetSelections(sels);

    if (sels.empty())
        return;

    take_snapshot("Change Filaments");

    for (const wxDataViewItem& sel_item : sels)
    {
        /* We can change extruder for Object/Volume only.
         * So, if Instance is selected, get its Object item and change it
         */
        ItemType sel_item_type = m_objects_model->GetItemType(sel_item);
        wxDataViewItem item = (sel_item_type & itInstance) ? m_objects_model->GetObject(item) : sel_item;
        ItemType type = m_objects_model->GetItemType(item);
        if (type & itVolume) {
            const int obj_idx = m_objects_model->GetObjectIdByItem(item);
            const int vol_idx = m_objects_model->GetVolumeIdByItem(item);

            if ((obj_idx < m_objects->size()) && (obj_idx < (*m_objects)[obj_idx]->volumes.size())) {
                auto volume_type = (*m_objects)[obj_idx]->volumes[vol_idx]->type();
                if (volume_type != ModelVolumeType::MODEL_PART && volume_type != ModelVolumeType::PARAMETER_MODIFIER)
                    continue;
            }
        }

        if (type & itLayerRoot)
            continue;

        ModelConfig& config = get_item_config(item);
        if (config.has("extruder"))
            config.set("extruder", extruder);
        else
            config.set_key_value("extruder", new ConfigOptionInt(extruder));

        // for object, clear all its part volume's extruder config
        if (type & itObject) {
            ObjectDataViewModelNode* node = (ObjectDataViewModelNode*)item.GetID();
            for (ModelVolume* mv : node->m_model_object->volumes) {
                if (mv->type() == ModelVolumeType::MODEL_PART && mv->config.has("extruder"))
                    mv->config.erase("extruder");
            }
        }

        const wxString extruder_str = wxString::Format("%d", extruder);
        m_objects_model->SetExtruder(extruder_str, item);
    }

    // update scene
    wxGetApp().plater()->update();

    // BBS: update extruder/filament column
    Refresh();
}

void ObjectList::on_plate_added(PartPlate* part_plate)
{
    wxDataViewItem plate_item = m_objects_model->AddPlate(part_plate);
}

void ObjectList::on_plate_deleted(int plate_idx)
{
    m_objects_model->DeletePlate(plate_idx);

    wxDataViewItemArray top_list;
    m_objects_model->GetChildren(wxDataViewItem(nullptr), top_list);
    for (wxDataViewItem item : top_list) {
        Expand(item);
    }
}

void ObjectList::reload_all_plates(bool notify_partplate)
{
    m_prevent_canvas_selection_update = true;

    // Unselect all objects before deleting them, so that no change of selection is emitted during deletion.

    /* To avoid execution of selection_changed()
     * from wxEVT_DATAVIEW_SELECTION_CHANGED emitted from DeleteAll(),
     * wrap this two functions into m_prevent_list_events *
     * */
    m_prevent_list_events = true;
    this->UnselectAll();
    m_objects_model->ResetAll();
    m_prevent_list_events = false;

    PartPlateList& ppl = wxGetApp().plater()->get_partplate_list();
    for (int i = 0; i < ppl.get_plate_count(); i++) {
        PartPlate* pp = ppl.get_plate(i);
        m_objects_model->AddPlate(pp, wxEmptyString);
    }

    size_t obj_idx = 0;
    std::vector<size_t> obj_idxs;
    obj_idxs.reserve(m_objects->size());
    while (obj_idx < m_objects->size()) {
        add_object_to_list(obj_idx, false, notify_partplate);
        obj_idxs.push_back(obj_idx);
        ++obj_idx;
    }

    update_selections();

    m_prevent_canvas_selection_update = false;

    // update scene
    wxGetApp().plater()->update();
    // update printable states on canvas
    wxGetApp().plater()->get_view3D_canvas3D()->update_instance_printable_state_for_objects(obj_idxs);
}

void ObjectList::on_plate_selected(int plate_index)
{
    wxDataViewItem item = m_objects_model->GetItemByPlateId(plate_index);
    wxDataViewItem sel = GetSelection();

    if (sel == item)
        return;

    UnselectAll();
    Select(item);
}

//BBS: notify partplate the instance added/updated
void ObjectList::notify_instance_updated(int obj_idx)
{
    const int inst_cnt = (*m_objects)[obj_idx]->instances.size();
    PartPlateList& list = wxGetApp().plater()->get_partplate_list();
    for (int index = 0; index < inst_cnt; index ++)
        list.notify_instance_update(obj_idx, index);
}

void ObjectList::update_after_undo_redo()
{
    Plater::SuppressSnapshots suppress(wxGetApp().plater());
    //BBS: undo/redo will rebuild all the plates before
    //no need to notify instance to partplate
    reload_all_plates(false);
}

wxDataViewItemArray ObjectList::reorder_volumes_and_get_selection(int obj_idx, std::function<bool(const ModelVolume*)> add_to_selection/* = nullptr*/)
{
    wxDataViewItemArray items;

    ModelObject* object = (*m_objects)[obj_idx];
    if (object->volumes.size() <= 1)
        return items;

    object->sort_volumes(true);

    wxDataViewItem object_item = m_objects_model->GetItemById(obj_idx);
    m_objects_model->DeleteVolumeChildren(object_item);

    for (const ModelVolume* volume : object->volumes) {
        wxDataViewItem vol_item = m_objects_model->AddVolumeChild(object_item, from_u8(volume->name),
            volume->type(),
            get_warning_icon_name(volume->mesh().stats()),
            volume->config.has("extruder") ? volume->config.extruder() : 0,
            false);
        // add settings to the part, if it has those
        add_settings_item(vol_item, &volume->config.get());

        if (add_to_selection && add_to_selection(volume))
            items.Add(vol_item);
    }

    changed_object(obj_idx);
    return items;
}

void ObjectList::apply_volumes_order()
{
    if (!m_objects)
        return;

    for (size_t obj_idx = 0; obj_idx < m_objects->size(); obj_idx++)
        reorder_volumes_and_get_selection(obj_idx);
}

void ObjectList::update_printable_state(int obj_idx, int instance_idx)
{
    ModelObject* object = (*m_objects)[obj_idx];

    const PrintIndicator printable = object->instances[instance_idx]->printable ? piPrintable : piUnprintable;
    if (object->instances.size() == 1)
        instance_idx = -1;

    m_objects_model->SetPrintableState(printable, obj_idx, instance_idx);
}

void ObjectList::toggle_printable_state()
{
    wxDataViewItemArray sels;
    GetSelections(sels);
    if (sels.IsEmpty())
        return;

    wxDataViewItem frst_item = sels[0];

    ItemType type = m_objects_model->GetItemType(frst_item);
    if (!(type & (itObject | itInstance)))
        return;


    int obj_idx = m_objects_model->GetObjectIdByItem(frst_item);
    int inst_idx = type == itObject ? 0 : m_objects_model->GetInstanceIdByItem(frst_item);
    bool printable = !object(obj_idx)->instances[inst_idx]->printable;

    // BBS: remove snapshot name "Set Printable group", "Set Unprintable group", "Set Printable"...
    take_snapshot("");

    std::vector<size_t> obj_idxs;
    for (auto item : sels)
    {
        type = m_objects_model->GetItemType(item);
        if (!(type & (itObject | itInstance)))
            continue;

        obj_idx = m_objects_model->GetObjectIdByItem(item);
        ModelObject* obj = object(obj_idx);

        obj_idxs.emplace_back(static_cast<size_t>(obj_idx));

        // set printable value for selected instance/instances in object
        if (type == itInstance) {
            inst_idx = m_objects_model->GetInstanceIdByItem(item);
            obj->instances[m_objects_model->GetInstanceIdByItem(item)]->printable = printable;
        }
        else
            for (auto inst : obj->instances)
                inst->printable = printable;

        // update printable state in ObjectList
        m_objects_model->SetObjectPrintableState(printable ? piPrintable : piUnprintable, item);
    }

    sort(obj_idxs.begin(), obj_idxs.end());
    obj_idxs.erase(unique(obj_idxs.begin(), obj_idxs.end()), obj_idxs.end());

    // update printable state on canvas
    wxGetApp().plater()->get_view3D_canvas3D()->update_instance_printable_state_for_objects(obj_idxs);

    // update scene
    wxGetApp().plater()->update();
}

ModelObject* ObjectList::object(const int obj_idx) const
{
    if (obj_idx < 0)
        return nullptr;

    return (*m_objects)[obj_idx];
}

bool ObjectList::has_paint_on_segmentation()
{
    return m_objects_model->HasInfoItem(InfoItemType::MmuSegmentation);
}

void ObjectList::apply_object_instance_transfrom_to_all_volumes(ModelObject *model_object, bool need_update_assemble_matrix)
{
    const Geometry::Transformation &instance_transformation  = model_object->instances[0]->get_transformation();
    Vec3d                           original_instance_center = instance_transformation.get_offset();

    if (need_update_assemble_matrix) {
        // apply the instance_transform(except offset) to assemble_transform
        Geometry::Transformation instance_transformation_copy = instance_transformation;
        instance_transformation_copy.set_offset(Vec3d(0, 0, 0)); // remove the effect of offset
        const Transform3d &instance_inverse_matrix = instance_transformation_copy.get_matrix().inverse();
        const Transform3d &assemble_matrix         = model_object->instances[0]->get_assemble_transformation().get_matrix();
        Transform3d        new_assemble_transform  = assemble_matrix * instance_inverse_matrix;
        model_object->instances[0]->set_assemble_from_transform(new_assemble_transform);
    }

    // apply the instance_transform to volumn
    const Transform3d &transformation_matrix = instance_transformation.get_matrix();
    for (ModelVolume *volume : model_object->volumes) {
        const Transform3d &volume_matrix = volume->get_matrix();
        Transform3d        new_matrix    = transformation_matrix * volume_matrix;
        volume->set_transformation(new_matrix);
    }
    model_object->instances[0]->set_transformation(Geometry::Transformation());

    model_object->ensure_on_bed();
    // keep new instance center the same as the original center
    model_object->translate(-original_instance_center);
    model_object->translate_instances(original_instance_center);

    // update the cache data in selection to keep the data of ModelVolume and GLVolume are consistent
    wxGetApp().plater()->update();
}

} //namespace GUI
} //namespace Slic3r<|MERGE_RESOLUTION|>--- conflicted
+++ resolved
@@ -1563,7 +1563,6 @@
         int from_obj_id = m_dragged_data.obj_idx();
         int to_obj_id   = m_objects_model->GetIdByItem(item);
         PartPlateList& partplate_list = wxGetApp().plater()->get_partplate_list();
-<<<<<<< HEAD
 
         int from_plate = partplate_list.find_instance(from_obj_id, 0);
         if (from_plate == -1)
@@ -1577,21 +1576,6 @@
         src_plate = from_plate;
         dest_plate = to_plate;
 
-=======
-
-        int from_plate = partplate_list.find_instance(from_obj_id, 0);
-        if (from_plate == -1)
-            return false;
-        int to_plate = partplate_list.find_instance(to_obj_id, 0);
-        if ((to_plate == -1) || (from_plate != to_plate))
-            return false;
-
-        src_obj_id = from_obj_id;
-        dest_obj_id = to_obj_id;
-        src_plate = from_plate;
-        dest_plate = to_plate;
-
->>>>>>> 2f9434a8
         // move instance(s) or object on "empty place" of ObjectList
         // if ( (m_dragged_data.type() & (itInstance | itObject)) && !item.IsOk() )
         //    return true;
@@ -2971,11 +2955,7 @@
     int extruder = object(obj_idx)->config.has("extruder") ?
         object(obj_idx)->config.opt_int("extruder") :
         wxGetApp().preset_bundle->prints.get_edited_preset().config.opt_float("extruder");
-<<<<<<< HEAD
-    config.set_key_value("extruder",    new ConfigOptionInt(extruder));
-=======
     config.set_key_value("extruder",    new ConfigOptionInt(0));
->>>>>>> 2f9434a8
 
     return config;
 }
@@ -3399,15 +3379,11 @@
     Sidebar& panel = wxGetApp().sidebar();
     panel.Freeze();
 
-<<<<<<< HEAD
-    //wxGetApp().plater()->canvas3D()->handle_sidebar_focus_event("", false);
-=======
 
     const ItemType type = m_objects_model->GetItemType(item);
     if (!(type & itLayer)) {
         wxGetApp().plater()->canvas3D()->handle_sidebar_focus_event("", false);
     }
->>>>>>> 2f9434a8
     // BBS
     //wxGetApp().obj_manipul() ->UpdateAndShow(update_and_show_manipulations);
     wxGetApp().obj_settings()->UpdateAndShow(update_and_show_settings);
@@ -3635,18 +3611,6 @@
     }
 }
 
-void ObjectList::add_objects_to_list(std::vector<size_t> obj_idxs, bool call_selection_changed, bool notify_partplate, bool do_info_update)
-{
-#ifdef __WXOSX__
-    AssociateModel(nullptr);
-#endif
-    for (const size_t idx : obj_idxs) {
-        add_object_to_list(idx, call_selection_changed, notify_partplate, do_info_update);
-    }
-#ifdef __WXOSX__
-    AssociateModel(m_objects_model);
-#endif
-}
 
 void ObjectList::add_objects_to_list(std::vector<size_t> obj_idxs, bool call_selection_changed, bool notify_partplate, bool do_info_update)
 {
