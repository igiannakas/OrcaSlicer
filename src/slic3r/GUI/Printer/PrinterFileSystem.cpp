#include "PrinterFileSystem.h"
#include "libslic3r/Utils.hpp"
#include "libslic3r/Format/bbs_3mf.hpp"
#include "libslic3r/Model.hpp"
#include "slic3r/GUI/I18N.hpp"

#include "../../Utils/NetworkAgent.hpp"
#include "../BitmapCache.hpp"

#include <boost/algorithm/hex.hpp>
#include <boost/endian/conversion.hpp>
#include <boost/log/trivial.hpp>
#include <boost/uuid/detail/md5.hpp>
#include <boost/regex.hpp>

#include <wx/mstream.h>

#include "nlohmann/json.hpp"

#include <cstring>

#ifndef NDEBUG
//#define PRINTER_FILE_SYSTEM_TEST
#endif

std::string last_system_error() {
    return Slic3r::decode_path(std::error_code(
#ifdef _WIN32
        GetLastError(),
#else
        errno,
#endif
        std::system_category()).message().c_str());
}

wxDEFINE_EVENT(EVT_STATUS_CHANGED, wxCommandEvent);
wxDEFINE_EVENT(EVT_MODE_CHANGED, wxCommandEvent);
wxDEFINE_EVENT(EVT_FILE_CHANGED, wxCommandEvent);
wxDEFINE_EVENT(EVT_SELECT_CHANGED, wxCommandEvent);
wxDEFINE_EVENT(EVT_THUMBNAIL, wxCommandEvent);
wxDEFINE_EVENT(EVT_DOWNLOAD, wxCommandEvent);
<<<<<<< HEAD
=======
wxDEFINE_EVENT(EVT_RAMDOWNLOAD, wxCommandEvent);
>>>>>>> 3cb6da6f
wxDEFINE_EVENT(EVT_MEDIA_ABILITY_CHANGED, wxCommandEvent);
wxDEFINE_EVENT(EVT_UPLOADING, wxCommandEvent);
wxDEFINE_EVENT(EVT_UPLOAD_CHANGED, wxCommandEvent);

wxDEFINE_EVENT(EVT_FILE_CALLBACK, wxCommandEvent);

static wxBitmap default_thumbnail;

static std::map<int, std::string> error_messages = {
     {PrinterFileSystem::ERROR_PIPE, L("Reconnecting the printer, the operation cannot be completed immediately, please try again later.")},
     {PrinterFileSystem::ERROR_RES_BUSY, L("The device cannot handle more conversations. Please retry later.")},
     {PrinterFileSystem::ERROR_TIME_OUT, L("Timeout, please try again.")},
     {PrinterFileSystem::FILE_NO_EXIST, L("File does not exist.")},
     {PrinterFileSystem::FILE_CHECK_ERR, L("File checksum error. Please retry.")},
     {PrinterFileSystem::FILE_TYPE_ERR, L("Not supported on the current printer version.")},
<<<<<<< HEAD
     {PrinterFileSystem::STORAGE_UNAVAILABLE, L("Please check if the storage is inserted into the printer.\nIf it still cannot be read, you can try formatting the storage.")},
=======
     {PrinterFileSystem::STORAGE_UNAVAILABLE, L("Please check if the SD card is inserted into the printer.\nIf it still cannot be read, you can try formatting the SD card.")},
>>>>>>> 3cb6da6f
     {PrinterFileSystem::API_VERSION_UNSUPPORT, L("The firmware version of the printer is too low. Please update the firmware and try again.")},
     {PrinterFileSystem::FILE_EXIST, L("The file already exists, do you want to replace it?")},
     {PrinterFileSystem::STORAGE_SPACE_NOT_ENOUGH, L("Insufficient storage space, please clear the space and try again.")},
     {PrinterFileSystem::FILE_CREATE_ERR, L("File creation failed, please try again.")},
     {PrinterFileSystem::FILE_WRITE_ERR, L("File write failed, please try again.")},
     {PrinterFileSystem::MD5_COMPARE_ERR, L("MD5 verification failed, please try again.")},
     {PrinterFileSystem::FILE_RENAME_ERR, L("File renaming failed, please try again.")},
     {PrinterFileSystem::SEND_ERR, L("File upload failed, please try again.")}
};

struct StaticBambuLib : BambuLib {
    static StaticBambuLib &get(BambuLib * copy = nullptr);
    static int Fake_Bambu_Create(Bambu_Tunnel*, char const*) { return -2; }
    static void reset();
    static void release();
private:
    std::vector<BambuLib *> copies_;
};

PrinterFileSystem::PrinterFileSystem()
    : BambuLib(StaticBambuLib::get(this))
{
    if (!default_thumbnail.IsOk()) {
        default_thumbnail = *Slic3r::GUI::BitmapCache().load_svg("printer_file", 0, 0);
#ifdef __APPLE__
        default_thumbnail = wxBitmap(default_thumbnail.ConvertToImage(), -1, 1);
#endif
    }
    m_session.owner = this;
#ifdef PRINTER_FILE_SYSTEM_TEST
    auto time = wxDateTime::Now();
    wxString path = "D:\\work\\pic\\";
    for (int i = 0; i < 10; ++i) {
        auto name = wxString::Format(L"gcode-%02d.3mf", i + 1);
        m_file_list.push_back({name.ToUTF8().data(), "", time.GetTicks(), 26937, i < 5 ? FF_DOWNLOAD : 0, default_thumbnail});
        std::ifstream ifs((path + name).ToUTF8().data(), std::ios::binary);
        if (ifs)
            ParseThumbnail(m_file_list.back(), ifs);
        time.Add(wxDateSpan::Days(-1));
    }
    m_file_list.swap(m_file_list_cache[{F_MODEL, ""}]);
    time = wxDateTime::Now();
    for (int i = 0; i < 100; ++i) {
        auto name = wxString::Format(L"img-%03d.jpg", i + 1);
        wxImage im(path + name);
        m_file_list.push_back({name.ToUTF8().data(), "", time.GetTicks(), 26937, i < 20 ? FF_DOWNLOAD : 0, i > 3 ? im : default_thumbnail});
        time.Add(wxDateSpan::Days(-1));
    }
    m_file_list[0].thumbnail = default_thumbnail;
    m_file_list.swap(m_file_list_cache[{F_TIMELAPSE, ""}]);
#endif
}

PrinterFileSystem::~PrinterFileSystem()
{
    m_recv_thread.detach();
}

void PrinterFileSystem::SetFileType(FileType type, std::string const &storage)
{
    if (m_file_type == type && m_file_storage == storage)
        return;
    SelectAll(false);
    assert(m_file_list_cache[std::make_pair(m_file_type, m_file_storage)].empty());
    m_file_list.swap(m_file_list_cache[{m_file_type, m_file_storage}]);
    std::swap(m_file_type, type);
    m_file_storage = storage;
    m_file_list.swap(m_file_list_cache[{m_file_type, m_file_storage}]);
    m_lock_start = m_lock_end = 0;
    BuildGroups();
    UpdateGroupSelect();
    SendChangedEvent(EVT_FILE_CHANGED);
    if (type == F_INVALID_TYPE)
        return;
    if (m_session.tunnel == nullptr)
        return;
    m_status = Status::ListSyncing;
    SendChangedEvent(EVT_STATUS_CHANGED, m_status);
}

void PrinterFileSystem::SetGroupMode(GroupMode mode)
{
    if (this->m_group_mode == mode)
        return;
    this->m_group_mode = mode;
    m_lock_start = m_lock_end = 0;
    UpdateGroupSelect();
    SendChangedEvent(EVT_MODE_CHANGED);
}

size_t PrinterFileSystem::EnterSubGroup(size_t index)
{
    if (m_group_mode == G_NONE)
        return index;
    index = m_group_mode == G_YEAR ? m_group_year[index] : m_group_month[index];
    SetGroupMode((GroupMode)(m_group_mode - 1));
    return index;
}

void PrinterFileSystem::ListAllFiles()
{
    json req;
    char const * types[] {"timelapse","video", "model" };
    req["type"] = types[m_file_type];
    if (!m_file_storage.empty())
        req["storage"] = m_file_storage;
    req["api_version"] = 2;
    req["notify"] = "DETAIL";
    SendRequest<FileList>(LIST_INFO, req, [this, type = m_file_type](json const& resp, FileList & list, auto) -> int {
        json files = resp["file_lists"];
        for (auto& f : files) {
            std::string     name = f["name"];
            std::string     path = f.value("path", "");
            time_t          time = f.value("time", 0);
            boost::uint64_t size = f["size"];
            if (type > F_TIMELAPSE && path.empty()) // Fix old printer that always return timelapses
                return FILE_TYPE_ERR;
            File            ff   = {name, path, time, size, 0};
            list.push_back(ff);
        }
        return 0;
    }, [this, type = m_file_type](int result, FileList list) {
        if (result != 0) {
            m_last_error = result;
            m_status = Status::Failed;
            m_file_list.clear();
            BuildGroups();
            UpdateGroupSelect();
            SendChangedEvent(EVT_STATUS_CHANGED, m_status, "", result);
            SendChangedEvent(EVT_FILE_CHANGED);
            return 0;
        }
        if (type != m_file_type)
            return 0;
        m_file_list.swap(list);
        for (auto & file : m_file_list)
            file.thumbnail = default_thumbnail;
        std::sort(m_file_list.begin(), m_file_list.end());
        auto iter1 = m_file_list.begin();
        auto end1  = m_file_list.end();
        auto iter2 = list.begin();
        auto end2  = list.end();
        while (iter1 != end1 && iter2 != end2) {
            if (*iter1 < *iter2) {
                ++iter1;
            } else if (*iter2 < *iter1) {
                ++iter2;
            } else {
                if (iter1->path == iter2->path && iter1->name == iter2->name) {
                    iter1->thumbnail = iter2->thumbnail;
                    iter1->flags     = iter2->flags;
                    if (!iter1->thumbnail.IsOk())
                        iter1->flags &= ~FF_THUMNAIL;
                    iter1->download   = iter2->download;
                    iter1->local_path = iter2->local_path;
                    iter1->metadata   = iter2->metadata;
                }
                ++iter1;
                ++iter2;
            }
        }
        BuildGroups();
        UpdateGroupSelect();
        m_last_error = 0;
        m_status = Status::ListReady;
        SendChangedEvent(EVT_STATUS_CHANGED, m_status);
        SendChangedEvent(EVT_FILE_CHANGED);
        if ((m_task_flags & FF_DOWNLOAD) == 0)
            DownloadNextFile();
        return 0;
    });
}

void PrinterFileSystem::DeleteFiles(size_t index)
{
    if (index == size_t(-1)) {
        size_t n = 0;
        for (size_t i = 0; i < m_file_list.size(); ++i) {
            auto &file = m_file_list[i];
            if ((file.flags & FF_SELECT) != 0 && (file.flags & FF_DELETED) == 0) {
                file.flags |= FF_DELETED;
                ++n;
            }
        }
        if (n == 0) return;
    } else {
        if (index >= m_file_list.size())
            return;
        auto &file = m_file_list[index];
        if ((file.flags & FF_DELETED) != 0)
            return;
        file.flags |= FF_DELETED;
    }
    if ((m_task_flags & FF_DELETED) == 0)
        DeleteFilesContinue();
}

struct PrinterFileSystem::Download : Progress
{
    size_t                      index;
    std::string                 name;
    std::string                 path;
    std::string                 local_path;
    std::string                 error;
    boost::filesystem::ofstream ofs;
    boost::uuids::detail::md5   boost_md5;
};

struct PrinterFileSystem::Upload : Progress
{
    std::string                 error;
    boost::uint32_t             frag_id{0};
    MD5_CTX                     ctx;
    boost::filesystem::ifstream ifs;
};

<<<<<<< HEAD
=======
void PrinterFileSystem::GetPickImages(const std::vector<std::string> &local_paths, const std::vector<std::string> &targetpaths)
{
    m_download_states.clear();

    GetPickImage(1, local_paths[0], targetpaths[0]);
    GetPickImage(2, local_paths[1], targetpaths[1]);
    GetPickImage(3, local_paths[2], targetpaths[2]);

}

void PrinterFileSystem::GetPickImage(int id, const std::string &local_path, const std::string &targetpath)
{
    json j;

    j["sequence_id"]   = id;
    j["version"]       = 1;
    j["peer_host"]     = "studio";
    j["command"]       = "get_project_file";
    j["file_rel_path"] = targetpath;

    std::string param = j.dump();

    DownloadRamFile(16, local_path, param);
}


void PrinterFileSystem::DownloadRamFile(int index, const std::string &local_path, const std::string & param)
{
    std::shared_ptr<Download> download(new Download);
    download->local_path = local_path;

    json req;
    req["path"]              = "mem:/" + std::to_string(index);
    req["offset"] = 0;
    req["mem_dl_param_size"] = param.size();

    m_download_seq = SendRequest<Progress>(
        FILE_DOWNLOAD, req,
        [download](json const &resp, Progress &prog, unsigned char const *data) -> int {
            size_t size = resp.value("size", 0);
            prog.size   = resp["offset"];
            prog.total  = resp["total"];

            if (resp.contains("mem_dl_param_size")) {
                size_t s = resp["mem_dl_param_size"].get<size_t>();
                std::string json_str(reinterpret_cast<const char *>(data), s);
                // OutputDebugStringA(json_str.c_str());
                // OutputDebugStringA("\n");
                json        mem_dl_json = json::parse(json_str);
                //  download->mem_dl_param_size = size;
                if (!mem_dl_json.contains("result") || mem_dl_json["result"] == 1 ) {
                        wxLogWarning("Download failed: result = 1");
                    return ERROR_JSON;
                    }
                if(mem_dl_json.contains("size") && mem_dl_json["size"] == 0 )
                    return FILE_SIZE_ERR;

                return CONTINUE;
            }

            if (prog.size == 0 ) {
                download->ofs.open(download->local_path, std::ios::binary);
                if (!download->ofs) {
                    download->error = last_system_error();
                    wxLogWarning("DownloadImageFromRam open error: %s\n", wxString::FromUTF8(download->error));
                    return FILE_OPEN_ERR;
                }
            }

            download->ofs.write(reinterpret_cast<const char *>(data), size);
            if (!download->ofs) {
                download->error = last_system_error();
                wxLogWarning("DownloadImageFromRam write error: %s\n", wxString::FromUTF8(download->error));
                return FILE_READ_WRITE_ERR;
            }

            download->boost_md5.process_bytes(data, size);

            prog.size += size;
            download->total = prog.total;
            download->size  = prog.size;

            if (prog.size < prog.total) {
                return 0;
            }
            download->ofs.close();

            std::string                     md5 = resp["file_md5"];
            boost::uuids::detail::md5::digest_type digest;
            download->boost_md5.get_digest(digest);
            for (int i = 0; i < 4; ++i) digest[i] = boost::endian::endian_reverse(digest[i]);
            std::string str_md5;
            const auto  char_digest = reinterpret_cast<const char *>(&digest[0]);
            boost::algorithm::hex(char_digest, char_digest + sizeof(digest), std::back_inserter(str_md5));
            if (!boost::iequals(str_md5, md5)) {
                wxLogWarning("DownloadImageFromRam checksum error: %s != %s\n", str_md5, md5);
                boost::system::error_code ec;
                boost::filesystem::rename(download->local_path, download->local_path + ".tmp", ec);
                return FILE_CHECK_ERR;
            }
            return SUCCESS;
        },

        [this, download](int result, Progress const &data) {
            //OutputDebugStringA(std::to_string(result).c_str());
            //OutputDebugStringA("\n");
            if (result == CONTINUE) { return; }
            std::string msg;
            if (result == SUCCESS) {
                if (std::filesystem::exists(download->local_path)) {
                    m_download_states.emplace_back(true);
                    BOOST_LOG_TRIVIAL(info) <<"DownloadImageFromRam finished: " << download->local_path << "result = " << result;
                }else{
                    m_download_states.emplace_back(false);
                    BOOST_LOG_TRIVIAL(warning) <<"DownloadImageFromRam finished, but file not exist: " << download->local_path << "result = " << result;
                }
            } else if (result != CONTINUE) {
                m_download_states.emplace_back(false);
                BOOST_LOG_TRIVIAL(warning) << "DownloadImageFromRam failed: " << download->error << "result = " << result;
            }

            if(m_download_states.size() == 3){
                if(m_download_states[0] && m_download_states[1] && m_download_states[2]){
                    SendChangedEvent(EVT_RAMDOWNLOAD, SUCCESS);
                }else{
                    // FILE_NO_EXIST is not really error_code
                    SendChangedEvent(EVT_RAMDOWNLOAD, FILE_NO_EXIST);
                }
            }else{
                 BOOST_LOG_TRIVIAL(warning) << "m_download_states current size is : " << m_download_states.size();
            }
        },param);
}

void PrinterFileSystem::SendExistedFile(){
    SendChangedEvent(EVT_RAMDOWNLOAD, SUCCESS);
}
void PrinterFileSystem::SendConnectFail(){
    SendChangedEvent(EVT_RAMDOWNLOAD, ERROR_PIPE);
}


>>>>>>> 3cb6da6f
void PrinterFileSystem::DownloadFiles(size_t index, std::string const &path)
{
    if (index == (size_t) -1) {
        size_t n = 0;
        for (size_t i = 0; i < m_file_list.size(); ++i) {
            auto &file = m_file_list[i];
            if ((file.flags & FF_SELECT) == 0) continue;
            if ((file.flags & FF_DOWNLOAD) != 0 && file.DownloadProgress() >= -1) continue;
            file.flags |= FF_DOWNLOAD;
            std::shared_ptr<Download> download(new Download);
            download->progress = -1;
            download->local_path = (boost::filesystem::path(path) / file.name).string();
            file.download = download;
            ++n;
        }
        if (n == 0) return;
    } else {
        if (index >= m_file_list.size())
            return;
        auto &file = m_file_list[index];
        if ((file.flags & FF_DOWNLOAD) != 0 && file.DownloadProgress() >= -1)
            return;
        file.flags |= FF_DOWNLOAD;
        std::shared_ptr<Download> download(new Download);
        download->progress   = -1;
        download->local_path = (boost::filesystem::path(path) / file.name).string();
        file.download        = download;
    }
    boost::filesystem::create_directories(path);
    if ((m_task_flags & FF_DOWNLOAD) == 0)
        DownloadNextFile();
}





void PrinterFileSystem::DownloadCheckFiles(std::string const &path)
{
    for (size_t i = 0; i < m_file_list.size(); ++i) {
        auto &file = m_file_list[i];
        if ((file.flags & FF_DOWNLOAD) != 0 && file.download) continue;
        auto path2 = boost::filesystem::path(path) / file.name;
        boost::system::error_code ec;
        if (boost::filesystem::file_size(path2, ec) == file.size) {
            file.flags |= FF_DOWNLOAD;
            file.local_path = path2.string();
        }
    }
}

bool PrinterFileSystem::DownloadCheckFile(size_t index)
{
    if (index >= m_file_list.size()) return false;
    auto &file = m_file_list[index];
    if ((file.flags & FF_DOWNLOAD) == 0 || file.local_path.empty())
        return false;
    if (!boost::filesystem::exists(file.local_path)) {
        file.flags &= ~FF_DOWNLOAD;
        file.local_path.clear();
        SendChangedEvent(EVT_DOWNLOAD, index, file.local_path);
        return false;
    }
    return true;
}

void PrinterFileSystem::DownloadCancel(size_t index)
{
    if (index == (size_t) -1) return;
    if (index >= m_file_list.size()) return;
    auto &file = m_file_list[index];
    if ((file.flags & FF_DOWNLOAD) == 0 || !file.download) return;
    if (file.DownloadProgress() >= 0)
        CancelRequest(m_download_seq);
    else
        file.flags &= ~FF_DOWNLOAD, file.download.reset();
}

void PrinterFileSystem::FetchModel(size_t index, std::function<void(int, std::string const &)> callback)
{
    if (m_task_flags & FF_FETCH_MODEL)
        return;
    json req;
    json arr;
    if (index == (size_t) -1) return;
    if (index >= m_file_list.size()) return;
    auto &file = m_file_list[index];
    arr.push_back(file.path + "#_rels/.rels");
    arr.push_back(file.path + "#3D/3dmodel.model");
    arr.push_back(file.path + "#Metadata/model_settings.config");
    arr.push_back(file.path + "#Metadata/slice_info.config");
    arr.push_back(file.path + "#Metadata/project_settings.config");
    for (auto & meta : file.metadata) {
        if (boost::algorithm::starts_with(meta.first, "plate_thumbnail_"))
            arr.push_back(file.path + "#" + meta.second);
    }
    req["paths"] = arr;
    req["zip"] = true;
    m_task_flags |= FF_FETCH_MODEL;
    std::shared_ptr<std::string> file_data(new std::string());
    m_fetch_model_seq = SendRequest<Void>(
        SUB_FILE, req,
        [file_data](json const &resp, Void &, unsigned char const *data) -> int {
            // in work thread, continue recv
            // receive data
            boost::uint32_t size      = resp["size"];
            if (size > 0) {
                *file_data += std::string((char *) data, size);
            }
            return 0;
        },
        [this, file_data, callback](int result, Void const &) {
            if (result == CONTINUE) return;
            m_task_flags &= ~FF_FETCH_MODEL;
            if (result != 0) {
                auto iter = error_messages.find(result);
                if (iter != error_messages.end())
                    *file_data = _u8L(iter->second.c_str());
                else
                    file_data->clear();
            }
            callback(result, *file_data);
        });
}

void PrinterFileSystem::FetchModelCancel()
{
    if ((m_task_flags & FF_FETCH_MODEL) == 0) return;
    CancelRequests2({m_fetch_model_seq});
}

size_t PrinterFileSystem::GetCount() const
{
    if (m_group_mode == G_NONE)
        return m_file_list.size();
    return m_group_mode == G_YEAR ? m_group_year.size() : m_group_month.size();
}

int PrinterFileSystem::File::DownloadProgress() const { return download ? download->progress : !local_path.empty() ? 100 : -2; }

std::string PrinterFileSystem::File::Title() const { return Metadata("Title", ""); }

std::string PrinterFileSystem::File::Metadata(std::string const &key, std::string const &dflt) const
{
    auto iter = metadata.find(key);
    return iter == metadata.end() || iter->second.empty() ? dflt : iter->second;
}

PrinterFileSystem::UploadFile::~UploadFile()
{
    if (upload && upload->ifs.is_open()) {
        upload->ifs.close();
    }
}

size_t PrinterFileSystem::GetIndexAtTime(boost::uint32_t time)
{
    auto   iter = std::upper_bound(m_file_list.begin(), m_file_list.end(), File{"", "", time});
    size_t n = std::distance(m_file_list.begin(), iter) - 1;
    if (m_group_mode == G_NONE) {
        return n;
    }
    auto & group = m_group_mode == G_YEAR ? m_group_year : m_group_month;
    auto iter2 = std::upper_bound(group.begin(), group.end(), n);
    return std::distance(group.begin(), iter2) - 1;
}

void PrinterFileSystem::ToggleSelect(size_t index)
{
    if (m_group_mode != G_NONE) {
        size_t beg = m_group_mode == G_YEAR ? m_group_month[m_group_year[index]] : m_group_month[index];
        size_t end_month = m_group_mode == G_YEAR ? ((index + 1) < m_group_year.size() ? m_group_year[index + 1] : m_group_month.size()) : index + 1;
        size_t end       = end_month < m_group_month.size() ? m_group_month[end_month] : m_file_list.size();
        if ((m_group_flags[index] & FF_SELECT) == 0) {
            for (int i = beg; i < end; ++i) {
                if ((m_file_list[i].flags & FF_SELECT) == 0) {
                    m_file_list[i].flags |= FF_SELECT;
                    ++m_select_count;
                }
            }
            m_group_flags[index] |= FF_SELECT;
        } else {
            for (int i = beg; i < end; ++i) {
                if (m_file_list[i].flags & FF_SELECT) {
                    m_file_list[i].flags &= ~FF_SELECT;
                    --m_select_count;
                }
            }
            m_group_flags[index] &= ~FF_SELECT;
        }
    } else if (index < m_file_list.size()) {
        m_file_list[index].flags ^= FF_SELECT;
        if (m_file_list[index].flags & FF_SELECT)
            ++m_select_count;
        else
            --m_select_count;
    }
    SendChangedEvent(EVT_SELECT_CHANGED, m_select_count);
}

void PrinterFileSystem::SelectAll(bool select)
{
    if (select) {
        for (auto &f : m_file_list) f.flags |= FF_SELECT;
        m_select_count = m_file_list.size();
        for (auto &s : m_group_flags) s |= FF_SELECT;
    } else {
        for (auto &f : m_file_list) f.flags &= ~FF_SELECT;
        m_select_count = 0;
        for (auto &s : m_group_flags) s &= ~FF_SELECT;
    }
    SendChangedEvent(EVT_SELECT_CHANGED, m_select_count);
}

size_t PrinterFileSystem::GetSelectCount() const { return m_select_count; }

void PrinterFileSystem::SetFocusRange(size_t start, size_t count)
{
    m_lock_start = start;
    m_lock_end = start + count;
    if (!m_stopped && (m_task_flags & FF_THUMNAIL) == 0)
        UpdateFocusThumbnail();
}

PrinterFileSystem::File const &PrinterFileSystem::GetFile(size_t index)
{
    if (m_group_mode == G_NONE)
        return m_file_list[index];
    if (m_group_mode == G_YEAR) index = m_group_year[index];
    return m_file_list[m_group_month[index]];
}

PrinterFileSystem::File const &PrinterFileSystem::GetFile(size_t index, bool &select)
{
    if (m_group_mode == G_NONE) {
        select = m_file_list[index].IsSelect();
        return m_file_list[index];
    }
    select = m_group_flags[index] & FF_SELECT;
    if (m_group_mode == G_YEAR)
        index = m_group_year[index];
    return m_file_list[m_group_month[index]];
}

void PrinterFileSystem::Attached()
{
    boost::unique_lock lock(m_mutex);
    m_recv_thread = std::move(boost::thread([w = weak_from_this()] {
        boost::shared_ptr<PrinterFileSystem> s = w.lock();
        if (s) s->RecvMessageThread();
    }));
}

void PrinterFileSystem::Start()
{
    boost::unique_lock l(m_mutex);
    if (!m_stopped) return;
    m_stopped = false;
    m_cond.notify_all();
}

void PrinterFileSystem::Retry()
{
    boost::unique_lock l(m_mutex);
    m_stopped = false;
    m_cond.notify_all();
}

void PrinterFileSystem::SetUrl(std::string const &url)
{
    boost::unique_lock l(m_mutex);
    m_messages.push_back(url);
    m_cond.notify_all();
}

void PrinterFileSystem::Stop(bool quit)
{
    boost::unique_lock l(m_mutex);
    if (quit) {
        m_session.owner = nullptr;
    } else if (m_stopped) {
        return;
    }
    m_stopped = true;
    m_cond.notify_all();
}

void PrinterFileSystem::SetUploadFile(const std::string &path, const std::string &name, const std::string &select_storage)
{
<<<<<<< HEAD
    boost::unique_lock l(m_mutex);
=======
>>>>>>> 3cb6da6f
    if (!m_upload_file) {
        m_upload_file = std::make_unique<UploadFile>();
    }
    m_upload_file->path           = path;
    m_upload_file->name           = name;
    m_upload_file->select_storage = select_storage;
}

void PrinterFileSystem::BuildGroups()
{
    m_group_year.clear();
    m_group_month.clear();
    if (m_file_list.empty())
        return;
    wxDateTime t = wxDateTime((time_t) m_file_list.front().time);
    m_group_year.push_back(0);
    m_group_month.push_back(0);
    for (size_t i = 0; i < m_file_list.size(); ++i) {
        wxDateTime s = wxDateTime((time_t) m_file_list[i].time);
        if (s.GetYear() != t.GetYear()) {
            m_group_year.push_back(m_group_month.size());
            m_group_month.push_back(i);
        } else if (s.GetMonth() != t.GetMonth()) {
            m_group_month.push_back(i);
        }
        t = s;
    }
}

void PrinterFileSystem::UpdateGroupSelect()
{
    m_group_flags.clear();
    int beg = 0;
    if (m_group_mode != G_NONE) {
        auto group = m_group_mode == G_YEAR ? m_group_year : m_group_month;
        if (m_group_mode == G_YEAR)
            for (auto &g : group) g = m_group_month[g];
        m_group_flags.resize(group.size(), FF_SELECT);
        for (int i = 0; i < m_file_list.size(); ++i) {
            if ((m_file_list[i].flags & FF_SELECT) == 0) {
                auto iter = std::upper_bound(group.begin(), group.end(), i);
                m_group_flags[iter - group.begin() - 1] &= ~FF_SELECT;
                if (iter == group.end()) break;
                i = *iter - 1; // start from next group
            }
        }
    }
}

void PrinterFileSystem::DeleteFilesContinue()
{
    std::vector<size_t> indexes;
    std::vector<std::string> names;
    std::vector<std::string> paths;
    for (size_t i = 0; i < m_file_list.size(); ++i)
        if ((m_file_list[i].flags & FF_DELETED) && !m_file_list[i].name.empty()) {
            indexes.push_back(i);
            auto &file = m_file_list[i];
            if (file.path.empty())
                names.push_back(file.name);
            else
                paths.push_back(file.path);
            if (names.size() >= 64 || paths.size() >= 64)
                break;
        }
    m_task_flags &= ~FF_DELETED;
    if (names.empty() && paths.empty())
        return;
    json req;
    json arr;
    if (paths.empty()) {
        for (auto &name : names) arr.push_back(name);
        req["delete"] = arr;
    } else {
        for (auto &path : paths) arr.push_back(path);
        req["paths"] = arr;
    }
    m_task_flags |= FF_DELETED;
    auto type = std::make_pair(m_file_type, m_file_storage);
    SendRequest<Void>(
        FILE_DEL, req, nullptr,
        [indexes, type, names = paths.empty() ? names : paths, bypath = !paths.empty(), this](int, Void const &) {
            // TODO:
            for (size_t i = indexes.size() - 1; i != size_t(-1); --i)
                FileRemoved(type, indexes[i], names[i], bypath);
            SendChangedEvent(EVT_FILE_CHANGED, indexes.size());
            DeleteFilesContinue();
        });
}

void PrinterFileSystem::DownloadNextFile()
{
    size_t index = size_t(-1);
    for (size_t i = 0; i < m_file_list.size(); ++i) {
        if (m_file_list[i].IsDownload() && m_file_list[i].DownloadProgress() == -1) {
            index = i;
            break;
        }
    }
    m_task_flags &= ~FF_DOWNLOAD;
    if (index >= m_file_list.size())
        return;
    auto &file = m_file_list[index];
    json req;
    if (file.path.empty())
        req["file"] = file.name;
    else
        req["path"] = file.path;
    SendChangedEvent(EVT_DOWNLOAD, index, m_file_list[index].name);
    std::shared_ptr<Download> download(m_file_list[index].download);
    download->index = index;
    download->name = file.name;
    download->path = file.path;
    m_task_flags |= FF_DOWNLOAD;
    m_download_seq = SendRequest<Progress>(
        FILE_DOWNLOAD, req,
        [download](json const &resp, Progress &prog, unsigned char const *data) -> int {
            // in work thread, continue recv
            size_t size = resp.value("size", 0);
            prog.size   = resp["offset"];
            prog.total  = resp["total"];
            if (prog.size == 0) {
                download->ofs.open(download->local_path, std::ios::binary);
                if (!download->ofs) {
                    download->error = last_system_error();
                    wxLogWarning("PrinterFileSystem::DownloadNextFile open error: %s\n", wxString::FromUTF8(download->error));
                    return FILE_OPEN_ERR;
                }
            }
            if (download->total && (download->size != prog.size || download->total != prog.total)) {
                wxLogWarning("PrinterFileSystem::DownloadNextFile data error: %d != %d\n", download->size, prog.size);
            }
            // receive data
            download->ofs.write((char const *) data, size);
            if (!download->ofs) {
                download->error = last_system_error();
                wxLogWarning("PrinterFileSystem::DownloadNextFile write error: %s\n", wxString::FromUTF8(download->error));
                return FILE_READ_WRITE_ERR;
            }
            download->boost_md5.process_bytes(data, size);
            prog.size += size;
            download->total = prog.total;
            download->size = prog.size;
            if (prog.size < prog.total) { return 0; }
            download->ofs.close();
            int         result = 0;
            std::string md5    = resp["file_md5"];
            // check size and md5
            if (prog.size == prog.total) {
                boost::uuids::detail::md5::digest_type digest;
                download->boost_md5.get_digest(digest);
                for (int i = 0; i < 4; ++i) digest[i] = boost::endian::endian_reverse(digest[i]);
                std::string str_md5;
                const auto  char_digest = reinterpret_cast<const char *>(&digest[0]);
                boost::algorithm::hex(char_digest, char_digest + sizeof(digest), std::back_inserter(str_md5));
                if (!boost::iequals(str_md5, md5)) {
                    wxLogWarning("PrinterFileSystem::DownloadNextFile checksum error: %s != %s\n", str_md5, md5);
                    boost::system::error_code ec;
                    boost::filesystem::rename(download->local_path, download->local_path + ".tmp", ec);
                    result = FILE_CHECK_ERR;
                }
            } else {
                result = FILE_SIZE_ERR;
            }
            if (result != 0) {
                boost::system::error_code ec;
                boost::filesystem::remove(download->local_path, ec);
            }
            return result;
        },
        [this, download, type = std::make_pair(m_file_type, m_file_storage)](int result, Progress const &data) {
            int progress = data.total ? data.size * 100 / data.total : 0;
            if (result == CONTINUE) {
                if (download->progress == progress)
                    return;
            }
            download->progress = progress;
            if (download->index != size_t(-1)) {
                auto file_index = FindFile(type, download->index, download->path.empty() ? download->name : download->path, !download->path.empty());
                download->index = file_index.second;
                if (download->index != size_t(-1)) {
                    auto &file = file_index.first[download->index];
                    if (result == CONTINUE)
                        ;
                    else if (result == SUCCESS)
                        file.download.reset(), file.local_path = download->local_path;
                    else if (result == ERROR_CANCEL)
                        file.download.reset(), file.flags &= ~FF_DOWNLOAD;
                    else // FAILED
                        file.download.reset();
                    if (&file_index.first == &m_file_list)
                        SendChangedEvent(EVT_DOWNLOAD, download->index, result ? download->error : file.local_path, result);
                }
            }
            if (result != CONTINUE) DownloadNextFile();
        });
}

enum ThumbnailType
{
    OldThumbnail = 0,
    VideoThumbnail = 1,
    ModelMetadata = 2,
    ModelThumbnail = 3,
    FinishThumbnail
};

void PrinterFileSystem::UpdateFocusThumbnail()
{
    m_task_flags &= ~FF_THUMNAIL;
    if (m_lock_start >= m_file_list.size() || m_lock_start >= m_lock_end)
        return;
    size_t start = m_lock_start;
    size_t end   = std::min(m_lock_end, GetCount());
    std::vector<File> names;
    std::vector<File> paths;
    for (; start < end; ++start) {
        auto &file = GetFile(start);
        if ((file.flags & FF_THUMNAIL) == 0) {
            if (m_file_type == F_MODEL) {
                const_cast<File &>(file).metadata.emplace("Time", "...");
                const_cast<File &>(file).metadata.emplace("Weight", "...");
            }
            if (file.path.empty())
                names.push_back({file.name, ""});
            else
                paths.push_back({file.name, file.path});
            if (names.size() >= 2 || paths.size() >= 2)
                break;
            if ((file.flags & FF_THUMNAIL_RETRY) != 0) {
                const_cast<File&>(file).flags &= ~FF_THUMNAIL_RETRY;
                break;
            }
        }
    }
    if (names.empty() && paths.empty())
        return;
    m_task_flags |= FF_THUMNAIL;
    UpdateFocusThumbnail2(std::make_shared<std::vector<File>>(paths.empty() ? names : paths),
        paths.empty() ? OldThumbnail : m_file_type == F_MODEL ? ModelMetadata : VideoThumbnail);
}

bool PrinterFileSystem::ParseThumbnail(File &file)
{
    std::istringstream iss(file.local_path, std::ios::binary);
    return ParseThumbnail(file, iss);
}

static std::string durationString(long duration)
{
    static boost::regex rx("^0d(0h)?");
    auto time = boost::format("%1%d%2%h%3%m") % (duration / 86400) % ((duration % 86400) / 3600) % ((duration % 3600) / 60);
    return boost::regex_replace(time.str(), rx, "");
}

bool PrinterFileSystem::ParseThumbnail(File &file, std::istream &is)
{
    Slic3r::DynamicPrintConfig config;
    Slic3r::Model              model;
    Slic3r::PlateDataPtrs      plate_data_list;
    Slic3r::Semver file_version;
    if (!Slic3r::load_gcode_3mf_from_stream(is, &config, &model, &plate_data_list, &file_version))
        return false;
    float time      = 0.f;
    float weight    = 0.f;
    for (auto &plate : plate_data_list) {
        time += atof(plate->gcode_prediction.c_str());
        weight += atof(plate->gcode_weight.c_str());
        if (!plate->gcode_file.empty() && !plate->thumbnail_file.empty())
            file.metadata.emplace("plate_thumbnail_" + std::to_string(plate->plate_index), plate->thumbnail_file);
    }
    file.metadata.emplace("Title", model.model_info->model_name);
    file.metadata.emplace("Time", durationString(round(time)));
    file.metadata.emplace("Weight", std::to_string(int(round(weight))) + 'g');
    auto thumbnail = model.model_info->metadata_items["Thumbnail"];
    if (thumbnail.empty() && !plate_data_list.empty()) {
        thumbnail = plate_data_list.front()->thumbnail_file;
    }
    file.metadata.emplace("Thumbnail", thumbnail);
    return true;
}

void PrinterFileSystem::UpdateFocusThumbnail2(std::shared_ptr<std::vector<File>> files, int type)
{
    json req;
    json arr;
    if (type == OldThumbnail) {
        for (auto &file : *files) arr.push_back(file.name);
        req["files"] = arr;
    } else {
        if (type == VideoThumbnail) {
            for (auto &file : *files) arr.push_back(file.path + "#thumbnail");
        } else if (type == ModelMetadata) {
            for (auto &file : *files) {
                arr.push_back(file.path + "#_rels/.rels");
                arr.push_back(file.path + "#3D/3dmodel.model");
                arr.push_back(file.path + "#Metadata/model_settings.config");
                arr.push_back(file.path + "#Metadata/slice_info.config");
                arr.push_back(file.path + "#Metadata/project_settings.config");
            }
            req["zip"] = true;
        } else { // ModelThumbnail, FinishThumbnail
            std::vector<std::string> fails;
            for (auto &file : *files) {
                if ((file.flags & FF_THUMNAIL) == 0) {
                    fails.push_back(file.path);
                    file.flags |= FF_THUMNAIL;
                }
            }
            for (auto &path : fails) {
                auto iter = std::find_if(m_file_list.begin(), m_file_list.end(), [&path](auto &f) { return f.path == path; });
                if (iter != m_file_list.end()) {
                    if (type == ModelThumbnail) iter->metadata.clear();
                    iter->flags |= fails.size() == 1 ? FF_THUMNAIL : FF_THUMNAIL_RETRY;
                }
            }
            if (type == ModelThumbnail) {
                for (auto &file : *files) {
                    auto thumbnail = file.metadata["Thumbnail"];
                    if (!thumbnail.empty()) {
                        arr.push_back(file.path + "#" + thumbnail);
                        file.flags &= ~FF_THUMNAIL;
                        file.local_path.clear();
                    }
                }
            }
            if (arr.empty()) {
                UpdateFocusThumbnail();
                return;
            }
        }
        req["paths"] = arr;
    }
    SendRequest<File>(
        SUB_FILE, req, [type, files](json const &resp, File &file, unsigned char const *data) -> int {
            // in work thread, continue recv
            // receive data
            wxString        mimetype  = resp.value("mimetype", "");
            std::string     thumbnail = resp.value("thumbnail", "");
            std::string     path      = resp.value("path", "");
            boost::uint32_t size      = resp.value("size", 0);
            bool            cont      = resp.value("continue", false);
            if (size == 0) {
                file.name = thumbnail;
                file.path = path;
                return FILE_SIZE_ERR;
            }
            auto n = type == ModelMetadata ? std::string::npos : path.find_last_of('#'); // ModelMetadata is zipped without subpath
            auto path2 = n == std::string::npos ? path : path.substr(0, n);
            auto subpath = n == std::string::npos ? path : path.substr(n + 1);
            auto iter = std::find_if(files->begin(), files->end(), [&path2](auto &f) { return f.path == path2; });
            if (cont) {
                if (iter != files->end())
                    iter->local_path += std::string((char *) data, size);
                return 0;
            }
            if (type == ModelMetadata) {
                if (iter != files->end())
                    file.local_path = iter->local_path + std::string((char *) data, size);
                else
                    file.local_path = std::string((char *) data, size);
                ParseThumbnail(file);
            } else {
                if (mimetype.empty()) {
                    if (subpath.empty()) subpath = thumbnail;
                    auto n = subpath.find_last_of('.');
                    if (n != std::string::npos)
                        mimetype = "image/" + subpath.substr(n + 1);
                    else if (subpath == "thumbnail")
                        mimetype = "image/jpeg"; // default jpg
                }
                if (iter != files->end() && !iter->local_path.empty()) {
                    iter->local_path += std::string((char *) data, size);
                    data = reinterpret_cast<unsigned char const *>(iter->local_path.c_str());
                    size = iter->local_path.size();
                }
                wxMemoryInputStream mis(data, size);
                mimetype.Replace("jpg", "jpeg");
                file.thumbnail = wxImage(mis, mimetype);
                if (!file.thumbnail.IsOk()) {
                    BOOST_LOG_TRIVIAL(info) << "PrinterFileSystem: parse thumbnail failed" << size << mimetype;
                }
            }
            file.name = thumbnail;
            file.path = path;
            return 0;
        },
        [this, files, type](int result, File const &file) {
            auto n    = file.name.find_last_of('.');
            auto name  = n == std::string::npos ? file.name : file.name.substr(0, n) + ".mp4";
            n          = (type == ModelMetadata) ? std::string::npos : file.path.find_last_of('#');
            auto path = n == std::string::npos ? file.path : file.path.substr(0, n);
            auto iter = path.empty() ? std::find_if(m_file_list.begin(), m_file_list.end(), [&name](auto &f) { return f.name == name; }) :
                                       std::find_if(m_file_list.begin(), m_file_list.end(), [&path](auto &f) { return f.path == path; });
            auto iter2 = path.empty() ? std::find_if(files->begin(), files->end(), [&name](auto &f) { return f.name == name; }) :
                                        std::find_if(files->begin(), files->end(), [&path](auto &f) { return f.path == path; });
            if (iter != m_file_list.end()) {
                if (type == ModelMetadata) {
                    iter->metadata = file.metadata;
                    auto thumbnail = iter->metadata["Thumbnail"];
                    if (thumbnail.empty())
                        iter->flags |= FF_THUMNAIL; // DOTO: retry on fail
                    int index       = iter - m_file_list.begin();
                    SendChangedEvent(EVT_THUMBNAIL, index, file.name);
                    if (iter2 != files->end())
                        iter2->metadata = file.metadata;
                } else {
                    iter->flags |= FF_THUMNAIL; // DOTO: retry on fail
                    if (file.thumbnail.IsOk()) {
                        iter->thumbnail = file.thumbnail;
                        int index       = iter - m_file_list.begin();
                        SendChangedEvent(EVT_THUMBNAIL, index, file.name);
                    }
                }
            }
            if (iter2 != files->end())
                iter2->flags |= FF_THUMNAIL; // have received response
            if (result != CONTINUE)
                UpdateFocusThumbnail2(files, type == ModelMetadata ? ModelThumbnail : FinishThumbnail);
        });
}

std::pair<PrinterFileSystem::FileList &, size_t> PrinterFileSystem::FindFile(std::pair<FileType, std::string> type, size_t index, std::string const &name, bool by_path)
{
    FileList & file_list = type == std::make_pair(m_file_type, m_file_storage) ?
                               m_file_list :
                               m_file_list_cache[type];
    if (index >= file_list.size() || (by_path ? file_list[index].path : file_list[index].name) != name) {
        auto iter = std::find_if(m_file_list.begin(), file_list.end(),
                [name, by_path](File &f) { return (by_path ? f.path : f.name) == name; });
        if (iter == m_file_list.end()) return {file_list, -1};
        index = std::distance(m_file_list.begin(), iter);
    }
    return {file_list, index};
}

void PrinterFileSystem::FileRemoved(std::pair<FileType, std::string> type, size_t index, std::string const &name, bool by_path)
{
    auto file_index = FindFile(type, index, name, by_path);
    if (file_index.second == size_t(-1))
        return;
    if (&file_index.first == &m_file_list) {
        auto removeFromGroup = [](std::vector<size_t> &group, size_t index, size_t total) {
            for (auto iter = group.begin(); iter != group.end(); ++iter) {
                size_t index2 = -1;
                if (*iter < index) continue;
                if (*iter == index) {
                    auto iter2 = iter + 1;
                    if (index + 1 == (iter2 == group.end() ? total : *iter2)) {
                        index2 = std::distance(group.begin(), iter);
                    }
                    ++iter;
                }
                for (; iter != group.end(); ++iter) {
                    --*iter;
                }
                return index2;
            }
            return size_t(-1);
        };
        size_t index2 = removeFromGroup(m_group_month, index, m_file_list.size());
        if (index2 < m_group_month.size()) {
            int index3 = removeFromGroup(m_group_year, index2, m_group_month.size());
            if (index3 < m_group_year.size()) {
                m_group_year.erase(m_group_year.begin() + index3);
                if (m_group_mode == G_YEAR)
                    m_group_flags.erase(m_group_flags.begin() + index3);
            }
            m_group_month.erase(m_group_month.begin() + index2);
            if (m_group_mode == G_MONTH)
                m_group_flags.erase(m_group_flags.begin() + index2);
        }
    }
    file_index.first.erase(file_index.first.begin() + index);
}

struct CallbackEvent : wxCommandEvent
{
    CallbackEvent(std::function<void(void)> const &callback, boost::weak_ptr<PrinterFileSystem> owner) : wxCommandEvent(EVT_FILE_CALLBACK), callback(callback), owner(owner) {}
    ~CallbackEvent(){ if (!owner.expired()) callback(); }
    std::function<void(void)> const callback;
    boost::weak_ptr<PrinterFileSystem> owner;
};

void PrinterFileSystem::PostCallback(std::function<void(void)> const& callback)
{
    wxCommandEvent *e = new CallbackEvent(callback, boost::weak_ptr(shared_from_this()));
    wxQueueEvent(this, e);
}

void PrinterFileSystem::SendChangedEvent(wxEventType type, size_t index, std::string const &str, long extra)
{
    wxCommandEvent event(type);
    event.SetEventObject(this);
    event.SetInt(index);
    if (!str.empty())
        event.SetString(wxString::FromUTF8(str.c_str()));
    else if (auto iter = error_messages.find(extra); iter != error_messages.end())
        event.SetString(_L(iter->second.c_str()));
    else if (extra > CONTINUE && extra != ERROR_CANCEL)
        event.SetString(wxString::Format(_L("Error code: %d"), int(extra)));
    event.SetExtraLong(extra);
    if (wxThread::IsMain())
        ProcessEventLocally(event);
    else
        wxPostEvent(this, event);
}

void PrinterFileSystem::DumpLog(void * thiz, int, tchar const *msg)
{

#if !BBL_RELEASE_TO_PUBLIC
    BOOST_LOG_TRIVIAL(info) << "PrinterFileSystem: " << wxString(msg).ToUTF8().data();
#endif

    static_cast<PrinterFileSystem*>(thiz)->Bambu_FreeLogMsg(msg);
}

boost::uint32_t PrinterFileSystem::RequestMediaAbility(int api_version)
{
    json req;
    req["peer"] = "studio";
    req["api_version"] = api_version;

    return SendRequest<MediaAbilityList>(
        REQUEST_MEDIA_ABILITY, req, [this](const json &resp, MediaAbilityList &list, auto) -> int {
            json abliity_list = resp["storage"];
            list              = abliity_list.get<MediaAbilityList>();
            return 0;
        },
        [this](int result, MediaAbilityList list){
            if (result != 0) {
                m_last_error = result;
                m_media_ability_list.clear();
                SendChangedEvent(EVT_MEDIA_ABILITY_CHANGED, RequestMediaAbilityStatus::S_FAILED, "", m_last_error);
                return result;
            }

            m_media_ability_list.swap(list);
            SendChangedEvent(EVT_MEDIA_ABILITY_CHANGED, RequestMediaAbilityStatus::S_SUCCESS);
            return 0;
        });
}

void PrinterFileSystem::RequestUploadFile()
{
<<<<<<< HEAD
    if (!m_upload_file) {
        return;
    }

=======
>>>>>>> 3cb6da6f
    json req;
    req["type"]    = "model";
    req["storage"] = m_upload_file->select_storage;
    req["path"]    = m_upload_file->name;

    m_upload_file->upload = std::make_unique<Upload>();
    boost::filesystem::path   path = boost::filesystem::path(m_upload_file->path);
    boost::system::error_code ec;
    boost::uint32_t           file_size = boost::filesystem::file_size(path, ec);

    req["total"] = file_size;
    m_upload_file->size          = file_size;
    m_upload_file->upload->total = file_size;

    m_upload_seq = SendRequest(
        FILE_UPLOAD, req,
        [this](int result, const json& resp, auto) -> int{
            if (result != SUCCESS && result != CONTINUE && result != FILE_EXIST) {
                std::string error_msg = "";
                if (result == ERROR_CANCEL) {
<<<<<<< HEAD
                    error_msg = _L("User cancels task.").ToStdString();
                } else if (result == FILE_READ_WRITE_ERR || result == FILE_OPEN_ERR) {
                    error_msg = _L("Failed to read file, please try again.").ToStdString();
=======
                    error_msg = L("User cancels task.");
                } else if (result == FILE_READ_WRITE_ERR || result == FILE_OPEN_ERR) {
                    error_msg = L("Failed to read file, please try again.");
>>>>>>> 3cb6da6f
                }
                wxLogWarning("PrinterFileSystem::UploadFile error: %d\n", result);
                SendChangedEvent(EVT_UPLOAD_CHANGED, FF_UPLOADCANCEL, error_msg, result);
            } else if (result == SUCCESS) {
                SendChangedEvent(EVT_UPLOADING, 100);
                SendChangedEvent(EVT_UPLOAD_CHANGED, FF_UPLOADDONE);
            } else if (result == CONTINUE || result == FILE_EXIST) {
                if (m_upload_file) {
                    m_upload_file->chunk_size   = resp["chunk_size"];
                    m_upload_file->upload->size = resp["offset"];
                    m_upload_file->flags |= FF_UPLOADING;
                }

                {
                    boost::unique_lock l(m_mutex);
                    auto cb = [this, upload_file = m_upload_file, seq = m_upload_seq](std::string &msg) -> int {
                        return UploadFileTask(upload_file, seq, msg);
                    };
                    m_produce_message_cb_map[m_upload_seq] = cb;
                }

                return CONTINUE;
            }

            // reset m_upload_file
            if (m_upload_file) {
<<<<<<< HEAD
                if (m_upload_file->upload->ifs.is_open()) {
                    m_upload_file->upload->ifs.close();
                }
=======
>>>>>>> 3cb6da6f
                m_upload_file.reset();
            }
            return result;
        });
}

int PrinterFileSystem::UploadFileTask(std::shared_ptr<UploadFile> upload_file, boost::uint64_t seq, std::string &msg)
{
    if (!upload_file)
        return FILE_OPEN_ERR;

    if (!(upload_file->flags & FF_UPLOADING))
        return FILE_OPEN_ERR;

    auto &upload = upload_file->upload;
    if (!upload->ifs.is_open()) {
        upload->ifs.open(upload_file->path, std::ios::binary);
        if (!upload_file->upload->ifs) {
            wxLogWarning("PrinterFileSystem::UploadFile open error: %s\n", wxString::FromUTF8(upload_file->path));
            return FILE_OPEN_ERR;
        }
        MD5_Init(&upload->ctx);
    }

    const boost::uint32_t buffer_size = upload_file->chunk_size * 1024;
    char *buffer = new char[buffer_size];

    upload->ifs.seekg(upload->size, std::ios::beg);
    upload->ifs.read(buffer, buffer_size);
    boost::int32_t read_size = upload->ifs.gcount();

    if (read_size <= 0) {
        wxLogWarning("PrinterFileSystem::Upload read error.\n");
        upload->ifs.close();

        if (buffer) {
            delete[] buffer;
            buffer = nullptr;
        }
        return FILE_READ_WRITE_ERR;
    }

    json req;
    req["frag_id"] = upload->frag_id;
    req["offset"]  = upload->size;
    req["size"]    = read_size;

    MD5_Update(&upload->ctx, buffer, read_size);
    upload->size += read_size;
    if (upload->size == upload->total) {
        unsigned char digest[16];
        MD5_Final(digest, &upload->ctx);
        char md5_str[33];
        for (int j = 0; j < 16; j++) { sprintf(&md5_str[j * 2], "%02X", (unsigned int) digest[j]); }
        std::string md5_out = std::string(md5_str);
        std::transform(md5_out.begin(), md5_out.end(), md5_out.begin(), ::tolower);

        req["file_md5"]     = md5_out;
        // OutputDebugStringA(md5_out.c_str());
        // OutputDebugStringA("\n");
    }

    if (m_upload_file && m_upload_file->flags & FF_UPLOADING) {
        upload->frag_id++;
        upload->progress = upload->size * 100 / upload->total;
        int progress     = upload->progress == 100 ? 99 : upload->progress;
        SendChangedEvent(EVT_UPLOADING, progress);
    }

    json root;

    root["cmdtype"] = FILE_UPLOAD;
    root["sequence"] = seq;
    root["req"]      = req;

    std::ostringstream oss;
    oss << root;
    oss << "\n\n";
    oss << std::string(buffer, read_size);
    msg = oss.str();

    if (buffer) {
        delete[] buffer;
        buffer = nullptr;
    }

    if (upload->size == upload->total) {
        upload->ifs.close();
        return SUCCESS;
    }

    return CONTINUE;
}

PrinterFileSystem::MediaAbilityList PrinterFileSystem::GetMediaAbilityList() const
{
    return m_media_ability_list;
}

void PrinterFileSystem::CancelUploadTask(bool send_cancel_req)
{
    if (!m_upload_file)
        return;

<<<<<<< HEAD
    {
        boost::unique_lock l(m_mutex);
        if (m_produce_message_cb_map.find(m_upload_seq) != m_produce_message_cb_map.end())
            m_produce_message_cb_map.erase(m_upload_seq);
        if (m_upload_file->upload->ifs.is_open()) {
            m_upload_file->upload->ifs.close();
        }
        m_upload_file.reset();
    }

=======
>>>>>>> 3cb6da6f
    if (send_cancel_req) {
        CancelRequest(m_upload_seq);
    } else {
        CancelRequests2({m_upload_seq});
    }
}

<<<<<<< HEAD
boost::uint32_t PrinterFileSystem::SendRequest(int type, json const &req, callback_t2 const &callback)
=======
boost::uint32_t PrinterFileSystem::SendRequest(int type, json const &req, callback_t2 const &callback,const std::string& param)
>>>>>>> 3cb6da6f
{
    if (m_session.tunnel == nullptr) {
        Retry();
        callback(ERROR_PIPE, json(), nullptr);
        return 0;
    }
    boost::uint32_t seq  = m_sequence + m_callbacks.size();
    json root;
    root["cmdtype"] = type;
    root["sequence"] = seq;
    root["req"] = req;
    std::ostringstream oss;
    oss << root;
<<<<<<< HEAD
=======

    if (!param.empty()) {
        oss << "\n\n";
        oss << param;
    }
    // OutputDebugStringA(oss.str().c_str());
    // OutputDebugStringA("\n");
>>>>>>> 3cb6da6f
    auto               msg = oss.str();
    boost::unique_lock l(m_mutex);
    m_messages.push_back(msg);
    m_callbacks.push_back(callback);
    m_cond.notify_all();
    return seq;
}

void PrinterFileSystem::InstallNotify(int type, callback_t2 const &callback)
{
    type -= NOTIFY_FIRST;
    if (m_notifies.size() <= size_t(type)) m_notifies.resize(type + 1);
    m_notifies[type] = callback;
}

void PrinterFileSystem::CancelRequest(boost::uint32_t seq) { CancelRequests({seq}); }

void PrinterFileSystem::CancelRequests(std::vector<boost::uint32_t> const &seqs)
{
    json req;
    json arr;
    for (auto seq : seqs)
        arr.push_back(seq);
    req["tasks"] = arr;
    SendRequest(TASK_CANCEL, req, [this](int result, json const &resp, unsigned char const *) -> int {
        if (result != 0) return result;
        json tasks = resp["tasks"];
        std::vector<boost::uint32_t> seqs;
        for (auto &f : tasks) seqs.push_back(f);
        CancelRequests2(seqs);
        return 0;
    });
}

void PrinterFileSystem::CancelRequests2(std::vector<boost::uint32_t> const &seqs)
{
    std::vector<std::pair<boost::uint32_t, callback_t2>> callbacks;
    boost::unique_lock      l(m_mutex);
    for (auto &f : seqs) {
        boost::uint32_t seq = f;
        seq -= m_sequence;
        if (size_t(seq) >= m_callbacks.size()) continue;
        auto &c = m_callbacks[seq];
        if (c == nullptr) continue;
        callbacks.emplace_back(f, c);
        c = nullptr;

        // erase m_produce_message_cb
        if (m_produce_message_cb_map.find(seq) != m_produce_message_cb_map.end())
            m_produce_message_cb_map.erase(seq);
    }
    while (!m_callbacks.empty() && m_callbacks.front() == nullptr) {
        m_callbacks.pop_front();
        ++m_sequence;
    }
    l.unlock();
    for (auto &c : callbacks) {
        wxLogInfo("PrinterFileSystem::CancelRequests2: %u\n", c.first);
        c.second(ERROR_CANCEL, json(), nullptr);
    }
}

void PrinterFileSystem::RecvMessageThread()
{
    Bambu_Sample sample;
    boost::unique_lock l(m_mutex);
    Reconnect(l, 0);
    while (true) {
        if (m_stopped && (m_session.owner == nullptr || (m_messages.empty() && m_callbacks.empty()))) {
            Reconnect(l, 0); // Close and wait start again
            if (m_session.owner == nullptr) {
                // clear callbacks first
                auto callbacks(std::move(m_callbacks));
                break;
            }
        }
        if (m_messages.empty() && !m_produce_message_cb_map.empty()) {
            auto it = m_produce_message_cb_map.begin();
            while(it != m_produce_message_cb_map.end()) {
                std::string     msg;
                auto            prodeuce_message_cb = it->second;
                l.unlock();
                int res = prodeuce_message_cb(msg);
                l.lock();
                if (res == CONTINUE || res == SUCCESS) {
                    m_messages.emplace_back(msg);
                    if (res == SUCCESS) {
                        it = m_produce_message_cb_map.erase(it);
                        continue;
                    }
                    it++;
                } else {
                    int seq2 = it->first - m_sequence;
                    // erase it
                    it = m_produce_message_cb_map.erase(it);
                    if (size_t(seq2) >= m_callbacks.size())
                        continue;
                    auto c = m_callbacks[seq2];
                    if (c == nullptr)
                        continue;;
                    m_callbacks[seq2] = nullptr;
                    if (seq2 == 0) {
                        // if produce message return error, erase callback and sequence should plus
                        while (!m_callbacks.empty() && m_callbacks.front() == nullptr) {
                            m_callbacks.pop_front();
                            ++m_sequence;
                        }
                    }

                    l.unlock();
                    c(res, json(), nullptr);
                    l.lock();
                }
            }
        }
        if (!m_messages.empty()) {
            auto & msg = m_messages.front();
            // OutputDebugStringA(msg.c_str());
            // OutputDebugStringA("\n");
            wxLogInfo("PrinterFileSystem::SendRequest >>>: \n%s\n", wxString::FromUTF8(msg));
            l.unlock();
            int n = Bambu_SendMessage(m_session.tunnel, CTRL_TYPE, msg.c_str(), msg.length());
            l.lock();
            if (n == 0)
                m_messages.pop_front();
            else if (n != Bambu_would_block) {
                Reconnect(l, n);
                continue;
            }
        }
        l.unlock();
        int n = Bambu_ReadSample(m_session.tunnel, &sample);
        l.lock();
        if (n == 0) {
            HandleResponse(l, sample);
        } else if (n == Bambu_stream_end) {
            m_stopped = true;
            Reconnect(l, m_status == ListSyncing ? ERROR_RES_BUSY : ERROR_PIPE);
        } else if (n == Bambu_would_block) {
            m_cond.timed_wait(l, boost::posix_time::milliseconds(m_messages.empty() && m_callbacks.empty() ? 1000 : 20));
        } else {
            Reconnect(l, n);
        }
    } // while
}

void PrinterFileSystem::HandleResponse(boost::unique_lock<boost::mutex> &l, Bambu_Sample const &sample)
{
    unsigned char const *end      = sample.buffer + sample.size;
    unsigned char const *json_end = (unsigned char const *) memchr(sample.buffer, '\n', sample.size);
    while (json_end && json_end + 3 < end && json_end[1] != '\n') json_end = (unsigned char const *) memchr(json_end + 2, '\n', end - json_end - 2);
    if (json_end)
        json_end += 2;
    else
        json_end = end;
    std::string msg((char const *) sample.buffer, json_end - sample.buffer);
    json        root;
    // OutputDebugStringA(msg.c_str());
    // OutputDebugStringA("\n");
    wxLogInfo("PrinterFileSystem::HandleResponse <<<: \n%s\n", wxString::FromUTF8(msg));
    std::istringstream iss(msg);
    int                cmd    = 0;
    int                seq    = -1;
    int                result = 0;
    json               resp;
    try {
        iss >> root;
        if (!root["result"].is_null()) {
            result = root["result"];
            seq    = root["sequence"];
            resp   = root["reply"];
        } else {
            // maybe notify
            cmd  = root["cmdtype"];
            seq  = root["sequence"];
            resp = root["notify"];
        }
    } catch (...) {
        result = ERROR_JSON;
        return;
    }
    if (cmd > 0) {
        if (cmd < NOTIFY_FIRST) return;
        cmd -= NOTIFY_FIRST;
        if (size_t(cmd) >= m_notifies.size()) return;
        auto n = m_notifies[cmd];
        l.unlock();
        n(result, resp, json_end);
        l.lock();
    } else {
        int seq2 = seq - m_sequence;
        if (size_t(seq2) >= m_callbacks.size()) return;
        auto c = m_callbacks[seq2];
        if (c == nullptr) return;
        l.unlock();
        int result2 = c(result, resp, json_end);
        l.lock();
        if (result2 != CONTINUE) {
            int seq2          = seq - m_sequence;
            m_callbacks[seq2] = callback_t2();
            if (seq2 == 0) {
                while (!m_callbacks.empty() && m_callbacks.front() == nullptr) {
                    m_callbacks.pop_front();
                    ++m_sequence;
                }
            }
            if (result == CONTINUE) {
                l.unlock();
                CancelRequest(seq);
                l.lock();
            }

            // error should erase m_produce_message_cb
            if (m_produce_message_cb_map.find(seq2) != m_produce_message_cb_map.end()) {
                m_produce_message_cb_map.erase(seq2);
            }
        }
    }
}

void PrinterFileSystem::Reconnect(boost::unique_lock<boost::mutex> &l, int result)
{
    if (m_session.tunnel) {
        auto tunnel = m_session.tunnel;
        m_session.tunnel = nullptr;
        wxLogMessage("PrinterFileSystem::Reconnect close %d", result);
        l.unlock();
        Bambu_Close(tunnel);
        Bambu_Destroy(tunnel);
        l.lock();
    }
    if (m_session.owner == nullptr)
        return;
    json r;
    while(!m_callbacks.empty()) {
        auto c = m_callbacks.front();
        m_callbacks.pop_front();
        ++m_sequence;
        if (c) c(result, r, nullptr);
    }
    m_messages.clear();
    if (result)
        m_cond.timed_wait(l, boost::posix_time::seconds(10));


    while (true) {
        while (m_stopped) {
            if (m_session.owner == nullptr)
                return;
           m_status = Status::Reconnecting;
           SendChangedEvent(EVT_STATUS_CHANGED, m_status);
           m_cond.wait(l);
        }
        wxLogMessage("PrinterFileSystem::Reconnect Initializing");
        m_status = Status::Initializing;
        m_last_error = 0;
        SendChangedEvent(EVT_STATUS_CHANGED, m_status);
        // wait for url
        while (!m_stopped && m_messages.empty())
            m_cond.wait(l);
        if (m_stopped || m_messages.empty()) continue;
        std::string url = m_messages.front();
        m_messages.clear();
        if (url.size() < 2) {
            wxLogMessage("PrinterFileSystem::Reconnect Initialize failed: %s", wxString::FromUTF8(url));
            m_last_error = atoi(url.c_str());
            if (m_last_error == 0)
                m_stopped = true;
        } else {
            wxLogInfo("PrinterFileSystem::Reconnect Initialized: %s", wxString::FromUTF8(url));
            l.unlock();
            m_status = Status::Connecting;
            wxLogMessage("PrinterFileSystem::Reconnect Connecting");
            SendChangedEvent(EVT_STATUS_CHANGED, m_status);
            Bambu_Tunnel tunnel = nullptr;
            int ret = Bambu_Create(&tunnel, url.c_str());
            if (ret == 0) {

                Bambu_SetLogger(tunnel, DumpLog, this);
                ret = Bambu_Open(tunnel);
            }

            if (ret == 0)
            {
                auto                             start_time = boost::posix_time::microsec_clock::universal_time();
                boost::posix_time::time_duration timeout    = boost::posix_time::seconds(3);
                do{
                    ret = Bambu_StartStreamEx ? Bambu_StartStreamEx(tunnel, CTRL_TYPE) : Bambu_StartStream(tunnel, false);
                    if (ret == Bambu_would_block)
                        boost::this_thread::sleep(boost::posix_time::milliseconds(100));

                     auto now = boost::posix_time::microsec_clock::universal_time();
                    if (now - start_time > timeout) {
                        BOOST_LOG_TRIVIAL(warning) << "StartStream timeout after 5 seconds.";
                        break;
                    }

                } while (ret == Bambu_would_block && !m_stopped);
            }
            l.lock();
            if (ret == 0) {
                m_session.tunnel = tunnel;
                wxLogMessage("PrinterFileSystem::Reconnect Connected");
                break;
            } else if (ret == 1) {
                m_stopped = true;
                ret = ERROR_RES_BUSY;
            }
            if (tunnel) {
                Bambu_Close(tunnel);
                Bambu_Destroy(tunnel);
            }
            m_last_error = ret;
        }
        wxLogMessage("PrinterFileSystem::Reconnect Failed");
        m_status = Status::Failed;

        SendChangedEvent(EVT_STATUS_CHANGED, m_status, "", url.size() < 2 ? 1 : m_last_error);
        m_cond.timed_wait(l, boost::posix_time::seconds(10));
    }

#ifdef PRINTER_FILE_SYSTEM_TEST
    PostCallback([this] { SendChangedEvent(EVT_FILE_CHANGED); });
#else
    PostCallback([this] {
        m_task_flags = 0;
        m_status     = Status::ListSyncing;
        SendChangedEvent(EVT_STATUS_CHANGED, m_status);
        });
#endif
}


#include <stdlib.h>
#if defined(_MSC_VER) || defined(_WIN32)
#include <Windows.h>
#else
#include <dlfcn.h>
#endif

#if defined(_MSC_VER) || defined(_WIN32)
static HMODULE module = NULL;
#else
static void* module = NULL;
#endif

static void* get_function(const char* name)
{
    void* function = nullptr;

    if (!module)
        return function;

#if defined(_MSC_VER) || defined(_WIN32)
    function = GetProcAddress(module, name);
#else
    function = dlsym(module, name);
#endif

    if (!function) {
        BOOST_LOG_TRIVIAL(warning) << __FUNCTION__ << boost::format(", can not find function %1%") % name;
    }
    return function;
}

#define GET_FUNC(x) lib.x = reinterpret_cast<decltype(lib.x)>(get_function(#x))

StaticBambuLib &StaticBambuLib::get(BambuLib *copy)
{
    static StaticBambuLib lib;
    // first load the library

    if (lib.Bambu_Create)
        return lib;

    if (!module) {
        module = Slic3r::NetworkAgent::get_bambu_source_entry();
    }

    if (!module) {
        BOOST_LOG_TRIVIAL(info) << __FUNCTION__ << ", can not Load Library";
    }

    GET_FUNC(Bambu_Create);
    GET_FUNC(Bambu_Open);
    GET_FUNC(Bambu_StartStream);
    GET_FUNC(Bambu_StartStreamEx);
    GET_FUNC(Bambu_GetStreamCount);
    GET_FUNC(Bambu_GetStreamInfo);
    GET_FUNC(Bambu_SendMessage);
    GET_FUNC(Bambu_ReadSample);
    GET_FUNC(Bambu_Close);
    GET_FUNC(Bambu_Destroy);
    GET_FUNC(Bambu_SetLogger);
    GET_FUNC(Bambu_FreeLogMsg);
    GET_FUNC(Bambu_Deinit);

    if (!lib.Bambu_Create) {
        lib.Bambu_Create = Fake_Bambu_Create;
        if (copy)
            lib.copies_.push_back(copy);
    }
    return lib;
}

void StaticBambuLib::reset()
{
    get().Bambu_Create = nullptr;
    auto &lib = get();
    for (auto c : lib.copies_)
        *c = lib;
}

void StaticBambuLib::release()
{
    if (auto f = get().Bambu_Deinit)
        f();
}

extern "C" BambuLib *bambulib_get() {
    return &StaticBambuLib::get(); }<|MERGE_RESOLUTION|>--- conflicted
+++ resolved
@@ -39,10 +39,7 @@
 wxDEFINE_EVENT(EVT_SELECT_CHANGED, wxCommandEvent);
 wxDEFINE_EVENT(EVT_THUMBNAIL, wxCommandEvent);
 wxDEFINE_EVENT(EVT_DOWNLOAD, wxCommandEvent);
-<<<<<<< HEAD
-=======
 wxDEFINE_EVENT(EVT_RAMDOWNLOAD, wxCommandEvent);
->>>>>>> 3cb6da6f
 wxDEFINE_EVENT(EVT_MEDIA_ABILITY_CHANGED, wxCommandEvent);
 wxDEFINE_EVENT(EVT_UPLOADING, wxCommandEvent);
 wxDEFINE_EVENT(EVT_UPLOAD_CHANGED, wxCommandEvent);
@@ -58,11 +55,7 @@
      {PrinterFileSystem::FILE_NO_EXIST, L("File does not exist.")},
      {PrinterFileSystem::FILE_CHECK_ERR, L("File checksum error. Please retry.")},
      {PrinterFileSystem::FILE_TYPE_ERR, L("Not supported on the current printer version.")},
-<<<<<<< HEAD
      {PrinterFileSystem::STORAGE_UNAVAILABLE, L("Please check if the storage is inserted into the printer.\nIf it still cannot be read, you can try formatting the storage.")},
-=======
-     {PrinterFileSystem::STORAGE_UNAVAILABLE, L("Please check if the SD card is inserted into the printer.\nIf it still cannot be read, you can try formatting the SD card.")},
->>>>>>> 3cb6da6f
      {PrinterFileSystem::API_VERSION_UNSUPPORT, L("The firmware version of the printer is too low. Please update the firmware and try again.")},
      {PrinterFileSystem::FILE_EXIST, L("The file already exists, do you want to replace it?")},
      {PrinterFileSystem::STORAGE_SPACE_NOT_ENOUGH, L("Insufficient storage space, please clear the space and try again.")},
@@ -279,8 +272,7 @@
     boost::filesystem::ifstream ifs;
 };
 
-<<<<<<< HEAD
-=======
+
 void PrinterFileSystem::GetPickImages(const std::vector<std::string> &local_paths, const std::vector<std::string> &targetpaths)
 {
     m_download_states.clear();
@@ -423,7 +415,6 @@
 }
 
 
->>>>>>> 3cb6da6f
 void PrinterFileSystem::DownloadFiles(size_t index, std::string const &path)
 {
     if (index == (size_t) -1) {
@@ -713,10 +704,7 @@
 
 void PrinterFileSystem::SetUploadFile(const std::string &path, const std::string &name, const std::string &select_storage)
 {
-<<<<<<< HEAD
     boost::unique_lock l(m_mutex);
-=======
->>>>>>> 3cb6da6f
     if (!m_upload_file) {
         m_upload_file = std::make_unique<UploadFile>();
     }
@@ -1263,13 +1251,10 @@
 
 void PrinterFileSystem::RequestUploadFile()
 {
-<<<<<<< HEAD
     if (!m_upload_file) {
         return;
     }
 
-=======
->>>>>>> 3cb6da6f
     json req;
     req["type"]    = "model";
     req["storage"] = m_upload_file->select_storage;
@@ -1290,15 +1275,9 @@
             if (result != SUCCESS && result != CONTINUE && result != FILE_EXIST) {
                 std::string error_msg = "";
                 if (result == ERROR_CANCEL) {
-<<<<<<< HEAD
                     error_msg = _L("User cancels task.").ToStdString();
                 } else if (result == FILE_READ_WRITE_ERR || result == FILE_OPEN_ERR) {
                     error_msg = _L("Failed to read file, please try again.").ToStdString();
-=======
-                    error_msg = L("User cancels task.");
-                } else if (result == FILE_READ_WRITE_ERR || result == FILE_OPEN_ERR) {
-                    error_msg = L("Failed to read file, please try again.");
->>>>>>> 3cb6da6f
                 }
                 wxLogWarning("PrinterFileSystem::UploadFile error: %d\n", result);
                 SendChangedEvent(EVT_UPLOAD_CHANGED, FF_UPLOADCANCEL, error_msg, result);
@@ -1325,12 +1304,9 @@
 
             // reset m_upload_file
             if (m_upload_file) {
-<<<<<<< HEAD
                 if (m_upload_file->upload->ifs.is_open()) {
                     m_upload_file->upload->ifs.close();
                 }
-=======
->>>>>>> 3cb6da6f
                 m_upload_file.reset();
             }
             return result;
@@ -1435,7 +1411,6 @@
     if (!m_upload_file)
         return;
 
-<<<<<<< HEAD
     {
         boost::unique_lock l(m_mutex);
         if (m_produce_message_cb_map.find(m_upload_seq) != m_produce_message_cb_map.end())
@@ -1446,8 +1421,6 @@
         m_upload_file.reset();
     }
 
-=======
->>>>>>> 3cb6da6f
     if (send_cancel_req) {
         CancelRequest(m_upload_seq);
     } else {
@@ -1455,11 +1428,7 @@
     }
 }
 
-<<<<<<< HEAD
-boost::uint32_t PrinterFileSystem::SendRequest(int type, json const &req, callback_t2 const &callback)
-=======
 boost::uint32_t PrinterFileSystem::SendRequest(int type, json const &req, callback_t2 const &callback,const std::string& param)
->>>>>>> 3cb6da6f
 {
     if (m_session.tunnel == nullptr) {
         Retry();
@@ -1473,8 +1442,6 @@
     root["req"] = req;
     std::ostringstream oss;
     oss << root;
-<<<<<<< HEAD
-=======
 
     if (!param.empty()) {
         oss << "\n\n";
@@ -1482,7 +1449,6 @@
     }
     // OutputDebugStringA(oss.str().c_str());
     // OutputDebugStringA("\n");
->>>>>>> 3cb6da6f
     auto               msg = oss.str();
     boost::unique_lock l(m_mutex);
     m_messages.push_back(msg);
