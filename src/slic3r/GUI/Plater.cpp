--- conflicted
+++ resolved
@@ -507,19 +507,6 @@
         combo_printer->edit_btn = edit_btn;
         p->combo_printer = combo_printer;
 
-<<<<<<< HEAD
-        ScalableButton* connection_btn = new ScalableButton(p->m_panel_printer_content, wxID_ANY, "monitor_signal_strong");
-        connection_btn->SetBackgroundColour(wxColour(255, 255, 255));
-        connection_btn->SetToolTip(_L("Connection"));
-        connection_btn->Bind(wxEVT_BUTTON, [this, combo_printer](wxCommandEvent)
-                             {
-                                 PhysicalPrinterDialog dlg(this->GetParent());
-                                 dlg.ShowModal();
-                             });
-
-        wxBoxSizer *vsizer_printer = new wxBoxSizer(wxVERTICAL);
-        wxBoxSizer *hsizer_printer = new wxBoxSizer(wxHORIZONTAL);
-=======
         connection_btn = new ScalableButton(p->m_panel_printer_content, wxID_ANY, "monitor_signal_strong");
         connection_btn->SetBackgroundColour(wxColour(255, 255, 255));
         connection_btn->SetToolTip(_L("Connection"));
@@ -531,7 +518,6 @@
 
         wxBoxSizer* vsizer_printer = new wxBoxSizer(wxVERTICAL);
         wxBoxSizer* hsizer_printer = new wxBoxSizer(wxHORIZONTAL);
->>>>>>> c24680e0
 
         hsizer_printer->Add(combo_printer, 1, wxALIGN_CENTER_VERTICAL | wxLEFT, FromDIP(3));
         hsizer_printer->Add(edit_btn, 0, wxALIGN_CENTER_VERTICAL | wxLEFT, FromDIP(3));
@@ -1885,10 +1871,7 @@
     void on_action_print_all(SimpleEvent&);
     void on_action_export_gcode(SimpleEvent&);
     void on_action_send_gcode(SimpleEvent&);
-<<<<<<< HEAD
-=======
     void on_action_upload_gcode(SimpleEvent&);
->>>>>>> c24680e0
     void on_action_export_sliced_file(SimpleEvent&);
     void on_action_select_sliced_plate(wxCommandEvent& evt);
 
@@ -2278,10 +2261,7 @@
         q->Bind(EVT_GLTOOLBAR_PRINT_ALL, &priv::on_action_print_all, this);
         q->Bind(EVT_GLTOOLBAR_EXPORT_GCODE, &priv::on_action_export_gcode, this);
         q->Bind(EVT_GLTOOLBAR_SEND_GCODE, &priv::on_action_send_gcode, this);
-<<<<<<< HEAD
-=======
         q->Bind(EVT_GLTOOLBAR_UPLOAD_GCODE, &priv::on_action_upload_gcode, this);
->>>>>>> c24680e0
         q->Bind(EVT_GLTOOLBAR_EXPORT_SLICED_FILE, &priv::on_action_export_sliced_file, this);
         q->Bind(EVT_GLTOOLBAR_SEND_TO_PRINTER, &priv::on_action_export_to_sdcard, this);
         q->Bind(EVT_GLCANVAS_PLATE_SELECT, &priv::on_plate_selected, this);
@@ -4230,7 +4210,6 @@
 void Plater::priv::export_gcode(fs::path output_path, bool output_path_on_removable_media, PrintHostJob upload_job)
 {
     wxCHECK_RET(!(output_path.empty() && upload_job.empty()), "export_gcode: output_path and upload_job empty");
-<<<<<<< HEAD
 
     if (model.objects.empty())
         return;
@@ -4256,33 +4235,6 @@
         background_process.schedule_upload(std::move(upload_job));
     }
 
-=======
-
-    if (model.objects.empty())
-        return;
-
-    if (background_process.is_export_scheduled()) {
-        GUI::show_error(q, _L("Another export job is currently running."));
-        return;
-    }
-
-    // bitmask of UpdateBackgroundProcessReturnState
-    unsigned int state = update_background_process(true);
-    if (state & priv::UPDATE_BACKGROUND_PROCESS_REFRESH_SCENE)
-        view3D->reload_scene(false);
-
-    if ((state & priv::UPDATE_BACKGROUND_PROCESS_INVALID) != 0)
-        return;
-
-    show_warning_dialog = true;
-    if (! output_path.empty()) {
-        background_process.schedule_export(output_path.string(), output_path_on_removable_media);
-        notification_manager->push_delayed_notification(NotificationType::ExportOngoing, []() {return true; }, 1000, 0);
-    } else {
-        background_process.schedule_upload(std::move(upload_job));
-    }
-
->>>>>>> c24680e0
     // If the SLA processing of just a single object's supports is running, restart slicing for the whole object.
     this->background_process.set_task(PrintBase::TaskParams());
     this->restart_background_process(priv::UPDATE_BACKGROUND_PROCESS_FORCE_EXPORT);
@@ -5773,8 +5725,6 @@
     }
 }
 
-<<<<<<< HEAD
-=======
 void Plater::priv::on_action_upload_gcode(SimpleEvent&)
 {
     if (q != nullptr) {
@@ -5783,16 +5733,11 @@
     }
 }
 
->>>>>>> c24680e0
 void Plater::priv::on_action_send_gcode(SimpleEvent&)
 {
     if (q != nullptr) {
         BOOST_LOG_TRIVIAL(debug) << __FUNCTION__ << ":received export gcode event\n" ;
-<<<<<<< HEAD
-        q->send_gcode_legacy();
-=======
         q->send_gcode_legacy(-1, nullptr, false);
->>>>>>> c24680e0
     }
 }
 
@@ -9092,30 +9037,18 @@
     // and let the background processing start.
     this->p->restart_background_process(state | priv::UPDATE_BACKGROUND_PROCESS_FORCE_RESTART);
 }
-<<<<<<< HEAD
-void Plater::send_gcode_legacy(int plate_idx, Export3mfProgressFn proFn)
-=======
 void Plater::send_gcode_legacy(int plate_idx, Export3mfProgressFn proFn, bool upload_only)
->>>>>>> c24680e0
 {
     // if physical_printer is selected, send gcode for this printer
     // DynamicPrintConfig* physical_printer_config = wxGetApp().preset_bundle->physical_printers.get_selected_printer_config();
     DynamicPrintConfig* physical_printer_config = &Slic3r::GUI::wxGetApp().preset_bundle->printers.get_edited_preset().config;
     if (! physical_printer_config || p->model.objects.empty())
         return;
-<<<<<<< HEAD
 
     PrintHostJob upload_job(physical_printer_config);
     if (upload_job.empty())
         return;
 
-=======
-
-    PrintHostJob upload_job(physical_printer_config);
-    if (upload_job.empty())
-        return;
-
->>>>>>> c24680e0
     // Obtain default output path
     fs::path default_output_file;
     try {
@@ -9141,13 +9074,8 @@
         wxBusyCursor wait;
         upload_job.printhost->get_groups(groups);
     }
-<<<<<<< HEAD
-    
+
     PrintHostSendDialog dlg(default_output_file, upload_job.printhost->get_post_upload_actions(), groups);
-=======
-
-    PrintHostSendDialog dlg(default_output_file, upload_job.printhost->get_post_upload_actions(), groups, upload_only);
->>>>>>> c24680e0
     if (dlg.ShowModal() == wxID_OK) {
         upload_job.upload_data.upload_path = dlg.filename();
         upload_job.upload_data.post_action = dlg.post_action();
