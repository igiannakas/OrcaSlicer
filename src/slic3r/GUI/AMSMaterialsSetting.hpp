#ifndef slic3r_AMSMaterialsSetting_hpp_
#define slic3r_AMSMaterialsSetting_hpp_

#include "libslic3r/Preset.hpp"
#include "wxExtensions.hpp"
#include "GUI_Utils.hpp"
#include "DeviceManager.hpp"
#include "wx/clrpicker.h"
#include "Widgets/RadioBox.hpp"
#include "Widgets/Button.hpp"
#include "Widgets/RoundedRectangle.hpp"
#include "Widgets/Label.hpp"
#include "Widgets/CheckBox.hpp"
#include "Widgets/ComboBox.hpp"
#include "Widgets/TextInput.hpp"

#define AMS_MATERIALS_SETTING_DEF_COLOUR wxColour(255, 255, 255)
#define AMS_MATERIALS_SETTING_GREY900 wxColour(38, 46, 48)
#define AMS_MATERIALS_SETTING_GREY800 wxColour(50, 58, 61)
#define AMS_MATERIALS_SETTING_GREY700 wxColour(107, 107, 107)
#define AMS_MATERIALS_SETTING_GREY300 wxColour(174,174,174)
#define AMS_MATERIALS_SETTING_GREY200 wxColour(248, 248, 248)
#define AMS_MATERIALS_SETTING_BODY_WIDTH FromDIP(380)
#define AMS_MATERIALS_SETTING_LABEL_WIDTH FromDIP(80)
#define AMS_MATERIALS_SETTING_COMBOX_WIDTH wxSize(FromDIP(250), FromDIP(30))
#define AMS_MATERIALS_SETTING_BUTTON_SIZE wxSize(FromDIP(90), FromDIP(24))
#define AMS_MATERIALS_SETTING_INPUT_SIZE wxSize(FromDIP(90), FromDIP(24))

namespace Slic3r { namespace GUI {

class AMSMaterialsSetting : public DPIDialog
{
public:
    AMSMaterialsSetting(wxWindow *parent, wxWindowID id);
    ~AMSMaterialsSetting();
    void create();

	void paintEvent(wxPaintEvent &evt);
    void input_min_finish();
    void input_max_finish();
    void update();
    void enable_confirm_button(bool en);
    bool Show(bool show) override;
    void Popup(wxString filament = wxEmptyString, wxString sn = wxEmptyString,
               wxString temp_min = wxEmptyString, wxString temp_max = wxEmptyString,
               wxString k = wxEmptyString, wxString n = wxEmptyString);

    void post_select_event();

    void set_color(wxColour color);

    MachineObject *obj{nullptr};
    int            ams_id { 0 };        /* 0 ~ 3 */
    int            tray_id { 0 };       /* 0 ~ 3 */

    std::string    ams_filament_id;
    std::string    ams_setting_id;

    bool           m_is_third;
    wxString       m_brand_filament;
    wxString       m_brand_sn;
    wxString       m_brand_tmp;
    wxColour       m_brand_colour;
    std::string    m_filament_type;

protected:
    void create_panel_normal(wxWindow* parent);
    void create_panel_kn(wxWindow* parent);
    void on_dpi_changed(const wxRect &suggested_rect) override;
    void on_select_filament(wxCommandEvent& evt);
    void on_select_ok(wxCommandEvent &event);
    void on_select_close(wxCommandEvent &event);
    void on_clr_picker(wxCommandEvent &event);
    bool is_virtual_tray();
    void update_widgets();

protected:
    StateColor          m_btn_bg_green;
    StateColor          m_btn_bg_gray;
    wxPanel *           m_panel_normal;
    wxPanel *           m_panel_SN;
    wxStaticText *      m_sn_number;
    wxStaticText *      warning_text;
    //wxPanel *           m_panel_body;
    wxStaticText *      m_title_filament;
    wxStaticText *      m_title_colour;
    wxStaticText *      m_title_temperature;
    TextInput *         m_input_nozzle_min;
    TextInput*          m_input_nozzle_max;
    Button *            m_button_confirm;
    wxStaticText*       m_tip_readonly;
    Button *            m_button_close;
    Button *            m_clr_picker;
    wxColourData *      m_clrData;

    wxPanel *           m_panel_kn;
    wxStaticText*       m_k_param;
    TextInput*          m_input_k_val;
    wxStaticText*       m_n_param;
    TextInput*          m_input_n_val;
<<<<<<< HEAD
=======
    int                 m_filament_selection;
>>>>>>> 0d6778a9

#ifdef __APPLE__
    wxComboBox *m_comboBox_filament;
#else
    ComboBox *m_comboBox_filament;
#endif
    TextInput*       m_readonly_filament;
};

}} // namespace Slic3r::GUI

#endif<|MERGE_RESOLUTION|>--- conflicted
+++ resolved
@@ -98,10 +98,7 @@
     TextInput*          m_input_k_val;
     wxStaticText*       m_n_param;
     TextInput*          m_input_n_val;
-<<<<<<< HEAD
-=======
     int                 m_filament_selection;
->>>>>>> 0d6778a9
 
 #ifdef __APPLE__
     wxComboBox *m_comboBox_filament;
