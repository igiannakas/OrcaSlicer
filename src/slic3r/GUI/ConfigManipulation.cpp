// #include "libslic3r/GCodeSender.hpp"
#include "ConfigManipulation.hpp"
#include "I18N.hpp"
#include "GUI_App.hpp"
#include "format.hpp"
#include "libslic3r/Config.hpp"
#include "libslic3r/Model.hpp"
#include "libslic3r/PresetBundle.hpp"
#include "MsgDialog.hpp"
#include "libslic3r/PrintConfig.hpp"

#include <wx/msgdlg.h>

namespace Slic3r {
namespace GUI {

void ConfigManipulation::apply(DynamicPrintConfig* config, DynamicPrintConfig* new_config)
{
    bool modified = false;
    m_applying_keys = config->diff(*new_config);
    for (auto opt_key : m_applying_keys) {
        config->set_key_value(opt_key, new_config->option(opt_key)->clone());
        modified = true;
    }
    if (modified && load_config != nullptr)
        load_config();
    m_applying_keys.clear();
}

bool ConfigManipulation::is_applying() const { return is_msg_dlg_already_exist; }

t_config_option_keys const &ConfigManipulation::applying_keys() const
{
    return m_applying_keys;
}

void ConfigManipulation::toggle_field(const std::string &opt_key, const bool toggle, int opt_index /* = -1*/)
{
    if (local_config) {
        if (local_config->option(opt_key) == nullptr) return;
    }
    cb_toggle_field(opt_key, toggle, opt_index);
}

void ConfigManipulation::toggle_line(const std::string& opt_key, const bool toggle)
{
    if (local_config) {
        if (local_config->option(opt_key) == nullptr)
            return;
    }
    if (cb_toggle_line)
        cb_toggle_line(opt_key, toggle);
}

void ConfigManipulation::check_nozzle_recommended_temperature_range(DynamicPrintConfig *config) {
    if (is_msg_dlg_already_exist)
        return;

    int temperature_range_low, temperature_range_high;
    if (!get_temperature_range(config, temperature_range_low, temperature_range_high)) return;

    wxString msg_text;
    bool     need_check = false;
    if (temperature_range_low < 190 || temperature_range_high > 300) {
        msg_text += _L("The recommended minimum temperature is less than 190 degree or the recommended maximum temperature is greater than 300 degree.\n");
        need_check = true;
    }
    if (temperature_range_low > temperature_range_high) {
        msg_text += _L("The recommended minimum temperature cannot be higher than the recommended maximum temperature.\n");
        need_check = true;
    }
    if (need_check) {
        msg_text += _L("Please check.\n");
        MessageDialog dialog(m_msg_dlg_parent, msg_text, "", wxICON_WARNING | wxOK);
        is_msg_dlg_already_exist = true;
        dialog.ShowModal();
        is_msg_dlg_already_exist = false;
    }
}

void ConfigManipulation::check_nozzle_temperature_range(DynamicPrintConfig *config)
{
    if (is_msg_dlg_already_exist)
        return;

    int temperature_range_low, temperature_range_high;
    if (!get_temperature_range(config, temperature_range_low, temperature_range_high)) return;

    if (config->has("nozzle_temperature")) {
        if (config->opt_int("nozzle_temperature", 0) < temperature_range_low || config->opt_int("nozzle_temperature", 0) > temperature_range_high) {
            wxString msg_text = _(L("Nozzle may be blocked when the temperature is out of recommended range.\n"
                "Please make sure whether to use the temperature to print.\n\n"));
            msg_text += wxString::Format(_L("The recommended nozzle temperature for this filament type is [%d, %d] degrees Celsius."), temperature_range_low, temperature_range_high);
            MessageDialog dialog(m_msg_dlg_parent, msg_text, "", wxICON_WARNING | wxOK);
            is_msg_dlg_already_exist = true;
            dialog.ShowModal();
            is_msg_dlg_already_exist = false;
        }
    }
}

void ConfigManipulation::check_nozzle_temperature_initial_layer_range(DynamicPrintConfig* config)
{
    if (is_msg_dlg_already_exist)
        return;

    int temperature_range_low, temperature_range_high;
    if (!get_temperature_range(config, temperature_range_low, temperature_range_high)) return;

    if (config->has("nozzle_temperature_initial_layer")) {
        if (config->opt_int("nozzle_temperature_initial_layer", 0) < temperature_range_low ||
            config->opt_int("nozzle_temperature_initial_layer", 0) > temperature_range_high)
        {
            wxString msg_text = _(L("Nozzle may be blocked when the temperature is out of recommended range.\n"
                "Please make sure whether to use the temperature to print.\n\n"));
            msg_text += wxString::Format(_L("The recommended nozzle temperature for this filament type is [%d, %d] degrees Celsius."), temperature_range_low, temperature_range_high);
            MessageDialog dialog(m_msg_dlg_parent, msg_text, "", wxICON_WARNING | wxOK);
            is_msg_dlg_already_exist = true;
            dialog.ShowModal();
            is_msg_dlg_already_exist = false;
        }
    }
}


void ConfigManipulation::check_filament_max_volumetric_speed(DynamicPrintConfig *config)
{
    //if (is_msg_dlg_already_exist) return;
    //float max_volumetric_speed = config->opt_float("filament_max_volumetric_speed");

    float max_volumetric_speed = config->has("filament_max_volumetric_speed") ? config->opt_float("filament_max_volumetric_speed", (float) 0.5) : 0.5;
    // BBS: limite the min max_volumetric_speed
    if (max_volumetric_speed < 0.5) {
        const wxString     msg_text = _(L("Too small max volumetric speed.\nReset to 0.5"));
        MessageDialog      dialog(nullptr, msg_text, "", wxICON_WARNING | wxOK);
        DynamicPrintConfig new_conf = *config;
        is_msg_dlg_already_exist    = true;
        dialog.ShowModal();
        new_conf.set_key_value("filament_max_volumetric_speed", new ConfigOptionFloats({0.5}));
        apply(config, &new_conf);
        is_msg_dlg_already_exist = false;
    }

}

void ConfigManipulation::check_chamber_temperature(DynamicPrintConfig* config)
{
    const static std::map<std::string, int>recommend_temp_map = {
        {"PLA",45},
        {"PLA-CF",45},
        {"PVA",45},
        {"TPU",50},
        {"PETG",55},
        {"PCTG",55},
        {"PETG-CF",55}
    };
   bool support_chamber_temp_control=GUI::wxGetApp().preset_bundle->printers.get_selected_preset().config.opt_bool("support_chamber_temp_control");
    if (support_chamber_temp_control&&config->has("chamber_temperatures")) {
        std::string filament_type = config->option<ConfigOptionStrings>("filament_type")->get_at(0);
        auto iter = recommend_temp_map.find(filament_type);
        if (iter!=recommend_temp_map.end()) {
            if (iter->second < config->option<ConfigOptionInts>("chamber_temperatures")->get_at(0)) {
                wxString msg_text = wxString::Format(_L("Current chamber temperature is higher than the material's safe temperature,it may result in material softening and clogging.The maximum safe temperature for the material is %d"), iter->second);
                MessageDialog dialog(m_msg_dlg_parent, msg_text, "", wxICON_WARNING | wxOK);
                is_msg_dlg_already_exist = true;
                dialog.ShowModal();
                is_msg_dlg_already_exist = false;
            }
        }
    }
}

void ConfigManipulation::update_print_fff_config(DynamicPrintConfig* config, const bool is_global_config, const bool is_plate_config)
{
    // #ys_FIXME_to_delete
    //! Temporary workaround for the correct updates of the TextCtrl (like "layer_height"):
    // KillFocus() for the wxSpinCtrl use CallAfter function. So,
    // to except the duplicate call of the update() after dialog->ShowModal(),
    // let check if this process is already started.
    if (is_msg_dlg_already_exist)
        return;

    bool is_object_config = (!is_global_config && !is_plate_config);

    // layer_height shouldn't be equal to zero
    auto layer_height = config->opt_float("layer_height");
    auto gpreset = GUI::wxGetApp().preset_bundle->printers.get_edited_preset();
    if (layer_height < EPSILON)
    {
        const wxString msg_text = _(L("Too small layer height.\nReset to 0.2"));
        MessageDialog dialog(m_msg_dlg_parent, msg_text, "", wxICON_WARNING | wxOK);
        DynamicPrintConfig new_conf = *config;
        is_msg_dlg_already_exist = true;
        dialog.ShowModal();
        new_conf.set_key_value("layer_height", new ConfigOptionFloat(0.2));
        apply(config, &new_conf);
        is_msg_dlg_already_exist = false;
    }

    //BBS: limite the max layer_herght
    auto max_lh = gpreset.config.opt_float("max_layer_height",0);
    if (max_lh > 0.2 && layer_height > max_lh+ EPSILON)
    {
        const wxString msg_text = wxString::Format(L"Too large layer height.\nReset to %0.3f", max_lh);
        MessageDialog dialog(nullptr, msg_text, "", wxICON_WARNING | wxOK);
        DynamicPrintConfig new_conf = *config;
        is_msg_dlg_already_exist = true;
        dialog.ShowModal();
        new_conf.set_key_value("layer_height", new ConfigOptionFloat(max_lh));
        apply(config, &new_conf);
        is_msg_dlg_already_exist = false;
    }

    //BBS: ironing_spacing shouldn't be too small or equal to zero
    if (config->opt_float("ironing_spacing") < 0.05)
    {
        const wxString msg_text = _(L("Too small ironing spacing.\nReset to 0.1"));
        MessageDialog dialog(nullptr, msg_text, "", wxICON_WARNING | wxOK);
        DynamicPrintConfig new_conf = *config;
        is_msg_dlg_already_exist = true;
        dialog.ShowModal();
        new_conf.set_key_value("ironing_spacing", new ConfigOptionFloat(0.1));
        apply(config, &new_conf);
        is_msg_dlg_already_exist = false;
    }

    if (config->option<ConfigOptionFloat>("initial_layer_print_height")->value < EPSILON)
    {
        const wxString msg_text = _(L("Zero initial layer height is invalid.\n\nThe first layer height will be reset to 0.2."));
        MessageDialog dialog(m_msg_dlg_parent, msg_text, "", wxICON_WARNING | wxOK);
        DynamicPrintConfig new_conf = *config;
        is_msg_dlg_already_exist = true;
        dialog.ShowModal();
        new_conf.set_key_value("initial_layer_print_height", new ConfigOptionFloat(0.2));
        apply(config, &new_conf);
        is_msg_dlg_already_exist = false;
    }

    if (abs(config->option<ConfigOptionFloat>("xy_hole_compensation")->value) > 2)
    {
        const wxString msg_text = _(L("This setting is only used for model size tunning with small value in some cases.\n"
                                      "For example, when model size has small error and hard to be assembled.\n"
                                      "For large size tuning, please use model scale function.\n\n"
                                      "The value will be reset to 0."));
        MessageDialog dialog(m_msg_dlg_parent, msg_text, "", wxICON_WARNING | wxOK);
        DynamicPrintConfig new_conf = *config;
        is_msg_dlg_already_exist = true;
        dialog.ShowModal();
        new_conf.set_key_value("xy_hole_compensation", new ConfigOptionFloat(0));
        apply(config, &new_conf);
        is_msg_dlg_already_exist = false;
    }

    if (abs(config->option<ConfigOptionFloat>("xy_contour_compensation")->value) > 2)
    {
        const wxString msg_text = _(L("This setting is only used for model size tunning with small value in some cases.\n"
                                      "For example, when model size has small error and hard to be assembled.\n"
                                      "For large size tuning, please use model scale function.\n\n"
                                      "The value will be reset to 0."));
        MessageDialog dialog(m_msg_dlg_parent, msg_text, "", wxICON_WARNING | wxOK);
        DynamicPrintConfig new_conf = *config;
        is_msg_dlg_already_exist = true;
        dialog.ShowModal();
        new_conf.set_key_value("xy_contour_compensation", new ConfigOptionFloat(0));
        apply(config, &new_conf);
        is_msg_dlg_already_exist = false;
    }

    if (config->option<ConfigOptionFloat>("elefant_foot_compensation")->value > 1)
    {
        const wxString msg_text = _(L("Too large elephant foot compensation is unreasonable.\n"
                                      "If really have serious elephant foot effect, please check other settings.\n"
                                      "For example, whether bed temperature is too high.\n\n"
                                      "The value will be reset to 0."));
        MessageDialog dialog(m_msg_dlg_parent, msg_text, "", wxICON_WARNING | wxOK);
        DynamicPrintConfig new_conf = *config;
        is_msg_dlg_already_exist = true;
        dialog.ShowModal();
        new_conf.set_key_value("elefant_foot_compensation", new ConfigOptionFloat(0));
        apply(config, &new_conf);
        is_msg_dlg_already_exist = false;
    }

    double sparse_infill_density = config->option<ConfigOptionPercent>("sparse_infill_density")->value;
    auto timelapse_type = config->opt_enum<TimelapseType>("timelapse_type");

    if (!is_plate_config &&
        config->opt_bool("spiral_mode") &&
        ! (config->opt_int("wall_loops") == 1 &&
           config->opt_int("top_shell_layers") == 0 &&
           sparse_infill_density == 0 &&
           ! config->opt_bool("enable_support") &&
           config->opt_int("enforce_support_layers") == 0 &&
           ! config->opt_bool("detect_thin_wall") &&
           ! config->opt_bool("overhang_reverse") &&
            config->opt_enum<WallDirection>("wall_direction") == WallDirection::Auto &&
            config->opt_enum<TimelapseType>("timelapse_type") == TimelapseType::tlTraditional))
    {
        DynamicPrintConfig new_conf = *config;
        auto answer = show_spiral_mode_settings_dialog(is_object_config);
        bool support = true;
        if (answer == wxID_YES) {
            new_conf.set_key_value("wall_loops", new ConfigOptionInt(1));
            new_conf.set_key_value("top_shell_layers", new ConfigOptionInt(0));
            new_conf.set_key_value("sparse_infill_density", new ConfigOptionPercent(0));
            new_conf.set_key_value("enable_support", new ConfigOptionBool(false));
            new_conf.set_key_value("enforce_support_layers", new ConfigOptionInt(0));
            new_conf.set_key_value("detect_thin_wall", new ConfigOptionBool(false));
            new_conf.set_key_value("overhang_reverse", new ConfigOptionBool(false));
            new_conf.set_key_value("wall_direction", new ConfigOptionEnum<WallDirection>(WallDirection::Auto));
            new_conf.set_key_value("timelapse_type", new ConfigOptionEnum<TimelapseType>(tlTraditional));
            sparse_infill_density = 0;
            timelapse_type = TimelapseType::tlTraditional;
            support = false;
        }
        else {
            new_conf.set_key_value("spiral_mode", new ConfigOptionBool(false));
        }
        apply(config, &new_conf);
        is_msg_dlg_already_exist = false;
    }

    if (config->opt_bool("alternate_extra_wall") &&
        (config->opt_enum<EnsureVerticalShellThickness>("ensure_vertical_shell_thickness") == evstAll)) {
        wxString msg_text = _(L("Alternate extra wall does't work well when ensure vertical shell thickness is set to All."));

        if (is_global_config)
            msg_text += "\n\n" + _(L("Change these settings automatically? \n"
                                     "Yes - Change ensure vertical shell thickness to Moderate and enable alternate extra wall\n"
                                     "No  - Don't use alternate extra wall"));

        MessageDialog dialog(m_msg_dlg_parent, msg_text, "",
                               wxICON_WARNING | (is_global_config ? wxYES | wxNO : wxOK));
        DynamicPrintConfig new_conf = *config;
        auto answer = dialog.ShowModal();
        if (!is_global_config || answer == wxID_YES) {
            new_conf.set_key_value("ensure_vertical_shell_thickness", new ConfigOptionEnum<EnsureVerticalShellThickness>(evstModerate));
            new_conf.set_key_value("alternate_extra_wall", new ConfigOptionBool(true));
        }
        else {
            new_conf.set_key_value("ensure_vertical_shell_thickness", new ConfigOptionEnum<EnsureVerticalShellThickness>(evstAll));
            new_conf.set_key_value("alternate_extra_wall", new ConfigOptionBool(false));
        }
        apply(config, &new_conf);
    }

    // BBS
    int filament_cnt = wxGetApp().preset_bundle->filament_presets.size();
#if 0
    bool has_wipe_tower = filament_cnt > 1 && config->opt_bool("enable_prime_tower");
    if (has_wipe_tower && (config->opt_bool("adaptive_layer_height") || config->opt_bool("independent_support_layer_height"))) {
        wxString msg_text;
        if (config->opt_bool("adaptive_layer_height") && config->opt_bool("independent_support_layer_height")) {
            msg_text = _(L("Prime tower does not work when Adaptive Layer Height or Independent Support Layer Height is on.\n"
                "Which do you want to keep?\n"
                "YES - Keep Prime Tower\n"
                "NO  - Keep Adaptive Layer Height and Independent Support Layer Height"));
        }
        else if (config->opt_bool("adaptive_layer_height")) {
            msg_text = _(L("Prime tower does not work when Adaptive Layer Height is on.\n"
                "Which do you want to keep?\n"
                "YES - Keep Prime Tower\n"
                "NO  - Keep Adaptive Layer Height"));
        }
        else {
            msg_text = _(L("Prime tower does not work when Independent Support Layer Height is on.\n"
                "Which do you want to keep?\n"
                "YES - Keep Prime Tower\n"
                "NO  - Keep Independent Support Layer Height"));
        }

        MessageDialog dialog(m_msg_dlg_parent, msg_text, "", wxICON_WARNING | wxYES | wxNO);
        is_msg_dlg_already_exist = true;
        auto answer = dialog.ShowModal();

        DynamicPrintConfig new_conf = *config;
        if (answer == wxID_YES) {
            if (config->opt_bool("adaptive_layer_height"))
                 new_conf.set_key_value("adaptive_layer_height", new ConfigOptionBool(false));

            if (config->opt_bool("independent_support_layer_height"))
                new_conf.set_key_value("independent_support_layer_height", new ConfigOptionBool(false));
        }
        else
            new_conf.set_key_value("enable_prime_tower", new ConfigOptionBool(false));

        apply(config, &new_conf);
        is_msg_dlg_already_exist = false;
    }

    // BBS
    if (has_wipe_tower && config->opt_bool("enable_support") && !config->opt_bool("independent_support_layer_height")) {
        double top_gap_raw = config->opt_float("support_top_z_distance");
        //double bottom_gap_raw = config->opt_float("support_bottom_z_distance");
        double top_gap = std::round(top_gap_raw / layer_height) * layer_height;
        //double bottom_gap = std::round(bottom_gap_raw / layer_height) * layer_height;
        if (top_gap != top_gap_raw /* || bottom_gap != bottom_gap_raw*/) {
            DynamicPrintConfig new_conf = *config;
            new_conf.set_key_value("support_top_z_distance", new ConfigOptionFloat(top_gap));
            //new_conf.set_key_value("support_bottom_z_distance", new ConfigOptionFloat(bottom_gap));
            apply(config, &new_conf);

            //wxMessageBox(_L("Support top/bottom Z distance is automatically changed to multiple of layer height."));
        }
    }
#endif

    // Check "enable_support" and "overhangs" relations only on global settings level
    if (is_global_config && config->opt_bool("enable_support")) {
        // Ask only once.
        if (!m_support_material_overhangs_queried) {
            m_support_material_overhangs_queried = true;
            if (!config->opt_bool("detect_overhang_wall")/* != 1*/) {
                //BBS: detect_overhang_wall is setting in develop mode. Enable it directly.
                DynamicPrintConfig new_conf = *config;
                new_conf.set_key_value("detect_overhang_wall", new ConfigOptionBool(true));
                apply(config, &new_conf);
            }
        }
    }
    else {
        m_support_material_overhangs_queried = false;
    }

    if (config->opt_bool("enable_support")) {
        auto   support_type = config->opt_enum<SupportType>("support_type");
        auto   support_style = config->opt_enum<SupportMaterialStyle>("support_style");
        std::set<int> enum_set_normal = { smsDefault, smsGrid, smsSnug };
        std::set<int> enum_set_tree   = { smsDefault, smsTreeSlim, smsTreeStrong, smsTreeHybrid, smsTreeOrganic };
        auto &           set             = is_tree(support_type) ? enum_set_tree : enum_set_normal;
        if (set.find(support_style) == set.end()) {
            DynamicPrintConfig new_conf = *config;
            new_conf.set_key_value("support_style", new ConfigOptionEnum<SupportMaterialStyle>(smsDefault));
            apply(config, &new_conf);
        }
    }

    // BBS
    static const char* keys[] = { "support_filament", "support_interface_filament"};
    for (int i = 0; i < sizeof(keys) / sizeof(keys[0]); i++) {
        std::string key = std::string(keys[i]);
        auto* opt = dynamic_cast<ConfigOptionInt*>(config->option(key, false));
        if (opt != nullptr) {
            if (opt->getInt() > filament_cnt) {
                DynamicPrintConfig new_conf = *config;
                new_conf.set_key_value(key, new ConfigOptionInt(0));
                apply(config, &new_conf);
            }
        }
    }

    if (config->opt_enum<SeamScarfType>("seam_slope_type") != SeamScarfType::None &&
        config->get_abs_value("seam_slope_start_height") >= layer_height) {
        const wxString     msg_text = _(L("seam_slope_start_height need to be smaller than layer_height.\nReset to 0."));
        MessageDialog      dialog(m_msg_dlg_parent, msg_text, "", wxICON_WARNING | wxOK);
        DynamicPrintConfig new_conf = *config;
        is_msg_dlg_already_exist    = true;
        dialog.ShowModal();
        new_conf.set_key_value("seam_slope_start_height", new ConfigOptionFloatOrPercent(0, false));
        apply(config, &new_conf);
        is_msg_dlg_already_exist = false;
    }
}

void ConfigManipulation::apply_null_fff_config(DynamicPrintConfig *config, std::vector<std::string> const &keys, std::map<ObjectBase *, ModelConfig *> const &configs)
{
    for (auto &k : keys) {
        if (/*k == "adaptive_layer_height" || */ k == "independent_support_layer_height" || k == "enable_support" ||
            k == "detect_thin_wall" || k == "tree_support_adaptive_layer_height")
            config->set_key_value(k, new ConfigOptionBool(true));
        else if (k == "wall_loops")
            config->set_key_value(k, new ConfigOptionInt(0));
        else if (k == "top_shell_layers" || k == "enforce_support_layers")
            config->set_key_value(k, new ConfigOptionInt(1));
        else if (k == "sparse_infill_density") {
            double v = config->option<ConfigOptionPercent>(k)->value;
            for (auto &c : configs) {
                auto o = c.second->get().option<ConfigOptionPercent>(k);
                if (o && o->value > v) v = o->value;
            }
            config->set_key_value(k, new ConfigOptionPercent(v)); // sparse_infill_pattern
        }
        else if (k == "detect_overhang_wall")
            config->set_key_value(k, new ConfigOptionBool(false));
        else if (k == "sparse_infill_pattern")
            config->set_key_value(k, new ConfigOptionEnum<InfillPattern>(ipGrid));
    }
}

void ConfigManipulation::toggle_print_fff_options(DynamicPrintConfig *config, const bool is_global_config)
{
    PresetBundle *preset_bundle  = wxGetApp().preset_bundle;

    auto gcflavor = preset_bundle->printers.get_edited_preset().config.option<ConfigOptionEnum<GCodeFlavor>>("gcode_flavor")->value;

    bool have_volumetric_extrusion_rate_slope = config->option<ConfigOptionFloat>("max_volumetric_extrusion_rate_slope")->value > 0;
    float have_volumetric_extrusion_rate_slope_segment_length = config->option<ConfigOptionFloat>("max_volumetric_extrusion_rate_slope_segment_length")->value;
    toggle_field("enable_arc_fitting", !have_volumetric_extrusion_rate_slope);
    toggle_line("max_volumetric_extrusion_rate_slope_segment_length", have_volumetric_extrusion_rate_slope);
    toggle_line("extrusion_rate_smoothing_external_perimeter_only", have_volumetric_extrusion_rate_slope);
    if(have_volumetric_extrusion_rate_slope) config->set_key_value("enable_arc_fitting", new ConfigOptionBool(false));
    if(have_volumetric_extrusion_rate_slope_segment_length < 0.5) {
        DynamicPrintConfig new_conf = *config;
        new_conf.set_key_value("max_volumetric_extrusion_rate_slope_segment_length", new ConfigOptionFloat(1));
        apply(config, &new_conf);
    }

    bool have_perimeters = config->opt_int("wall_loops") > 0;
    for (auto el : { "extra_perimeters_on_overhangs", "ensure_vertical_shell_thickness", "detect_thin_wall", "detect_overhang_wall",
        "seam_position", "staggered_inner_seams", "wall_sequence", "outer_wall_line_width",
        "inner_wall_speed", "outer_wall_speed", "small_perimeter_speed", "small_perimeter_threshold" })
        toggle_field(el, have_perimeters);

    bool have_infill = config->option<ConfigOptionPercent>("sparse_infill_density")->value > 0;
    // sparse_infill_filament uses the same logic as in Print::extruders()
    for (auto el : { "sparse_infill_pattern", "infill_combination",
        "minimum_sparse_infill_area", "sparse_infill_filament", "infill_anchor_max"})
        toggle_line(el, have_infill);

    bool have_combined_infill = config->opt_bool("infill_combination") && have_infill;
    toggle_line("infill_combination_max_layer_height", have_combined_infill);

    // Only allow configuration of open anchors if the anchoring is enabled.
    bool has_infill_anchors = have_infill && config->option<ConfigOptionFloatOrPercent>("infill_anchor_max")->value > 0;
    toggle_field("infill_anchor", has_infill_anchors);

    bool has_spiral_vase         = config->opt_bool("spiral_mode");
    toggle_line("spiral_mode_smooth", has_spiral_vase);
    toggle_line("spiral_mode_max_xy_smoothing", has_spiral_vase && config->opt_bool("spiral_mode_smooth"));
    toggle_line("spiral_starting_flow_ratio", has_spiral_vase);
    toggle_line("spiral_finishing_flow_ratio", has_spiral_vase);
    bool has_top_shell    = config->opt_int("top_shell_layers") > 0;
    bool has_bottom_shell = config->opt_int("bottom_shell_layers") > 0;
    bool has_solid_infill = has_top_shell || has_bottom_shell;
    toggle_field("top_surface_pattern", has_top_shell);
    toggle_field("bottom_surface_pattern", has_bottom_shell);

    for (auto el : { "infill_direction", "sparse_infill_line_width",
        "sparse_infill_speed", "bridge_speed", "internal_bridge_speed", "bridge_angle", "internal_bridge_angle",
        "solid_infill_direction", "rotate_solid_infill_direction", "internal_solid_infill_pattern", "solid_infill_filament",
        })
        toggle_field(el, have_infill || has_solid_infill);

    toggle_field("top_shell_thickness", ! has_spiral_vase && has_top_shell);
    toggle_field("bottom_shell_thickness", ! has_spiral_vase && has_bottom_shell);

    toggle_field("wall_direction", !has_spiral_vase);

    // Gap fill is newly allowed in between perimeter lines even for empty infill (see GH #1476).
    toggle_field("gap_infill_speed", have_perimeters);

    for (auto el : { "top_surface_line_width", "top_surface_speed" })
        toggle_field(el, has_top_shell || (has_spiral_vase && has_bottom_shell));

    bool have_default_acceleration = config->opt_float("default_acceleration") > 0;

    for (auto el : {"outer_wall_acceleration", "inner_wall_acceleration", "initial_layer_acceleration",
        "top_surface_acceleration", "travel_acceleration", "bridge_acceleration", "sparse_infill_acceleration", "internal_solid_infill_acceleration"})
        toggle_field(el, have_default_acceleration);

    bool have_default_jerk = config->opt_float("default_jerk") > 0;

    for (auto el : { "outer_wall_jerk", "inner_wall_jerk", "initial_layer_jerk", "top_surface_jerk", "travel_jerk", "infill_jerk"})
        toggle_field(el, have_default_jerk);

    toggle_line("default_junction_deviation", gcflavor == gcfMarlinFirmware);

    bool have_skirt = config->opt_int("skirt_loops") > 0;
    toggle_field("skirt_height", have_skirt && config->opt_enum<DraftShield>("draft_shield") != dsEnabled);
    toggle_line("single_loop_draft_shield", have_skirt); // ORCA: Display one wall if skirt enabled
    for (auto el : {"skirt_type", "min_skirt_length", "skirt_distance", "skirt_start_angle", "skirt_speed", "draft_shield"})
        toggle_field(el, have_skirt);

    bool have_brim = (config->opt_enum<BrimType>("brim_type") != btNoBrim);
    toggle_field("brim_object_gap", have_brim);
    bool have_brim_width = (config->opt_enum<BrimType>("brim_type") != btNoBrim) && config->opt_enum<BrimType>("brim_type") != btAutoBrim &&
                           config->opt_enum<BrimType>("brim_type") != btPainted;
    toggle_field("brim_width", have_brim_width);
    // wall_filament uses the same logic as in Print::extruders()
    toggle_field("wall_filament", have_perimeters || have_brim);

    bool have_brim_ear = (config->opt_enum<BrimType>("brim_type") == btEar);
    const auto brim_width = config->opt_float("brim_width");
    // disable brim_ears_max_angle and brim_ears_detection_length if brim_width is 0
    toggle_field("brim_ears_max_angle", brim_width > 0.0f);
    toggle_field("brim_ears_detection_length", brim_width > 0.0f);
    // hide brim_ears_max_angle and brim_ears_detection_length if brim_ear is not selected
    toggle_line("brim_ears_max_angle", have_brim_ear);
    toggle_line("brim_ears_detection_length", have_brim_ear);

    // Hide Elephant foot compensation layers if elefant_foot_compensation is not enabled
    toggle_line("elefant_foot_compensation_layers", config->opt_float("elefant_foot_compensation") > 0);

    bool have_raft = config->opt_int("raft_layers") > 0;
    bool have_support_material = config->opt_bool("enable_support") || have_raft;

    SupportType support_type = config->opt_enum<SupportType>("support_type");
    bool have_support_interface = config->opt_int("support_interface_top_layers") > 0 || config->opt_int("support_interface_bottom_layers") > 0;
    bool have_support_soluble = have_support_material && config->opt_float("support_top_z_distance") == 0;
    auto support_style = config->opt_enum<SupportMaterialStyle>("support_style");
    for (auto el : { "support_style", "support_base_pattern",
        "support_base_pattern_spacing", "support_expansion", "support_angle",
        "support_interface_pattern", "support_interface_top_layers", "support_interface_bottom_layers",
        "bridge_no_support", "max_bridge_length", "support_top_z_distance", "support_bottom_z_distance",
        "support_type", "support_on_build_plate_only", "support_critical_regions_only", "support_interface_not_for_body",
        "support_object_xy_distance", "support_object_first_layer_gap"/*, "independent_support_layer_height"*/})
        toggle_field(el, have_support_material);
    toggle_field("support_threshold_angle", have_support_material && is_auto(support_type));
    toggle_field("support_threshold_overlap", config->opt_int("support_threshold_angle") == 0 && have_support_material && is_auto(support_type));
    //toggle_field("support_closing_radius", have_support_material && support_style == smsSnug);

    bool support_is_tree = config->opt_bool("enable_support") && is_tree(support_type);
    bool support_is_normal_tree = support_is_tree && support_style != smsTreeOrganic &&
    // Orca: use organic as default
    support_style != smsDefault;
    bool support_is_organic = support_is_tree && !support_is_normal_tree;
    // settings shared by normal and organic trees
    for (auto el : {"tree_support_branch_angle", "tree_support_branch_distance", "tree_support_branch_diameter" })
        toggle_line(el, support_is_normal_tree);
    // settings specific to normal trees
    for (auto el : {"tree_support_auto_brim", "tree_support_brim_width", "tree_support_adaptive_layer_height"})
        toggle_line(el, support_is_normal_tree);
    // settings specific to organic trees
    for (auto el : {"tree_support_branch_angle_organic", "tree_support_branch_distance_organic", "tree_support_branch_diameter_organic", "tree_support_angle_slow", "tree_support_tip_diameter", "tree_support_top_rate", "tree_support_branch_diameter_angle"})
        toggle_line(el, support_is_organic);

    toggle_field("tree_support_brim_width", support_is_tree && !config->opt_bool("tree_support_auto_brim"));
    // non-organic tree support use max_bridge_length instead of bridge_no_support
    toggle_line("max_bridge_length", support_is_normal_tree);
    toggle_line("bridge_no_support", !support_is_normal_tree);

    // This is only supported for auto normal tree
    toggle_line("support_critical_regions_only", is_auto(support_type) && support_is_normal_tree);

    for (auto el : { "support_interface_spacing", "support_interface_filament",
        "support_interface_loop_pattern", "support_bottom_interface_spacing" })
        toggle_field(el, have_support_material && have_support_interface);

    bool have_skirt_height = have_skirt &&
    (config->opt_int("skirt_height") > 1 || config->opt_enum<DraftShield>("draft_shield") != dsEnabled);
    toggle_line("support_speed", have_support_material || have_skirt_height);
    toggle_line("support_interface_speed", have_support_material && have_support_interface);

    // BBS
    //toggle_field("support_material_synchronize_layers", have_support_soluble);

    toggle_field("inner_wall_line_width", have_perimeters || have_skirt || have_brim);
    toggle_field("support_filament", have_support_material || have_skirt);

    toggle_line("raft_contact_distance", have_raft && !have_support_soluble);

    // Orca: Raft, grid, snug and organic supports use these two parameters to control the size & density of the "brim"/flange
    for (auto el : { "raft_first_layer_expansion", "raft_first_layer_density"})
        toggle_field(el, have_support_material && !(support_is_normal_tree && !have_raft));

    bool has_ironing = (config->opt_enum<IroningType>("ironing_type") != IroningType::NoIroning);
    for (auto el : { "ironing_pattern", "ironing_flow", "ironing_spacing", "ironing_speed", "ironing_angle", "ironing_inset"})
        toggle_line(el, has_ironing);

    bool have_sequential_printing = (config->opt_enum<PrintSequence>("print_sequence") == PrintSequence::ByObject);
    // for (auto el : { "extruder_clearance_radius", "extruder_clearance_height_to_rod", "extruder_clearance_height_to_lid" })
    //     toggle_field(el, have_sequential_printing);
    toggle_field("print_order", !have_sequential_printing);

    toggle_field("single_extruder_multi_material", !is_BBL_Printer);

    auto bSEMM = preset_bundle->printers.get_edited_preset().config.opt_bool("single_extruder_multi_material");

    toggle_field("ooze_prevention", !bSEMM);
    bool have_ooze_prevention = config->opt_bool("ooze_prevention");
    toggle_line("standby_temperature_delta", have_ooze_prevention);
    toggle_line("preheat_time", have_ooze_prevention);
    int preheat_steps = config->opt_int("preheat_steps");
    toggle_line("preheat_steps", have_ooze_prevention && (preheat_steps > 0));

    bool have_prime_tower = config->opt_bool("enable_prime_tower");
    for (auto el : { "prime_tower_width", "prime_tower_brim_width"})
        toggle_line(el, have_prime_tower);

    for (auto el : {"wall_filament", "sparse_infill_filament", "solid_infill_filament", "wipe_tower_filament"})
        toggle_line(el, !bSEMM);

    bool purge_in_primetower = preset_bundle->printers.get_edited_preset().config.opt_bool("purge_in_prime_tower");

    for (auto el : {"wipe_tower_rotation_angle", "wipe_tower_cone_angle",
                    "wipe_tower_extra_spacing", "wipe_tower_max_purge_speed",
                    "wipe_tower_bridging", "wipe_tower_extra_flow",
                    "wipe_tower_no_sparse_layers",
                    "wipe_tower_pulsatile_purge"}) // ORCA: Pulsatile purging

      toggle_line(el, have_prime_tower && !is_BBL_Printer);

    toggle_line("single_extruder_multi_material_priming", !bSEMM && have_prime_tower && !is_BBL_Printer);

    toggle_line("prime_volume",have_prime_tower && (!purge_in_primetower || !bSEMM));
<<<<<<< HEAD
    
    bool pulsatile_purge = config->opt_bool("wipe_tower_pulsatile_purge");
    for (auto el : {"wipe_tower_pulse_low_speed","wipe_tower_pulse_high_speed","wipe_tower_retraction_distance","wipe_tower_retraction_speed"})
        toggle_line(el, have_prime_tower && !is_BBL_Printer && pulsatile_purge);
    
=======

>>>>>>> 032e6c85
    for (auto el : {"flush_into_infill", "flush_into_support", "flush_into_objects"})
        toggle_field(el, have_prime_tower);

    // BBS: MusangKing - Hide "Independent support layer height" option
    toggle_line("independent_support_layer_height", have_support_material && !have_prime_tower);

    bool have_avoid_crossing_perimeters = config->opt_bool("reduce_crossing_wall");
    toggle_line("max_travel_detour_distance", have_avoid_crossing_perimeters);

    bool has_overhang_speed = config->opt_bool("enable_overhang_speed");
    for (auto el :
         {"overhang_speed_classic", "overhang_1_4_speed",
        "overhang_2_4_speed", "overhang_3_4_speed", "overhang_4_4_speed"})
        toggle_line(el, has_overhang_speed);

    bool has_overhang_speed_classic = config->opt_bool("overhang_speed_classic");
    toggle_line("slowdown_for_curled_perimeters",!has_overhang_speed_classic && has_overhang_speed);

    toggle_line("flush_into_objects", !is_global_config);

    toggle_line("support_interface_not_for_body",config->opt_int("support_interface_filament")&&!config->opt_int("support_filament"));

    bool has_fuzzy_skin = (config->opt_enum<FuzzySkinType>("fuzzy_skin") != FuzzySkinType::None);
    for (auto el : { "fuzzy_skin_thickness", "fuzzy_skin_point_distance", "fuzzy_skin_first_layer", "fuzzy_skin_noise_type"})
        toggle_line(el, has_fuzzy_skin);

    NoiseType fuzzy_skin_noise_type = config->opt_enum<NoiseType>("fuzzy_skin_noise_type");
    toggle_line("fuzzy_skin_scale", has_fuzzy_skin && fuzzy_skin_noise_type != NoiseType::Classic);
    toggle_line("fuzzy_skin_octaves", has_fuzzy_skin && fuzzy_skin_noise_type != NoiseType::Classic && fuzzy_skin_noise_type != NoiseType::Voronoi);
    toggle_line("fuzzy_skin_persistence", has_fuzzy_skin && (fuzzy_skin_noise_type == NoiseType::Perlin || fuzzy_skin_noise_type == NoiseType::Billow));

    bool have_arachne = config->opt_enum<PerimeterGeneratorType>("wall_generator") == PerimeterGeneratorType::Arachne;
    for (auto el : { "wall_transition_length", "wall_transition_filter_deviation", "wall_transition_angle",
        "min_feature_size", "min_length_factor", "min_bead_width", "wall_distribution_count", "initial_layer_min_bead_width"})
        toggle_line(el, have_arachne);
    toggle_field("detect_thin_wall", !have_arachne);

    // Orca
    auto is_role_based_wipe_speed = config->opt_bool("role_based_wipe_speed");
    toggle_field("wipe_speed",!is_role_based_wipe_speed);

    for (auto el : {"accel_to_decel_enable", "accel_to_decel_factor"})
        toggle_line(el, gcflavor == gcfKlipper);
    if(gcflavor == gcfKlipper)
        toggle_field("accel_to_decel_factor", config->opt_bool("accel_to_decel_enable"));

    bool have_make_overhang_printable = config->opt_bool("make_overhang_printable");
    toggle_line("make_overhang_printable_angle", have_make_overhang_printable);
    toggle_line("make_overhang_printable_hole_size", have_make_overhang_printable);

    toggle_line("min_width_top_surface", config->opt_bool("only_one_wall_top") || ((config->opt_float("min_length_factor") > 0.5f) && have_arachne)); // 0.5 is default value

    for (auto el : { "hole_to_polyhole_threshold", "hole_to_polyhole_twisted" })
        toggle_line(el, config->opt_bool("hole_to_polyhole"));

    bool has_detect_overhang_wall = config->opt_bool("detect_overhang_wall");
    bool has_overhang_reverse     = config->opt_bool("overhang_reverse");
    bool force_wall_direction     = config->opt_enum<WallDirection>("wall_direction") != WallDirection::Auto;
    bool allow_overhang_reverse   = !has_spiral_vase && !force_wall_direction;
    toggle_field("overhang_reverse", allow_overhang_reverse);
    toggle_field("overhang_reverse_threshold", has_detect_overhang_wall);
    toggle_line("overhang_reverse_threshold", allow_overhang_reverse && has_overhang_reverse);
    toggle_line("overhang_reverse_internal_only", allow_overhang_reverse && has_overhang_reverse);
    bool has_overhang_reverse_internal_only = config->opt_bool("overhang_reverse_internal_only");
    if (has_overhang_reverse_internal_only){
        DynamicPrintConfig new_conf = *config;
        new_conf.set_key_value("overhang_reverse_threshold", new ConfigOptionFloatOrPercent(0,true));
        apply(config, &new_conf);
    }
    toggle_line("timelapse_type", is_BBL_Printer);


    bool have_small_area_infill_flow_compensation = config->opt_bool("small_area_infill_flow_compensation");
    toggle_line("small_area_infill_flow_compensation_model", have_small_area_infill_flow_compensation);


    toggle_field("seam_slope_type", !has_spiral_vase);
    bool has_seam_slope = !has_spiral_vase && config->opt_enum<SeamScarfType>("seam_slope_type") != SeamScarfType::None;
    toggle_line("seam_slope_conditional", has_seam_slope);
    toggle_line("seam_slope_start_height", has_seam_slope);
    toggle_line("seam_slope_entire_loop", has_seam_slope);
    toggle_line("seam_slope_min_length", has_seam_slope);
    toggle_line("seam_slope_steps", has_seam_slope);
    toggle_line("seam_slope_inner_walls", has_seam_slope);
    toggle_line("scarf_joint_speed", has_seam_slope);
    toggle_line("scarf_joint_flow_ratio", has_seam_slope);
    toggle_field("seam_slope_min_length", !config->opt_bool("seam_slope_entire_loop"));
    toggle_line("scarf_angle_threshold", has_seam_slope && config->opt_bool("seam_slope_conditional"));
    toggle_line("scarf_overhang_threshold", has_seam_slope && config->opt_bool("seam_slope_conditional"));

    bool use_beam_interlocking = config->opt_bool("interlocking_beam");
    toggle_line("mmu_segmented_region_interlocking_depth", !use_beam_interlocking);
    toggle_line("interlocking_beam_width", use_beam_interlocking);
    toggle_line("interlocking_orientation", use_beam_interlocking);
    toggle_line("interlocking_beam_layer_count", use_beam_interlocking);
    toggle_line("interlocking_depth", use_beam_interlocking);
    toggle_line("interlocking_boundary_avoidance", use_beam_interlocking);

    bool lattice_options = config->opt_enum<InfillPattern>("sparse_infill_pattern") == InfillPattern::ip2DLattice;
    for (auto el : { "lattice_angle_1", "lattice_angle_2"})
        toggle_line(el, lattice_options);
}

void ConfigManipulation::update_print_sla_config(DynamicPrintConfig* config, const bool is_global_config/* = false*/)
{
    double head_penetration = config->opt_float("support_head_penetration");
    double head_width = config->opt_float("support_head_width");
    if (head_penetration > head_width) {
        //wxString msg_text = _(L("Head penetration should not be greater than the head width."));
        wxString msg_text = "Head penetration should not be greater than the head width.";

        //MessageDialog dialog(m_msg_dlg_parent, msg_text, _(L("Invalid Head penetration")), wxICON_WARNING | wxOK);
        MessageDialog dialog(m_msg_dlg_parent, msg_text, "Invalid Head penetration", wxICON_WARNING | wxOK);
        DynamicPrintConfig new_conf = *config;
        if (dialog.ShowModal() == wxID_OK) {
            new_conf.set_key_value("support_head_penetration", new ConfigOptionFloat(head_width));
            apply(config, &new_conf);
        }
    }

    double pinhead_d = config->opt_float("support_head_front_diameter");
    double pillar_d = config->opt_float("support_pillar_diameter");
    if (pinhead_d > pillar_d) {
        //wxString msg_text = _(L("Pinhead diameter should be smaller than the pillar diameter."));
        wxString msg_text = "Pinhead diameter should be smaller than the pillar diameter.";

        //MessageDialog dialog(m_msg_dlg_parent, msg_text, _(L("Invalid pinhead diameter")), wxICON_WARNING | wxOK);
        MessageDialog dialog(m_msg_dlg_parent, msg_text, "Invalid pinhead diameter", wxICON_WARNING | wxOK);

        DynamicPrintConfig new_conf = *config;
        if (dialog.ShowModal() == wxID_OK) {
            new_conf.set_key_value("support_head_front_diameter", new ConfigOptionFloat(pillar_d / 2.0));
            apply(config, &new_conf);
        }
    }
}

void ConfigManipulation::toggle_print_sla_options(DynamicPrintConfig* config)
{
    bool supports_en = config->opt_bool("supports_enable");

    toggle_field("support_head_front_diameter", supports_en);
    toggle_field("support_head_penetration", supports_en);
    toggle_field("support_head_width", supports_en);
    toggle_field("support_pillar_diameter", supports_en);
    toggle_field("support_small_pillar_diameter_percent", supports_en);
    toggle_field("support_max_bridges_on_pillar", supports_en);
    toggle_field("support_pillar_connection_mode", supports_en);
    toggle_field("support_buildplate_only", supports_en);
    toggle_field("support_base_diameter", supports_en);
    toggle_field("support_base_height", supports_en);
    toggle_field("support_base_safety_distance", supports_en);
    toggle_field("support_critical_angle", supports_en);
    toggle_field("support_max_bridge_length", supports_en);
    toggle_field("support_max_pillar_link_distance", supports_en);
    toggle_field("support_points_density_relative", supports_en);
    toggle_field("support_points_minimal_distance", supports_en);

    bool pad_en = config->opt_bool("pad_enable");

    toggle_field("pad_wall_thickness", pad_en);
    toggle_field("pad_wall_height", pad_en);
    toggle_field("pad_brim_size", pad_en);
    toggle_field("pad_max_merge_distance", pad_en);
 // toggle_field("pad_edge_radius", supports_en);
    toggle_field("pad_wall_slope", pad_en);
    toggle_field("pad_around_object", pad_en);
    toggle_field("pad_around_object_everywhere", pad_en);

    bool zero_elev = config->opt_bool("pad_around_object") && pad_en;

    toggle_field("support_object_elevation", supports_en && !zero_elev);
    toggle_field("pad_object_gap", zero_elev);
    toggle_field("pad_around_object_everywhere", zero_elev);
    toggle_field("pad_object_connector_stride", zero_elev);
    toggle_field("pad_object_connector_width", zero_elev);
    toggle_field("pad_object_connector_penetration", zero_elev);
}

int ConfigManipulation::show_spiral_mode_settings_dialog(bool is_object_config)
{
    wxString msg_text = _(L("Spiral mode only works when wall loops is 1, support is disabled, top shell layers is 0, sparse infill density is 0 and timelapse type is traditional."));
    auto printer_structure_opt = wxGetApp().preset_bundle->printers.get_edited_preset().config.option<ConfigOptionEnum<PrinterStructure>>("printer_structure");
    if (printer_structure_opt && printer_structure_opt->value == PrinterStructure::psI3) {
        msg_text += _(L(" But machines with I3 structure will not generate timelapse videos."));
    }
    if (!is_object_config)
        msg_text += "\n\n" + _(L("Change these settings automatically? \n"
            "Yes - Change these settings and enable spiral mode automatically\n"
            "No  - Give up using spiral mode this time"));

    MessageDialog dialog(m_msg_dlg_parent, msg_text, "",
        wxICON_WARNING | (!is_object_config ? wxYES | wxNO : wxOK));
    is_msg_dlg_already_exist = true;
    auto answer = dialog.ShowModal();
    is_msg_dlg_already_exist = false;
    if (is_object_config)
        answer = wxID_YES;
    return answer;
}

bool ConfigManipulation::get_temperature_range(DynamicPrintConfig *config, int &range_low, int &range_high)
{
    bool range_low_exist = false, range_high_exist = false;
    if (config->has("nozzle_temperature_range_low")) {
        range_low       = config->opt_int("nozzle_temperature_range_low", (unsigned int) 0);
        range_low_exist       = true;
    }
    if (config->has("nozzle_temperature_range_high")) {
        range_high       = config->opt_int("nozzle_temperature_range_high", (unsigned int) 0);
        range_high_exist       = true;
    }
    return range_low_exist && range_high_exist;
}


} // GUI
} // Slic3r<|MERGE_RESOLUTION|>--- conflicted
+++ resolved
@@ -693,15 +693,12 @@
     toggle_line("single_extruder_multi_material_priming", !bSEMM && have_prime_tower && !is_BBL_Printer);
 
     toggle_line("prime_volume",have_prime_tower && (!purge_in_primetower || !bSEMM));
-<<<<<<< HEAD
     
     bool pulsatile_purge = config->opt_bool("wipe_tower_pulsatile_purge");
     for (auto el : {"wipe_tower_pulse_low_speed","wipe_tower_pulse_high_speed","wipe_tower_retraction_distance","wipe_tower_retraction_speed"})
         toggle_line(el, have_prime_tower && !is_BBL_Printer && pulsatile_purge);
     
-=======
-
->>>>>>> 032e6c85
+
     for (auto el : {"flush_into_infill", "flush_into_support", "flush_into_objects"})
         toggle_field(el, have_prime_tower);
 
