#include "MediaFilePanel.h"
#include "ImageGrid.h"
#include "I18N.hpp"
#include "GUI_App.hpp"
#include "Plater.hpp"
#include "Widgets/Button.hpp"
#include "Widgets/SwitchButton.hpp"
#include "Widgets/Label.hpp"
#include "Printer/PrinterFileSystem.h"
#include "MsgDialog.hpp"
#include "Widgets/ProgressDialog.hpp"
#include <libslic3r/Model.hpp>
#include <libslic3r/Format/bbs_3mf.hpp>

#ifdef __WXMSW__
#include <shellapi.h>
#endif
#ifdef __APPLE__
#include "../Utils/MacDarkMode.hpp"
#endif

namespace Slic3r {
namespace GUI {

MediaFilePanel::MediaFilePanel(wxWindow * parent)
    : wxPanel(parent, wxID_ANY)
    , m_bmp_loading(this, "media_loading", 0)
    , m_bmp_failed(this, "media_failed", 0)
    , m_bmp_empty(this, "media_empty", 0)
    , m_machine("<null>")
{
    SetBackgroundColour(0xEEEEEE);
    Hide();

    wxBoxSizer * sizer = new wxBoxSizer(wxVERTICAL);

    wxBoxSizer * top_sizer = new wxBoxSizer(wxHORIZONTAL);
    top_sizer->SetMinSize({-1, 75 * em_unit(this) / 10});

    // Time group
    auto time_panel = new wxWindow(this, wxID_ANY);
    time_panel->SetBackgroundColour(0xEEEEEE);
    m_time_panel = new ::StaticBox(time_panel, wxID_ANY, wxDefaultPosition, wxDefaultSize, wxBORDER_NONE);
    m_time_panel->SetCornerRadius(0);
    m_button_year  = new ::Button(m_time_panel, _L("Year"), "", wxBORDER_NONE);
    m_button_month = new ::Button(m_time_panel, _L("Month"), "", wxBORDER_NONE);
    m_button_all = new ::Button(m_time_panel, _L("All Files"), "", wxBORDER_NONE);
    m_button_year->SetToolTip(_L("Group files by year, recent first."));
    m_button_month->SetToolTip(_L("Group files by month, recent first."));
    m_button_all->SetToolTip(_L("Show all files, recent first."));
    m_button_all->SetFont(Label::Head_14); // sync with m_last_mode
    for (auto b : {m_button_year, m_button_month, m_button_all}) {
        b->SetBackgroundColor(StateColor());
        b->SetTextColor(StateColor(
            std::make_pair(0x3B4446, (int) StateColor::Checked),
            std::make_pair(*wxLIGHT_GREY, (int) StateColor::Hovered),
            std::make_pair(0xABACAC, (int) StateColor::Normal)
        ));
    }

    wxBoxSizer *time_sizer = new wxBoxSizer(wxHORIZONTAL);
    time_sizer->Add(m_button_year, 0, wxALIGN_CENTER_VERTICAL | wxLEFT | wxRIGHT, 24);
    time_sizer->Add(m_button_month, 0, wxALIGN_CENTER_VERTICAL);
    time_sizer->Add(m_button_all, 0, wxALIGN_CENTER_VERTICAL | wxLEFT | wxRIGHT, 24);
    m_time_panel->SetSizer(time_sizer);
    wxBoxSizer *time_sizer2 = new wxBoxSizer(wxHORIZONTAL);
    time_sizer2->Add(m_time_panel, 1, wxEXPAND);
    time_panel->SetSizer(time_sizer2);
    top_sizer->Add(time_panel, 1, wxEXPAND);

    // File type
    StateColor background(
        std::make_pair(0xEEEEEE, (int) StateColor::Checked),
        std::make_pair(*wxLIGHT_GREY, (int) StateColor::Hovered),
        std::make_pair(*wxWHITE, (int) StateColor::Normal));
    m_type_panel = new ::StaticBox(this, wxID_ANY, wxDefaultPosition, wxDefaultSize, wxBORDER_NONE);
    m_type_panel->SetBackgroundColor(*wxWHITE);
    m_type_panel->SetCornerRadius(FromDIP(5));
    m_type_panel->SetMinSize({-1, 48 * em_unit(this) / 10});
    m_button_timelapse = new ::Button(m_type_panel, _L("Timelapse"), "", wxBORDER_NONE);
    m_button_timelapse->SetToolTip(_L("Switch to timelapse files."));
    m_button_video = new ::Button(m_type_panel, _L("Video"), "", wxBORDER_NONE);
    m_button_video->SetToolTip(_L("Switch to video files."));
    m_button_model = new ::Button(m_type_panel, _L("Model"), "", wxBORDER_NONE);
    m_button_video->SetToolTip(_L("Switch to 3mf model files."));
    for (auto b : {m_button_timelapse, m_button_video, m_button_model}) {
        b->SetBackgroundColor(background);
        b->SetCanFocus(false);
    }

    wxBoxSizer *type_sizer = new wxBoxSizer(wxHORIZONTAL);
    type_sizer->Add(m_button_timelapse, 0, wxALIGN_CENTER_VERTICAL | wxLEFT | wxRIGHT, 24);
    //type_sizer->Add(m_button_video, 0, wxALIGN_CENTER_VERTICAL | wxRIGHT, 24);
    m_button_video->Hide();
    type_sizer->Add(m_button_model, 0, wxALIGN_CENTER_VERTICAL | wxRIGHT, 24);
    m_type_panel->SetSizer(type_sizer);
    top_sizer->Add(m_type_panel, 0, wxALIGN_CENTER_VERTICAL);

    // File management
    m_manage_panel      = new ::StaticBox(this, wxID_ANY, wxDefaultPosition, wxDefaultSize, wxBORDER_NONE);
    m_manage_panel->SetBackgroundColor(StateColor());
    m_button_delete     = new ::Button(m_manage_panel, _L("Delete"));
    m_button_delete->SetToolTip(_L("Delete selected files from printer."));
    m_button_download = new ::Button(m_manage_panel, _L("Download"));
    m_button_download->SetToolTip(_L("Download selected files from printer."));
    m_button_management = new ::Button(m_manage_panel, _L("Select"));
    m_button_management->SetToolTip(_L("Batch manage files."));
    m_button_refresh = new ::Button(m_manage_panel, _L("Refresh"));
    m_button_refresh->SetToolTip(_L("Reload file list from printer."));
    for (auto b : {m_button_delete, m_button_download, m_button_refresh, m_button_management}) {
        b->SetFont(Label::Body_12);
        b->SetCornerRadius(12);
        b->SetPaddingSize({10, 6});
        b->SetCanFocus(false);
    }
    m_button_delete->SetBorderColorNormal(wxColor("#FF6F00"));
    m_button_delete->SetTextColorNormal(wxColor("#FF6F00"));
    m_button_management->SetBorderWidth(0);
    m_button_management->SetBackgroundColorNormal(wxColor("#009688"));
    m_button_management->SetTextColorNormal(*wxWHITE);
    m_button_management->Enable(false);
    m_button_refresh->SetBorderWidth(0);
    m_button_refresh->SetBackgroundColorNormal(wxColor("#009688"));
    m_button_refresh->SetTextColorNormal(*wxWHITE);
    m_button_refresh->Enable(false);

    wxBoxSizer *manage_sizer = new wxBoxSizer(wxHORIZONTAL);
    manage_sizer->AddStretchSpacer(1);
    manage_sizer->Add(m_button_download, 0, wxALIGN_CENTER_VERTICAL)->Show(false);
    manage_sizer->Add(m_button_delete, 0, wxALIGN_CENTER_VERTICAL | wxLEFT | wxRIGHT, 24)->Show(false);
    manage_sizer->Add(m_button_refresh, 0, wxALIGN_CENTER_VERTICAL);
    manage_sizer->Add(m_button_management, 0, wxALIGN_CENTER_VERTICAL | wxLEFT | wxRIGHT, 24);
    m_manage_panel->SetSizer(manage_sizer);
    top_sizer->Add(m_manage_panel, 1, wxEXPAND);

    sizer->Add(top_sizer, 0, wxEXPAND);

    m_image_grid = new ImageGrid(this);
    m_image_grid->Bind(EVT_ITEM_ACTION, [this](wxCommandEvent &e) { doAction(size_t(e.GetExtraLong()), e.GetInt()); });
    m_image_grid->SetStatus(m_bmp_failed, _L("No printers."));
    sizer->Add(m_image_grid, 1, wxEXPAND);

    SetSizer(sizer);

    // Time group
    auto time_button_clicked = [this](wxEvent &e) {
        auto mode = PrinterFileSystem::G_NONE;
        if (e.GetEventObject() == m_button_year)
            mode = PrinterFileSystem::G_YEAR;
        else if (e.GetEventObject() == m_button_month)
            mode = PrinterFileSystem::G_MONTH;
        m_image_grid->SetGroupMode(mode);
    };
    m_button_year->Bind(wxEVT_COMMAND_BUTTON_CLICKED, time_button_clicked);
    m_button_month->Bind(wxEVT_COMMAND_BUTTON_CLICKED, time_button_clicked);
    m_button_all->Bind(wxEVT_COMMAND_BUTTON_CLICKED, time_button_clicked);
    m_button_all->SetValue(true);

    // File type
    auto type_button_clicked = [this](wxEvent &e) {
        Button *buttons[]{m_button_timelapse, m_button_video, m_button_model};
        auto    type = std::find(buttons, buttons + sizeof(buttons) / sizeof(buttons[0]), e.GetEventObject()) - buttons;
        if (m_last_type == type)
            return;
        m_image_grid->SetFileType(type, m_external ? "" : "internal");
        buttons[m_last_type]->SetValue(!buttons[m_last_type]->GetValue());
        m_last_type = type;
        buttons[m_last_type]->SetValue(!buttons[m_last_type]->GetValue());
        if (type == PrinterFileSystem::F_MODEL)
            m_image_grid->SetGroupMode(PrinterFileSystem::G_NONE);
    };
    m_button_timelapse->Bind(wxEVT_COMMAND_BUTTON_CLICKED, type_button_clicked);
    m_button_video->Bind(wxEVT_COMMAND_BUTTON_CLICKED, type_button_clicked);
    m_button_model->Bind(wxEVT_COMMAND_BUTTON_CLICKED, type_button_clicked);
    m_button_timelapse->SetValue(true);

    // File management
    m_button_management->Bind(wxEVT_COMMAND_BUTTON_CLICKED, [this](auto &e) {
        e.Skip();
        SetSelecting(!m_image_grid->IsSelecting());
    });
    m_button_refresh->Bind(wxEVT_COMMAND_BUTTON_CLICKED, [this](auto &e) {
        e.Skip();
        if (auto fs = m_image_grid->GetFileSystem())
            fs->ListAllFiles();
    });
    m_button_download->Bind(wxEVT_COMMAND_BUTTON_CLICKED, [this](auto &e) {
        m_image_grid->DoActionOnSelection(1);
        SetSelecting(false);
    });
    m_button_delete->Bind(wxEVT_COMMAND_BUTTON_CLICKED, [this](auto &e) {
        m_image_grid->DoActionOnSelection(0);
        SetSelecting(false);
    });

    auto onShowHide = [this](auto &e) {
        e.Skip();
        if (auto w = dynamic_cast<wxWindow *>(e.GetEventObject()); !w || w->IsBeingDeleted())
            return;
        CallAfter([this] {
            auto fs = m_image_grid ? m_image_grid->GetFileSystem() : nullptr;
            if (fs) IsShownOnScreen() ? fs->Start() : fs->Stop();
        });
    };
    Bind(wxEVT_SHOW, onShowHide);
    parent->GetParent()->Bind(wxEVT_SHOW, onShowHide);

    m_lan_user = "bblp";
}

MediaFilePanel::~MediaFilePanel()
{
    SetMachineObject(nullptr);
}

void MediaFilePanel::SetMachineObject(MachineObject* obj)
{
    std::string machine = obj ? obj->dev_id : "";
    if (obj) {
        m_lan_mode     = obj->is_lan_mode_printer();
        m_lan_ip       = obj->dev_ip;
        m_lan_passwd   = obj->get_access_code();
        m_dev_ver      = obj->get_ota_version();
        m_device_busy  = obj->is_camera_busy_off();
        m_sdcard_exist = obj->sdcard_state == MachineObject::SdcardState::HAS_SDCARD_NORMAL || obj->sdcard_state == MachineObject::SdcardState::HAS_SDCARD_READONLY;
        m_local_proto  = obj->file_local;
        m_remote_proto = obj->get_file_remote();
        m_model_download_support = obj->file_model_download;
    } else {
        m_lan_mode  = false;
        m_lan_ip.clear();
        m_lan_passwd.clear();
        m_dev_ver.clear();
        m_sdcard_exist = false;
        m_device_busy = false;
        m_local_proto = 0;
        m_remote_proto = 0;
        m_model_download_support = false;
    }
    Enable(obj && obj->is_info_ready() && obj->m_push_count > 0);
    if (machine == m_machine) {
        if ((m_waiting_enable && IsEnabled()) || (m_waiting_support && (m_local_proto || m_remote_proto))) {
            auto fs = m_image_grid->GetFileSystem();
            if (fs) fs->Retry();
        }
        return;
    }
    m_machine.swap(machine);
    m_last_errors.clear();
    auto fs = m_image_grid->GetFileSystem();
    if (fs) {
        m_image_grid->SetFileSystem(nullptr);
        fs->Unbind(EVT_MODE_CHANGED, &MediaFilePanel::modeChanged, this);
        fs->Stop(true);
    }
    m_button_refresh->Enable(false);
    m_button_management->Enable(false);
    SetSelecting(false);
    if (m_machine.empty()) {
        m_image_grid->SetStatus(m_bmp_failed, _L("Please confirm if the printer is connected."));
    } else {
        boost::shared_ptr<PrinterFileSystem> fs(new PrinterFileSystem);
        fs->Attached();
        m_image_grid->SetFileSystem(fs);
        m_image_grid->SetFileType(m_last_type, m_external ? "" : "internal");
        fs->Bind(EVT_FILE_CHANGED, [this, wfs = boost::weak_ptr(fs)](auto &e) {
            e.Skip();
            boost::shared_ptr fs(wfs.lock());
            if (fs == nullptr || m_image_grid->GetFileSystem() != fs) // canceled
                return;
            m_time_panel->Show(fs->GetFileType() < PrinterFileSystem::F_MODEL);
            //m_manage_panel->Show(fs->GetFileType() < PrinterFileSystem::F_MODEL);
            m_button_refresh->Enable(fs->GetStatus() == PrinterFileSystem::ListReady);
            m_button_management->Enable(fs->GetCount() > 0);
            bool download_support = fs->GetFileType() < PrinterFileSystem::F_MODEL || m_model_download_support;
            m_image_grid->ShowDownload(download_support);
            if (fs->GetCount() == 0)
                SetSelecting(false);
        });
        fs->Bind(EVT_SELECT_CHANGED, [this, wfs = boost::weak_ptr(fs)](auto &e) {
            e.Skip();
            boost::shared_ptr fs(wfs.lock());
            if (fs == nullptr || m_image_grid->GetFileSystem() != fs) // canceled
                return;
            m_button_delete->Enable(e.GetInt() > 0);
            m_button_download->Enable(e.GetInt() > 0);
        });
        fs->Bind(EVT_MODE_CHANGED, &MediaFilePanel::modeChanged, this);
        fs->Bind(EVT_STATUS_CHANGED, [this, wfs = boost::weak_ptr(fs)](auto& e) {
            e.Skip();
            boost::shared_ptr fs(wfs.lock());
            if (fs == nullptr || m_image_grid->GetFileSystem() != fs) // canceled
                return;
            ScalableBitmap icon;
            wxString msg;
            int status = e.GetInt();
            int extra = e.GetExtraLong();
            switch (status) {
            case PrinterFileSystem::Initializing: icon = m_bmp_loading; msg = _L("Initializing..."); break;
            case PrinterFileSystem::Connecting: icon = m_bmp_loading; msg = _L("Connecting..."); break;
<<<<<<< HEAD
            case PrinterFileSystem::Failed: icon = m_bmp_failed; if (extra != 1) msg = _L("Please check the network and try again, You can restart or update the printer if the issue persists."); break;
            case PrinterFileSystem::ListSyncing: {
                icon = m_bmp_loading;
                msg  = _L("Loading file list...");
                fs->ListAllFiles();
                break;
            }
=======
            case PrinterFileSystem::Failed: icon = m_bmp_failed; if (extra != 1) msg = _L("Please check the network and try again. You can restart or update the printer if the issue persists."); break;
            case PrinterFileSystem::ListSyncing: icon = m_bmp_loading; msg = _L("Loading file list..."); break;
>>>>>>> 1e876664
            case PrinterFileSystem::ListReady: icon = extra == 0 ? m_bmp_empty : m_bmp_failed; msg = extra == 0 ? _L("No files") : _L("Load failed"); break;
            }
            int err = fs->GetLastError();
            if (!e.GetString().IsEmpty())
                msg = e.GetString();
            if (err != 0)
                msg += " [%d]";
            if (fs->GetCount() == 0 && !msg.empty())
                m_image_grid->SetStatus(icon, msg);
            if (e.GetInt() == PrinterFileSystem::Initializing)
                fetchUrl(boost::weak_ptr(fs));

            if ((status == PrinterFileSystem::Failed && m_last_errors.find(err) == m_last_errors.end()) ||
                status == PrinterFileSystem::ListReady) {
                m_last_errors.insert(fs->GetLastError());
            }
        });
        fs->Bind(EVT_DOWNLOAD, [this, wfs = boost::weak_ptr(fs)](auto& e) {
            e.Skip();
            boost::shared_ptr fs(wfs.lock());
            if (fs == nullptr || m_image_grid->GetFileSystem() != fs) // canceled
                return;

            int result = e.GetExtraLong();
            if (result > 1 && !e.GetString().IsEmpty())
                CallAfter([this, m = e.GetString()] {
                    MessageDialog(this, m, _L("Download failed"), wxOK | wxICON_ERROR).ShowModal();
                });

            NetworkAgent* agent = wxGetApp().getAgent();
            if (result > 1 || result == 0) {
                json j;
                j["code"] = result;
                j["dev_id"] = m_machine;
                j["dev_ip"] = m_lan_ip;
                if (result > 1) {
                    // download failed
                    j["result"] = "failed";
                } else if (result == 0) {
                    // download success
                    j["result"] = "success";
                }
            }
            return;
        });
        if (IsShown()) fs->Start();
    }
    wxCommandEvent e(EVT_MODE_CHANGED);
    modeChanged(e);
}

void MediaFilePanel::SwitchStorage(bool external)
{
    if (m_external == external)
        return;
    m_external = external;
    m_type_panel->Show(external);
    if (!external) {
        Button *buttons[]{m_button_timelapse, m_button_video, m_button_model};
        auto button = buttons[PrinterFileSystem::F_MODEL];
        wxCommandEvent event(wxEVT_COMMAND_BUTTON_CLICKED, button->GetId());
        event.SetEventObject(button);
        wxPostEvent(button, event);
    }
    m_image_grid->SetFileType(m_last_type, m_external ? "" : "internal");
}

void MediaFilePanel::Rescale()
{
    m_bmp_loading.msw_rescale();
    m_bmp_failed.msw_rescale();
    m_bmp_empty.msw_rescale();

    auto top_sizer = GetSizer()->GetItem((size_t) 0)->GetSizer();
    top_sizer->SetMinSize({-1, 75 * em_unit(this) / 10});
    m_button_year->Rescale();
    m_button_month->Rescale();
    m_button_all->Rescale();

    m_button_video->Rescale();
    m_button_timelapse->Rescale();
    m_button_model->Rescale();
    m_type_panel->SetMinSize({-1, 48 * em_unit(this) / 10});

    m_button_download->Rescale();
    m_button_delete->Rescale();
    m_button_refresh->Rescale();
    m_button_management->Rescale();

    m_image_grid->Rescale();
}

void MediaFilePanel::SetSelecting(bool selecting)
{
    m_image_grid->SetSelecting(selecting);
    m_button_management->SetLabel(selecting ? _L("Cancel") : _L("Select"));
    auto fs = m_image_grid->GetFileSystem();
    bool download_support = (fs && fs->GetFileType() < PrinterFileSystem::F_MODEL) || m_model_download_support;
    m_manage_panel->GetSizer()->Show(m_button_download, selecting && download_support);
    m_manage_panel->GetSizer()->Show(m_button_delete, selecting);
    m_manage_panel->GetSizer()->Show(m_button_refresh, !selecting);
    m_manage_panel->Layout();
}

void MediaFilePanel::modeChanged(wxCommandEvent& e1)
{
    e1.Skip();
    auto fs = m_image_grid->GetFileSystem();
    auto mode = fs ? fs->GetGroupMode() : 0;
    if (m_last_mode == mode)
        return;
    ::Button* buttons[] = {m_button_all, m_button_month, m_button_year};
    auto b = buttons[m_last_mode];
    b->SetFont(Label::Body_14);
    b->SetValue(false);
    b = buttons[mode];
    b->SetFont(Label::Head_14);
    b->SetValue(true);
    m_last_mode = mode;
}

extern wxString hide_passwd(wxString url, std::vector<wxString> const &passwords);
extern void refresh_agora_url(char const *device, char const *dev_ver, char const *channel, void *context, void (*callback)(void *context, char const *url));

void MediaFilePanel::fetchUrl(boost::weak_ptr<PrinterFileSystem> wfs)
{
    boost::shared_ptr fs(wfs.lock());
    if (!fs || fs != m_image_grid->GetFileSystem()) return;
    if (!IsEnabled()) {
        m_waiting_enable = true;
        m_image_grid->SetStatus(m_bmp_failed, _L("Please confirm if the printer is connected."));
        fs->SetUrl("0");
        return;
    }
    m_waiting_enable = false;
    if (!m_local_proto && !m_remote_proto) {
        m_waiting_support = true;
        m_image_grid->SetStatus(m_bmp_failed, _L("Browsing file in storage is not supported in current firmware. Please update the printer firmware."));
        fs->SetUrl("0");
        return;
    }
    if (!m_sdcard_exist) {
        m_image_grid->SetStatus(m_bmp_failed, _L("Please check if the storage is inserted into the printer.\nIf it still cannot be read, you can try formatting the storage."));
        fs->SetUrl("0");
        return;
    }
    if (m_device_busy) {
        m_image_grid->SetStatus(m_bmp_failed, _L("The printer is currently busy downloading. Please try again after it finishes."));
        fs->SetUrl("0");
        return;
    }
    BOOST_LOG_TRIVIAL(info) << "MediaFilePanel::fetchUrl: " << m_local_proto << m_remote_proto;
    m_waiting_support = false;
    NetworkAgent *agent = wxGetApp().getAgent();
    std::string  agent_version = agent ? agent->get_version() : "";
    if ((m_lan_mode || !m_remote_proto) && m_local_proto && !m_lan_ip.empty()) {
        std::string url = "bambu:///local/" + m_lan_ip + ".?port=6000&user=" + m_lan_user + "&passwd=" + m_lan_passwd;
        url += "&device=" + m_machine;
        url += "&net_ver=" + agent_version;
        url += "&dev_ver=" + m_dev_ver;
        url += "&cli_id=" + wxGetApp().app_config->get("slicer_uuid");
        url += "&cli_ver=" + std::string(SLIC3R_VERSION);
        fs->SetUrl(url);
        return;
    }
    if (!m_remote_proto && m_local_proto) { // not support tutk
        m_image_grid->SetStatus(m_bmp_failed, _L("Please enter the IP of printer to connect."));
        fs->SetUrl("0");
        fs.reset();
        if (wxGetApp().show_modal_ip_address_enter_dialog(_L("LAN Connection Failed (Failed to view sdcard)"))) {
            if (auto fs = wfs.lock())
                fs->Retry();
        }
        return;
    }
    if (m_lan_mode) {
        m_image_grid->SetStatus(m_bmp_failed, _L("Browsing file in storage is not supported in LAN Only Mode."));
        fs->SetUrl("0");
        return;
    }
    if (agent) {
        std::string protocols[] = {"", "\"tutk\"", "\"agora\"", "\"tutk\",\"agora\""};
        agent->get_camera_url(m_machine + "|" + m_dev_ver + "|" + protocols[m_remote_proto],
            [this, wfs, m = m_machine, v = agent->get_version(), dv = m_dev_ver](std::string url) {
            if (boost::algorithm::starts_with(url, "bambu:///")) {
                url += "&device=" + m;
                url += "&net_ver=" + v;
                url += "&dev_ver=" + dv;
                url += "&refresh_url=" + boost::lexical_cast<std::string>(&refresh_agora_url);
                url += "&cli_id=" + wxGetApp().app_config->get("slicer_uuid");
                url += "&cli_ver=" + std::string(SLIC3R_VERSION);
            }
            BOOST_LOG_TRIVIAL(info) << "MediaFilePanel::fetchUrl: camera_url: " << hide_passwd(url, {"?uid=", "authkey=", "passwd="});
            CallAfter([=] {
                boost::shared_ptr fs(wfs.lock());
                if (!fs || fs != m_image_grid->GetFileSystem()) return;
                if (boost::algorithm::starts_with(url, "bambu:///")) {
                    fs->SetUrl(url);
                } else {
                    m_image_grid->SetStatus(m_bmp_failed, _L("Connection Failed. Please check the network and try again"));
                    std::string res = "3";
                    if (boost::ends_with(url, "]")) {
                        size_t n = url.find_last_of('[');
                        if (n != std::string::npos)
                            res = url.substr(n + 1, url.length() - n - 2);
                    }
                    fs->SetUrl(res);
                }
            });
        });
    }
}

struct MediaProgressDialog : ProgressDialog
{
    MediaProgressDialog(wxString title, wxWindow * parent, std::function<void()> cancel)
        : ProgressDialog(title, "", 100, parent, wxPD_NO_PROGRESS | wxPD_APP_MODAL | wxPD_CAN_ABORT)
        , m_cancel(cancel) {}
    void OnCancel() override{m_cancel(); }
    std::function<void()> m_cancel;
};

void MediaFilePanel::doAction(size_t index, int action)
{
    auto fs = m_image_grid->GetFileSystem();
    if (action == 0) {
        if (index == -1) {
            MessageDialog dlg(this,
                wxString::Format(_L_PLURAL("You are going to delete %u file from printer. Are you sure to continue?",
                                                         "You are going to delete %u files from printer. Are you sure to continue?", fs->GetSelectCount()),
                                               fs->GetSelectCount()),
                _L("Delete files"), wxYES_NO | wxICON_WARNING);
            if (dlg.ShowModal() != wxID_YES)
                return;
        } else {
            MessageDialog dlg(this,
                wxString::Format(_L("Do you want to delete the file '%s' from printer?"), from_u8(fs->GetFile(index).name)),
                _L("Delete file"), wxYES_NO | wxICON_WARNING);
            if (dlg.ShowModal() != wxID_YES)
                return;
        }
        fs->DeleteFiles(index);
    } else if (action == 1) {
        if (fs->GetFileType() == PrinterFileSystem::F_MODEL) {
            if (index != -1) {
                auto dlg = new MediaProgressDialog(_L("Print"), this, [fs] { fs->FetchModelCancel(); });
                dlg->Update(0, _L("Fetching model information..."));
                fs->FetchModel(index, [this, fs, dlg, index](int result, std::string const &data) {
                    dlg->Destroy();
                    if (result == PrinterFileSystem::ERROR_CANCEL)
                        return;
                    if (result != 0) {
                        wxString msg = data.empty() ? _L("Failed to fetch model information from printer.") :
                                                      from_u8(data);
                        CallAfter([this, msg] {
                            MessageDialog(this, msg, _L("Print"), wxOK).ShowModal();
                        });
                        return;
                    }
                    Slic3r::DynamicPrintConfig config;
                    Slic3r::Model              model;
                    Slic3r::PlateDataPtrs      plate_data_list;
                    Slic3r::Semver file_version;
                    std::istringstream is(data);
                    if (!Slic3r::load_gcode_3mf_from_stream(is, &config, &model, &plate_data_list, &file_version)
                            || plate_data_list.empty()) {
                        MessageDialog(this,
                            _L("Failed to parse model information."),
                            _L("Print"), wxOK).ShowModal();
                        return;
                    }


                    auto &file = fs->GetFile(index);

                    std::string file_path = file.path;
                    if (!file_path.empty() && file_path[0] == '/') {
                        file_path.erase(0, 1);
                    }

                    int gcode_file_count = Slic3r::GUI::wxGetApp().plater()->update_print_required_data(config, model, plate_data_list, file.name, file_path);

                    if (gcode_file_count > 0) {
                        wxPostEvent(Slic3r::GUI::wxGetApp().plater(), SimpleEvent(EVT_PRINT_FROM_SDCARD_VIEW));
                    }
                    else {
                        MessageDialog dlg(this, _L("The .gcode.3mf file contains no G-code data. Please slice it with Orca Slicer and export a new .gcode.3mf file."),
                            wxEmptyString, wxICON_WARNING | wxOK);
                        auto res = dlg.ShowModal();
                    }

                });
                return;
            }
        }
        if (index != -1) {
            auto &file = fs->GetFile(index);
            if (file.IsDownload() && file.DownloadProgress() >= -1) {
                if (!file.local_path.empty()) {
                    if (!fs->DownloadCheckFile(index)) {
                        MessageDialog(this,
                            wxString::Format(_L("File '%s' was lost! Please download it again."), from_u8(file.name)),
                            _L("Error"), wxOK).ShowModal();
                        Refresh();
                        return;
                    }
#ifdef __WXMSW__
                    auto             wfile = boost::filesystem::path(file.local_path).wstring();
                    SHELLEXECUTEINFO info{sizeof(info), 0, NULL, NULL, wfile.c_str(), L"", SW_HIDE};
                    ::ShellExecuteEx(&info);
#else
                    wxShell("open " + file.local_path);
#endif
                } else {
                    fs->DownloadCancel(index);
                }
                return;
            }
        }
        fs->DownloadFiles(index, wxGetApp().app_config->get("download_path"));
    } else if (action == 2) {
        if (index != -1) {
            auto &file = fs->GetFile(index);
            if (file.IsDownload() && file.DownloadProgress() >= -1) {
                if (!file.local_path.empty()) {
                    if (!fs->DownloadCheckFile(index)) {
                        MessageDialog(this,
                            wxString::Format(_L("File '%s' was lost! Please download it again."), from_u8(file.name)),
                            _L("Error"), wxOK).ShowModal();
                        Refresh();
                        return;
                    }
                    desktop_open_any_folder(file.local_path);
                } else if (fs->GetFileType() == PrinterFileSystem::F_MODEL) {
                    fs->DownloadCancel(index);
                }
                return;
            }
        }
        fs->DownloadFiles(index, wxGetApp().app_config->get("download_path"));
    }
}

MediaFileFrame::MediaFileFrame(wxWindow* parent)
    : DPIFrame(parent, wxID_ANY, "Media Files", wxDefaultPosition, { 1600, 900 })
{
    m_panel = new MediaFilePanel(this);
    wxBoxSizer * sizer = new wxBoxSizer(wxVERTICAL);
    sizer->Add(m_panel, 1, wxEXPAND);
    SetSizer(sizer);

    Bind(wxEVT_CLOSE_WINDOW, [this](auto & e){
        Hide();
        e.Veto();
    });
}

void MediaFileFrame::on_dpi_changed(const wxRect& suggested_rect) { m_panel->Rescale(); Refresh(); }

}}<|MERGE_RESOLUTION|>--- conflicted
+++ resolved
@@ -298,18 +298,13 @@
             switch (status) {
             case PrinterFileSystem::Initializing: icon = m_bmp_loading; msg = _L("Initializing..."); break;
             case PrinterFileSystem::Connecting: icon = m_bmp_loading; msg = _L("Connecting..."); break;
-<<<<<<< HEAD
-            case PrinterFileSystem::Failed: icon = m_bmp_failed; if (extra != 1) msg = _L("Please check the network and try again, You can restart or update the printer if the issue persists."); break;
+            case PrinterFileSystem::Failed: icon = m_bmp_failed; if (extra != 1) msg = _L("Please check the network and try again. You can restart or update the printer if the issue persists."); break;
             case PrinterFileSystem::ListSyncing: {
                 icon = m_bmp_loading;
                 msg  = _L("Loading file list...");
                 fs->ListAllFiles();
                 break;
             }
-=======
-            case PrinterFileSystem::Failed: icon = m_bmp_failed; if (extra != 1) msg = _L("Please check the network and try again. You can restart or update the printer if the issue persists."); break;
-            case PrinterFileSystem::ListSyncing: icon = m_bmp_loading; msg = _L("Loading file list..."); break;
->>>>>>> 1e876664
             case PrinterFileSystem::ListReady: icon = extra == 0 ? m_bmp_empty : m_bmp_failed; msg = extra == 0 ? _L("No files") : _L("Load failed"); break;
             }
             int err = fs->GetLastError();
