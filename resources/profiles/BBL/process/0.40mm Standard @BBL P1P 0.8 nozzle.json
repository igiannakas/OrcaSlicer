--- conflicted
+++ resolved
@@ -1,17 +1,5 @@
 {
     "type": "process",
-<<<<<<< HEAD
-    "setting_id": "GP017",
-    "name": "0.40mm Standard @BBL P1P 0.8 nozzle",
-    "from": "system",
-    "instantiation": "true",
-    "inherits": "fdm_process_bbl_0.40_nozzle_0.8",
-    "elefant_foot_compensation": "0.15",
-    "compatible_printers": [
-        "Bambu Lab P1P 0.8 nozzle"
-    ],
-    "version": "01.07.00.18"
-=======
     "name": "0.40mm Standard @BBL P1P 0.8 nozzle",
     "inherits": "fdm_process_bbl_0.40_nozzle_0.8",
     "from": "system",
@@ -21,5 +9,4 @@
     "compatible_printers": [
         "Bambu Lab P1P 0.8 nozzle"
     ]
->>>>>>> 5250dc6f
 }