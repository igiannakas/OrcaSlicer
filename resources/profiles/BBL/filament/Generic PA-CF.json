{
    "type": "filament",
    "name": "Generic PA-CF",
    "inherits": "fdm_filament_pa",
    "from": "system",
    "filament_id": "GFN98",
    "setting_id": "GFSN99",
    "instantiation": "true",
<<<<<<< HEAD
    "inherits": "fdm_filament_pa",
=======
>>>>>>> 5250dc6f
    "fan_cooling_layer_time": [
        "5"
    ],
    "fan_max_speed": [
        "30"
    ],
    "fan_min_speed": [
        "10"
    ],
    "filament_type": [
        "PA-CF"
    ],
    "full_fan_speed_layer": [
        "2"
    ],
    "overhang_fan_speed": [
        "40"
    ],
    "overhang_fan_threshold": [
        "0%"
    ],
    "temperature_vitrification": [
        "170"
    ],
    "compatible_printers": [
        "Bambu Lab X1 Carbon 0.4 nozzle",
        "Bambu Lab X1 Carbon 0.6 nozzle",
        "Bambu Lab X1 Carbon 0.8 nozzle",
        "Bambu Lab X1 0.4 nozzle",
        "Bambu Lab X1 0.6 nozzle",
        "Bambu Lab X1 0.8 nozzle",
        "Bambu Lab P1S 0.4 nozzle",
        "Bambu Lab P1S 0.6 nozzle",
        "Bambu Lab P1S 0.8 nozzle"
    ],
    "version": "01.07.00.18"
}<|MERGE_RESOLUTION|>--- conflicted
+++ resolved
@@ -6,10 +6,6 @@
     "filament_id": "GFN98",
     "setting_id": "GFSN99",
     "instantiation": "true",
-<<<<<<< HEAD
-    "inherits": "fdm_filament_pa",
-=======
->>>>>>> 5250dc6f
     "fan_cooling_layer_time": [
         "5"
     ],
@@ -44,6 +40,5 @@
         "Bambu Lab P1S 0.4 nozzle",
         "Bambu Lab P1S 0.6 nozzle",
         "Bambu Lab P1S 0.8 nozzle"
-    ],
-    "version": "01.07.00.18"
+    ]
 }