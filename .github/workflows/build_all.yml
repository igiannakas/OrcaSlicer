--- conflicted
+++ resolved
@@ -1,84 +1,80 @@
-name: Build all
-
-on:
-  push:
-    branches:
-     - release/*
-    paths:
-     - 'deps/**'
-     - 'src/**'
-     - '**/CMakeLists.txt'
-     - 'version.inc'
-     - 'localization/**'
-     - 'resources/**'
-     - ".github/workflows/build_*.yml"
-
-  pull_request:
-    branches:
-     - main
-     - release/*
-    paths:
-     - 'deps/**'
-     - 'src/**'
-     - '**/CMakeLists.txt'
-     - 'version.inc'
-     - ".github/workflows/build_*.yml"
-     - 'BuildLinux.sh'
-     - 'build_release_vs2022.bat'
-     - 'build_release_macos.sh'
-
-  workflow_dispatch: # allows for manual dispatch
-    inputs:
-      build-deps-only:
-        description: 'Only build dependencies (bypasses caching)'
-        type: boolean
-        default: false
-
-concurrency:
-  group: ${{ github.workflow }}-${{ github.event.pull_request.number || github.ref }}
-  cancel-in-progress: true
-  
-
-jobs:
-  build_all:
-    name: Build All
-    strategy:
-      fail-fast: false
-      matrix:
-        include:
-          - os: ubuntu-20.04
-          - os: ubuntu-24.04
-          - os: windows-latest
-          - os: macos-14
-            arch: x86_64
-          - os: macos-14
-            arch: arm64
-    uses: ./.github/workflows/build_check_cache.yml
-    with:
-      os: ${{ matrix.os }}
-      arch: ${{ matrix.arch }}
-      build-deps-only: ${{ inputs.build-deps-only || false }}
-<<<<<<< HEAD
-    secrets: inherit
-
-=======
-    secrets: inherit
-  flatpak:
-    name: "Flatpak"
-    runs-on: ubuntu-latest
-    container:
-      image: bilelmoussaoui/flatpak-github-actions:gnome-45
-      options: --privileged
-    steps:
-    # maybe i'm too dumb and fucked up to do CI. OH WELL :D -ppd
-    - name: "Remove unneeded stuff to free disk space"
-      run:
-        sudo rm -rf /usr/share/dotnet /opt/ghc "/usr/local/share/boost" "$AGENT_TOOLSDIRECTORY"
-    - uses: actions/checkout@v4
-    - uses: flatpak/flatpak-github-actions/flatpak-builder@v6
-      with:
-        bundle: orcaslicer.flatpak
-        manifest-path: flatpak/io.github.softfever.OrcaSlicer.yml
-        cache-key: flatpak-builder-${{ github.sha }}
-        cache: false
->>>>>>> 4f6c17f5
+name: Build all
+
+on:
+  push:
+    branches:
+     - release/*
+    paths:
+     - 'deps/**'
+     - 'src/**'
+     - '**/CMakeLists.txt'
+     - 'version.inc'
+     - 'localization/**'
+     - 'resources/**'
+     - ".github/workflows/build_*.yml"
+
+  pull_request:
+    branches:
+     - main
+     - release/*
+    paths:
+     - 'deps/**'
+     - 'src/**'
+     - '**/CMakeLists.txt'
+     - 'version.inc'
+     - ".github/workflows/build_*.yml"
+     - 'BuildLinux.sh'
+     - 'build_release_vs2022.bat'
+     - 'build_release_macos.sh'
+
+  workflow_dispatch: # allows for manual dispatch
+    inputs:
+      build-deps-only:
+        description: 'Only build dependencies (bypasses caching)'
+        type: boolean
+        default: false
+
+concurrency:
+  group: ${{ github.workflow }}-${{ github.event.pull_request.number || github.ref }}
+  cancel-in-progress: true
+  
+
+jobs:
+  build_all:
+    name: Build All
+    strategy:
+      fail-fast: false
+      matrix:
+        include:
+          - os: ubuntu-20.04
+          - os: ubuntu-24.04
+          - os: windows-latest
+          - os: macos-14
+            arch: x86_64
+          - os: macos-14
+            arch: arm64
+    uses: ./.github/workflows/build_check_cache.yml
+    with:
+      os: ${{ matrix.os }}
+      arch: ${{ matrix.arch }}
+      build-deps-only: ${{ inputs.build-deps-only || false }}
+    secrets: inherit
+
+  flatpak:
+    name: "Flatpak"
+    runs-on: ubuntu-latest
+    container:
+      image: bilelmoussaoui/flatpak-github-actions:gnome-45
+      options: --privileged
+    steps:
+    # maybe i'm too dumb and fucked up to do CI. OH WELL :D -ppd
+    - name: "Remove unneeded stuff to free disk space"
+      run:
+        sudo rm -rf /usr/share/dotnet /opt/ghc "/usr/local/share/boost" "$AGENT_TOOLSDIRECTORY"
+    - uses: actions/checkout@v4
+    - uses: flatpak/flatpak-github-actions/flatpak-builder@v6
+      with:
+        bundle: orcaslicer.flatpak
+        manifest-path: flatpak/io.github.softfever.OrcaSlicer.yml
+        cache-key: flatpak-builder-${{ github.sha }}
+        cache: false